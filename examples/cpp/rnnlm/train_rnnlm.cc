#include "dynet/nodes.h"
#include "dynet/dynet.h"
#include "dynet/training.h"
#include "dynet/timing.h"
#include "dynet/rnn.h"
#include "dynet/gru.h"
#include "dynet/lstm.h"
#include "dynet/dict.h"
#include "dynet/expr.h"
#include "dynet/cfsm-builder.h"
#include "dynet/hsm-builder.h"
#include "dynet/globals.h"
#include "dynet/io.h"
#include "../utils/getpid.h"
#include "../utils/cl-args.h"

#include <iostream>
#include <fstream>
#include <sstream>

<<<<<<< HEAD
#include <boost/algorithm/string/join.hpp>
#include <boost/program_options.hpp>
#include <boost/regex.hpp>
=======
#include <boost/archive/binary_iarchive.hpp>
#include <boost/archive/binary_oarchive.hpp>
>>>>>>> c3223278

using namespace std;
using namespace dynet;

unsigned LAYERS = 0;
unsigned INPUT_DIM = 0;
unsigned HIDDEN_DIM = 0;
unsigned VOCAB_SIZE = 0;
float DROPOUT = 0;
bool SAMPLE = false;
SoftmaxBuilder* cfsm = nullptr;

dynet::Dict d;
int kSOS;
int kEOS;

volatile bool INTERRUPTED = false;


template <class Builder>
struct RNNLanguageModel {
  LookupParameter p_c;
  Parameter p_R;
  Parameter p_bias;
  Builder builder;
<<<<<<< HEAD
  explicit RNNLanguageModel(ParameterCollection& model) : builder(LAYERS, INPUT_DIM, HIDDEN_DIM, model) {
    p_c = model.add_lookup_parameters(VOCAB_SIZE, {INPUT_DIM}); 
=======
  explicit RNNLanguageModel(Model& model) : builder(LAYERS, INPUT_DIM, HIDDEN_DIM, model) {
    p_c = model.add_lookup_parameters(VOCAB_SIZE, {INPUT_DIM});
>>>>>>> c3223278
    p_R = model.add_parameters({VOCAB_SIZE, HIDDEN_DIM});
    p_bias = model.add_parameters({VOCAB_SIZE});
  }

  // return Expression of total loss
  Expression BuildLMGraph(const vector<int>& sent, ComputationGraph& cg, bool apply_dropout) {
    const unsigned slen = sent.size();
    if (apply_dropout) {
      builder.set_dropout(DROPOUT);
    } else {
      builder.disable_dropout();
    }
    builder.new_graph(cg);  // reset RNN builder for new graph
    builder.start_new_sequence();
    if (cfsm) cfsm->new_graph(cg);
    Expression R = parameter(cg, p_R); // hidden -> word rep parameter
    Expression bias = parameter(cg, p_bias);  // word bias
    vector<Expression> errs(slen + 1);
    Expression h_t = builder.add_input(lookup(cg, p_c, kSOS)); // read <s>
    for (unsigned t = 0; t < slen; ++t) { // h_t = RNN(x_0,...,x_t)
      if (cfsm) { // class-factored softmax
        errs[t] = cfsm->neg_log_softmax(h_t, sent[t]);
      } else { // regular softmax
        Expression u_t = affine_transform({bias, R, h_t});
        errs[t] = pickneglogsoftmax(u_t, sent[t]);
      }
      Expression x_t = lookup(cg, p_c, sent[t]);
      h_t = builder.add_input(x_t);
    }
    // it reamins to deal predict </s>
    if (cfsm) {
      errs.back() = cfsm->neg_log_softmax(h_t, kEOS);
    } else {
      Expression u_last = affine_transform({bias, R, h_t});
      errs.back() = pickneglogsoftmax(u_last, kEOS); // predict </s>
    }
    return sum(errs);
  }

  void RandomSample(int max_len = 200) {
    ComputationGraph cg;
    builder.new_graph(cg);  // reset RNN builder for new graph
    builder.start_new_sequence();
    if (cfsm) cfsm->new_graph(cg);
    Expression R = parameter(cg, p_R); // hidden -> word rep parameter
    Expression bias = parameter(cg, p_bias);  // word bias
    Expression h_t = builder.add_input(lookup(cg, p_c, kSOS)); // read <s>
    int cur = kSOS;
    int len = 0;
    while (len < max_len) {
      if (cfsm) { // class-factored softmax
        cur = cfsm->sample(h_t);
      } else { // regular softmax
        Expression u_t = affine_transform({bias, R, h_t});
        Expression dist_expr = softmax(u_t);
        auto dist = as_vector(cg.incremental_forward(dist_expr));
        double p = rand01();
        cur = 0;
        for (; cur < dist.size(); ++cur) {
          p -= dist[cur];
          if (p < 0.0) { break; }
        }
        if (cur == dist.size()) cur = kEOS;
      }
      if (cur == kEOS) break;
      ++len;
      cerr << (len == 1 ? "" : " ") << d.convert(cur);
      Expression x_t = lookup(cg, p_c, cur);
      h_t = builder.add_input(x_t);
    }
    cerr << endl;
  }
};


void inline read_fields(string line, vector<string>& fields, string delimiter = "|||") {
  string field;
  int start = 0, end = 0, delim_size = delimiter.size();
  while (true) {
    end = line.find(delimiter, start);
    fields.push_back(line.substr(start, end - start));
    if (end == std::string::npos) break;
    start = end + delim_size;
  }
}


int main(int argc, char** argv) {
  cerr << "COMMAND LINE:";
  for (unsigned i = 0; i < static_cast<unsigned>(argc); ++i) cerr << ' ' << argv[i];
  cerr << endl;

  // Fetch dynet params ----------------------------------------------------------------------------
  auto dyparams = dynet::extract_dynet_params(argc, argv);
  dynet::initialize(dyparams);

  // Fetch program specific parameters (see ../utils/cl-args.h) ------------------------------------
  Params params;

  get_args(argc, argv, params, TRAIN);

  kSOS = d.convert("<s>");
  kEOS = d.convert("</s>");
<<<<<<< HEAD
  LAYERS = conf["layers"].as<unsigned>();
  INPUT_DIM = conf["input_dim"].as<unsigned>();
  HIDDEN_DIM = conf["hidden_dim"].as<unsigned>();
  SAMPLE = conf.count("sample");
  if (conf.count("dropout"))
    DROPOUT = conf["dropout"].as<float>();
  ParameterCollection model;
  if (conf.count("clusters"))
    cfsm = new ClassFactoredSoftmaxBuilder(HIDDEN_DIM, conf["clusters"].as<string>(), d, model);
  else if (conf.count("paths"))
    cfsm = new HierarchicalSoftmaxBuilder(HIDDEN_DIM, conf["paths"].as<string>(), d, model);
  float eta_decay_rate = 1;
  unsigned eta_decay_onset_epoch = 0;
  if (conf.count("eta_decay_onset_epoch"))
    eta_decay_onset_epoch = conf["eta_decay_onset_epoch"].as<unsigned>();
  if (conf.count("eta_decay_rate"))
    eta_decay_rate = conf["eta_decay_rate"].as<float>();
=======
  LAYERS = params.LAYERS;
  INPUT_DIM = params.INPUT_DIM;
  HIDDEN_DIM = params.HIDDEN_DIM;
  SAMPLE = params.sample;
  if (params.dropout_rate)
    DROPOUT = params.dropout_rate;
  Model model;
  if (params.clusters_file != "")
    cfsm = new ClassFactoredSoftmaxBuilder(HIDDEN_DIM, params.clusters_file, d, model);
  else if (params.paths_file != "")
    cfsm = new HierarchicalSoftmaxBuilder(HIDDEN_DIM, params.paths_file, d, model);
  float eta_decay_rate = params.eta_decay_rate;
  unsigned eta_decay_onset_epoch = params.eta_decay_onset_epoch;
>>>>>>> c3223278
  vector<vector<int>> training, dev, test;
  string line;
  int tlc = 0;
  int ttoks = 0;
  {
    string trainf = params.train_file;
    cerr << "Reading training data from " << trainf << " ...\n";
    ifstream in(trainf);
    assert(in);
    while (getline(in, line)) {
      ++tlc;
      training.push_back(read_sentence(line, d));
      ttoks += training.back().size();
      if (training.back().front() == kSOS || training.back().back() == kEOS) {
        cerr << "Training sentence in " << argv[1] << ":" << tlc << " started with <s> or ended with </s>\n";
        abort();
      }
    }
    cerr << tlc << " lines, " << ttoks << " tokens, " << d.size() << " types\n";
  }
  d.freeze(); // no new word types allowed
  d.set_unk("<unk>");
  VOCAB_SIZE = d.size();
  if (!cfsm)
    cfsm = new StandardSoftmaxBuilder(HIDDEN_DIM, VOCAB_SIZE, model);

  if (params.test_file != "") {
    string testf = params.test_file;
    cerr << "Reading test data from " << testf << " ...\n";
    ifstream in(testf);
    assert(in);
    while (getline(in, line)) {
      test.push_back(read_sentence(line, d));
      if (test.back().front() == kSOS || test.back().back() == kEOS) {
        cerr << "Test sentence in " << argv[2] << ":" << tlc << " started with <s> or ended with </s>\n";
        abort();
      }
    }
  }

  Trainer* sgd = new SimpleSGDTrainer(model);
  sgd->eta0 = sgd->eta = params.eta0;
  RNNLanguageModel<LSTMBuilder> lm(model);

  bool has_model_to_load = params.model_file != "";
  if (has_model_to_load) {
    string fname = params.model_file;
    cerr << "Reading parameters from " << fname << "...\n";
    TextFileSaver saver(fname);
    saver.save(model);
  }

  bool TRAIN = (params.train_file != "");

  if (TRAIN) {
    int dlc = 0;
    int dtoks = 0;
    if (params.dev_file == "") {
      cerr << "You must specify a development set (--dev file.txt) with --train" << endl;
      abort();
    } else {
      string devf = params.dev_file;
      cerr << "Reading dev data from " << devf << " ...\n";
      ifstream in(devf);
      assert(in);
      while (getline(in, line)) {
        ++dlc;
        dev.push_back(read_sentence(line, d));
        dtoks += dev.back().size();
        if (dev.back().front() == kSOS || dev.back().back() == kEOS) {
          cerr << "Dev sentence in " << argv[2] << ":" << tlc << " started with <s> or ended with </s>\n";
          abort();
        }
      }
      cerr << dlc << " lines, " << dtoks << " tokens\n";
    }
    ostringstream os;
    os << "lm"
       << '_' << DROPOUT
       << '_' << LAYERS
       << '_' << INPUT_DIM
       << '_' << HIDDEN_DIM
       << "-pid" << getpid() << ".params";
    const string fname = os.str();
    cerr << "Parameters will be written to: " << fname << endl;
    double best = 9e+99;
    unsigned report_every_i = 100;
    unsigned dev_every_i_reports = 25;
    unsigned si = training.size();
    if (report_every_i > si) report_every_i = si;
    vector<unsigned> order(training.size());
    for (unsigned i = 0; i < order.size(); ++i) order[i] = i;
    bool first = true;
    int report = 0;
    double lines = 0;
    int completed_epoch = -1;
    while (!INTERRUPTED) {
      if (SAMPLE) lm.RandomSample();
      Timer iteration("completed in");
      double loss = 0;
      unsigned chars = 0;
      for (unsigned i = 0; i < report_every_i; ++i) {
        if (si == training.size()) {
          si = 0;
          if (first) { first = false; } else { sgd->update_epoch(); }
          cerr << "**SHUFFLE\n";
          completed_epoch++;
          if (eta_decay_onset_epoch && completed_epoch >= (int)eta_decay_onset_epoch)
            sgd->eta *= eta_decay_rate;
          shuffle(order.begin(), order.end(), *rndeng);
        }

        // build graph for this instance
        ComputationGraph cg;
        auto& sent = training[order[si]];
        chars += sent.size();
        ++si;
        Expression loss_expr = lm.BuildLMGraph(sent, cg, DROPOUT > 0.f);
        loss += as_scalar(cg.forward(loss_expr));
        cg.backward(loss_expr);
        sgd->update();
        ++lines;
      }
      report++;
      cerr << '#' << report << " [epoch=" << (lines / training.size()) << " eta=" << sgd->eta << "] E = " << (loss / chars) << " ppl=" << exp(loss / chars) << ' ';

      // show score on dev data?
      if (report % dev_every_i_reports == 0) {
        double dloss = 0;
        int dchars = 0;
        for (auto& sent : dev) {
          ComputationGraph cg;
          Expression loss_expr = lm.BuildLMGraph(sent, cg, false);
          dloss += as_scalar(cg.forward(loss_expr));
          dchars += sent.size();
        }
        if (dloss < best) {
          best = dloss;
          TextFileSaver saver(fname);
          saver.save(model);
        }
        cerr << "\n***DEV [epoch=" << (lines / training.size()) << "] E = " << (dloss / dchars) << " ppl=" << exp(dloss / dchars) << ' ';
      }
    }
  }  // train?
  if (params.test_file != "") {
    cerr << "Evaluating test data...\n";
    double tloss = 0;
    int tchars = 0;
    for (auto& sent : test) {
      ComputationGraph cg;
      Expression loss_expr = lm.BuildLMGraph(sent, cg, false);
      tloss += as_scalar(cg.forward(loss_expr));
      tchars += sent.size();
    }
    cerr << "TEST                -LLH = " << tloss << endl;
    cerr << "TEST CROSS ENTOPY (NATS) = " << (tloss / tchars) << endl;
    cerr << "TEST                 PPL = " << exp(tloss / tchars) << endl;
  }

  // N-best scoring
  if (params.nbest_file != "") {
    // cdec: index ||| hypothesis ||| feature=val ... ||| ...
    // Moses: index ||| hypothesis ||| feature= val(s) ... ||| ...
    const int HYP_FIELD = 1;
    const int FEAT_FIELD = 2;
    const string FEAT_NAME = "RNNLM";
    // Input
    string nbestf = params.nbest_file;
    cerr << "Scoring N-best list " << nbestf << " ..." << endl;
    shared_ptr<istream> in;
    if (nbestf == "-") {
      in.reset(&cin, [](...) {});
    } else {
      in.reset(new ifstream(nbestf));
    }
    // Match spacing of input file
    string sep = "=";
    bool sep_detected = false;
    // Input lines
    while (getline(*in, line)) {
      vector<string> fields;
      read_fields(line, fields);
      // Check sep if needed
      if (!sep_detected) {
        sep_detected = true;
        int i = fields[FEAT_FIELD].find("=");
        if (fields[FEAT_FIELD].substr(i + 1, 1) == " ") {
          sep = "= ";
        }
      }
      // Score hypothesis
      ComputationGraph cg;
      Expression loss_expr = lm.BuildLMGraph(read_sentence(fields[HYP_FIELD], d), cg, false);
      double loss = as_scalar(cg.forward(loss_expr));
      // Add score
      ostringstream os;
      os << fields[FEAT_FIELD] << " " << FEAT_NAME << sep << loss;
      fields[FEAT_FIELD] = os.str();
      // Write augmented line
      for (unsigned f = 0; f < fields.size(); ++f) {
        if (f > 0)
          cout << " ||| ";
        cout << fields[f];
      }
      cout << endl;
    }
  }

  delete sgd;
}<|MERGE_RESOLUTION|>--- conflicted
+++ resolved
@@ -18,15 +18,6 @@
 #include <fstream>
 #include <sstream>
 
-<<<<<<< HEAD
-#include <boost/algorithm/string/join.hpp>
-#include <boost/program_options.hpp>
-#include <boost/regex.hpp>
-=======
-#include <boost/archive/binary_iarchive.hpp>
-#include <boost/archive/binary_oarchive.hpp>
->>>>>>> c3223278
-
 using namespace std;
 using namespace dynet;
 
@@ -51,13 +42,8 @@
   Parameter p_R;
   Parameter p_bias;
   Builder builder;
-<<<<<<< HEAD
   explicit RNNLanguageModel(ParameterCollection& model) : builder(LAYERS, INPUT_DIM, HIDDEN_DIM, model) {
     p_c = model.add_lookup_parameters(VOCAB_SIZE, {INPUT_DIM}); 
-=======
-  explicit RNNLanguageModel(Model& model) : builder(LAYERS, INPUT_DIM, HIDDEN_DIM, model) {
-    p_c = model.add_lookup_parameters(VOCAB_SIZE, {INPUT_DIM});
->>>>>>> c3223278
     p_R = model.add_parameters({VOCAB_SIZE, HIDDEN_DIM});
     p_bias = model.add_parameters({VOCAB_SIZE});
   }
@@ -161,25 +147,6 @@
 
   kSOS = d.convert("<s>");
   kEOS = d.convert("</s>");
-<<<<<<< HEAD
-  LAYERS = conf["layers"].as<unsigned>();
-  INPUT_DIM = conf["input_dim"].as<unsigned>();
-  HIDDEN_DIM = conf["hidden_dim"].as<unsigned>();
-  SAMPLE = conf.count("sample");
-  if (conf.count("dropout"))
-    DROPOUT = conf["dropout"].as<float>();
-  ParameterCollection model;
-  if (conf.count("clusters"))
-    cfsm = new ClassFactoredSoftmaxBuilder(HIDDEN_DIM, conf["clusters"].as<string>(), d, model);
-  else if (conf.count("paths"))
-    cfsm = new HierarchicalSoftmaxBuilder(HIDDEN_DIM, conf["paths"].as<string>(), d, model);
-  float eta_decay_rate = 1;
-  unsigned eta_decay_onset_epoch = 0;
-  if (conf.count("eta_decay_onset_epoch"))
-    eta_decay_onset_epoch = conf["eta_decay_onset_epoch"].as<unsigned>();
-  if (conf.count("eta_decay_rate"))
-    eta_decay_rate = conf["eta_decay_rate"].as<float>();
-=======
   LAYERS = params.LAYERS;
   INPUT_DIM = params.INPUT_DIM;
   HIDDEN_DIM = params.HIDDEN_DIM;
@@ -193,7 +160,6 @@
     cfsm = new HierarchicalSoftmaxBuilder(HIDDEN_DIM, params.paths_file, d, model);
   float eta_decay_rate = params.eta_decay_rate;
   unsigned eta_decay_onset_epoch = params.eta_decay_onset_epoch;
->>>>>>> c3223278
   vector<vector<int>> training, dev, test;
   string line;
   int tlc = 0;
