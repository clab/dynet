/**
 * Train a vanilla encoder decoder lstm network with minibatching
 * to perform auto-encoding.
 *
 * This provide an example of usage of the encdec.h model
 */
#include "encdec.h"
<<<<<<< HEAD
//#include "utils.h"
=======
>>>>>>> 20274796
#include "../utils/getpid.h"
#include "../utils/cl-args.h"

using namespace std;
using namespace dynet;

// Sort sentences in descending order of length
struct CompareLen {
  bool operator()(const std::vector<int>& first, const std::vector<int>& second) {
    return first.size() > second.size();
  }
};

int main(int argc, char** argv) {
  // Fetch dynet params ----------------------------------------------------------------------------
  auto dyparams = dynet::extract_dynet_params(argc, argv);
  dynet::initialize(dyparams);

  // Fetch program specific parameters (see ../utils/cl-args.h) ------------------------------------
  Params params;

  INPUT_VOCAB_SIZE = 0;
  OUTPUT_VOCAB_SIZE = 0;

  get_args(argc, argv, params, TRAIN);

  // Load datasets ---------------------------------------------------------------------------------

  // Dictionary
  Dict d;

  // Start and end of sentence words
  kSOS = d.convert("<s>");
  kEOS = d.convert("</s>");

  // Datasets
  vector<vector<int>> training, dev;

  // Read training data and fill dictionary
  string line;
  int tlc = 0;
  int ttoks = 0;
  cerr << "Reading training data from " << params.train_file << "...\n";
  {
    ifstream in(params.train_file);
    assert(in);
<<<<<<< HEAD
    while(getline(in, line)) {
       //cerr << line << endl;
       // initialize all the temporary containers
       vector<int> x, y;
       vector<vector<int>> tgt;
       vector<pair<unsigned, unsigned>> spans;

       // read triples of src ||| tgt ||| candidates
//        read_sentence_triples(line, x, sd, y, td, spans, tgt);

       // append to the training data
       train_x.push_back(x);
       train_y.push_back(y);
       train_tgt.push_back(tgt);
       train_spans.push_back(spans);
       // the length of the spans and the target must be exactly the same
       assert(spans.size() == tgt.size());
=======
    while (getline(in, line)) {
      ++tlc;
      training.push_back(read_sentence(line, d));
      ttoks += training.back().size();
      if (training.back().front() != kSOS && training.back().back() != kEOS) {
        cerr << "Training sentence in " << params.train_file << ":" << tlc
             << " didn't start or end with <s>, </s>\n";
        abort();
      }
>>>>>>> 20274796
    }
    cerr << tlc << " lines, " << ttoks << " tokens, " << d.size() << " types\n";
  }
<<<<<<< HEAD
  
  if (conf.count("training_instances")) {
     assert(conf.count("training_instances"));
     string training_instf = conf["training_instances"].as<string>();
     cerr << "Reading the training instances from " << training_instf << endl; 

     ifstream in(training_instf);
     assert(in);
     for(unsigned i = 0; i < train_x.size(); ++i) {
       map<int, vector<int>> instancesDict;
       train_instances.push_back(instancesDict);
     }
     assert(train_instances.size() == train_x.size());
     unsigned train_inst_ctr = 0;
     while(getline(in, line)) {
       ++train_inst_ctr;
       //cerr << train_inst_ctr << endl;
       unsigned sent_num;// = get_sent_num(line); 
       assert(sent_num < train_instances.size());
//       read_instance_triples(line, train_instances[sent_num]);
     }
     cerr << "Read " << train_inst_ctr << " instances from the training data" << endl;
     unsigned total = 0;
     for(unsigned i = 0; i < train_instances.size(); ++i) {
        for(map<int, vector<int>>::iterator it = train_instances[i].begin(); it != train_instances[i].end(); ++it) {
	  total += (it->second).size();
        }
     }
     assert(total == train_inst_ctr);
  }

  vector<vector<int>> dev_x, dev_y;
  vector<vector<vector<int>>> dev_tgt;
  vector<vector<pair<unsigned, unsigned>>> dev_spans;
  vector<map<int, vector<int>>> dev_instances;  

  if(conf.count("dev_data"))   {
    string devf = conf["dev_data"].as<string>();
    cerr << "Reading dev data from " << devf << "...\n";
    ifstream in(devf);
    assert(in);
    while(getline(in, line)) {
       //cerr << line << endl;
       // initialize all the temporary containers
       vector<int> x, y;
       vector<vector<int>> tgt;
       vector<pair<unsigned, unsigned>> spans;

       // read triples of src ||| tgt ||| candidates
//       read_sentence_triples(line, x, sd, y, td, spans, tgt);

       // append to the dev data
       dev_x.push_back(x);
       dev_y.push_back(y);
       dev_tgt.push_back(tgt);
       dev_spans.push_back(spans);
       // the length of the spans and the target must be exactly the same
       assert(spans.size() == tgt.size());
    }
    
    assert(conf.count("dev_instances"));
    {
       string dev_instf = conf["dev_instances"].as<string>();
       cerr << "Reading the dev instances from " << dev_instf << endl;

       ifstream in(dev_instf);
       assert(in);
       for(unsigned i = 0; i < dev_x.size(); ++i) {
         map<int, vector<int>> instancesDict;
         dev_instances.push_back(instancesDict);
       }
       assert(dev_instances.size() == dev_x.size());
       unsigned dev_inst_ctr = 0;
       while(getline(in, line)) {
         ++dev_inst_ctr;
         unsigned sent_num;// = get_sent_num(line);
         assert(sent_num < dev_instances.size());
//         read_instance_triples(line, dev_instances[sent_num]);
       }
       cerr << "Read " << dev_inst_ctr << " instances from the dev data" << endl;
       unsigned total = 0;
       for(unsigned i = 0; i < dev_instances.size(); ++i) {
          for(map<int, vector<int>>::iterator it = dev_instances[i].begin(); it != dev_instances[i].end(); ++it) {
            total += (it->second).size();
          }
       }
       assert(total == dev_inst_ctr);
=======
  // Sort the training sentences in descending order of length (for minibatching)
  CompareLen comp;
  sort(training.begin(), training.end(), comp);
  // Pad the sentences in the same batch with EOS so they are the same length
  // This modifies the training objective a bit by making it necessary to
  // predict EOS multiple times, but it's easy and not so harmful
  for (size_t i = 0; i < training.size(); i += params.BATCH_SIZE)
    for (size_t j = 1; j < params.BATCH_SIZE; ++j)
      while (training[i + j].size() < training[i].size())
        training[i + j].push_back(kEOS);
  // Freeze dictionary
  d.freeze(); // no new word types allowed
  d.set_unk("UNK");
  INPUT_VOCAB_SIZE = d.size();
  OUTPUT_VOCAB_SIZE = d.size();

  // Read validation dataset
  int dlc = 0;
  int dtoks = 0;
  cerr << "Reading dev data from " << params.dev_file << "...\n";
  {
    ifstream in(params.dev_file);
    assert(in);
    while (getline(in, line)) {
      ++dlc;
      dev.push_back(read_sentence(line, d));
      dtoks += dev.back().size();
      if (dev.back().front() != kSOS && dev.back().back() != kEOS) {
        cerr << "Dev sentence in " << params.dev_file << ":"
             << dlc << " didn't start or end with <s>, </s>\n";
        cerr << d.convert(dev.back().front())  << ":"
             << d.convert(dev.back().back()) << " \n";
        cerr << kSOS << ":" << kEOS << "\n";
        abort();
      }
>>>>>>> 20274796
    }
    cerr << dlc << " lines, " << dtoks << " tokens\n";
  }
  // Sort the dev sentences in descending order of length (for minibatching)
  sort(dev.begin(), dev.end(), comp);
  // Pad the sentences in the same batch with EOS so they are the same length
  // This modifies the dev objective a bit by making it necessary to
  // predict EOS multiple times, but it's easy and not so harmful
  for (size_t i = 0; i < dev.size(); i += params.DEV_BATCH_SIZE)
    for (size_t j = 1; j < params.DEV_BATCH_SIZE; ++j)
      while (dev[i + j].size() < dev[i].size())
        dev[i + j].push_back(kEOS);

  // Model name (for saving) -----------------------------------------------------------------------
  ostringstream os;
  // Store a bunch of information in the model name
  os << params.exp_name
     << "_" << (params.bidirectionnal ? "bi" : "") << "lm"
     << '_' << params.LAYERS
     << '_' << params.INPUT_DIM
     << '_' << params.HIDDEN_DIM
     << ".params";
  const string fname = os.str();
  cerr << "Parameters will be written to: " << fname << endl;

  // Initialize model and trainer ------------------------------------------------------------------
  Model model;
  // Use Adam optimizer
  Trainer* adam = nullptr;
  adam = new AdamTrainer(model, 0.001, 0.9, 0.999, 1e-8);
  adam->clip_threshold *= params.BATCH_SIZE;

  // Create model
  EncoderDecoder<LSTMBuilder> lm(model,
                                 params.LAYERS,
                                 params.INPUT_DIM,
                                 params.HIDDEN_DIM,
                                 params.bidirectionnal);

  // Load preexisting weights (if provided)
  if (params.model_file != "") {
    ifstream in(params.model_file);
    boost::archive::text_iarchive ia(in);
    ia >> model >> lm;
  }

  // Initialize variables for training -------------------------------------------------------------
  // Best dev score
  double best = 9e+99;

  // Number of batches in training set
  unsigned num_batches = training.size()  / params.BATCH_SIZE - 1;

  // Number of sentences to sample each epoch (for visualization)
  unsigned num_samples = 5;

  // Random indexing
  unsigned si;
  vector<unsigned> order(num_batches);
  for (unsigned i = 0; i < num_batches; ++i) order[i] = i;

  bool first = true;
  int epoch = 0;
  // Run for the given number of epochs (or indefinitely if params.NUM_EPOCHS is negative)
  while (epoch < params.NUM_EPOCHS || params.NUM_EPOCHS < 0) {
    // Update the optimizer
    if (first) { first = false; } else { adam->update_epoch(); }
    // Reshuffle the dataset
    cerr << "**SHUFFLE\n";
    random_shuffle(order.begin(), order.end());
    // Initialize loss and number of chars(/word) (for loss per char/word)
    double loss = 0;
    unsigned chars = 0;
    // Start timer
    Timer* iteration = new Timer("completed in");

    for (si = 0; si < num_batches; ++si) {
      // build graph for this instance
      ComputationGraph cg;
      // Compute batch start id and size
      int id = order[si] * params.BATCH_SIZE;
      unsigned bsize = std::min((unsigned)training.size() - id, params.BATCH_SIZE);
      // Encode the batch
      Expression encoding = lm.encode(training, id, bsize, chars, cg);
      // Decode and get error (negative log likelihood)
      Expression loss_expr = lm.decode(encoding, training, id, bsize, cg);
      // Get scalar error for monitoring
      loss += as_scalar(cg.forward(loss_expr));
      // Compute gradient with backward pass
      cg.backward(loss_expr);
      // Update parameters
      adam->update();
      // Print progress every tenth of the dataset
      if ((si + 1) % (num_batches / 10) == 0 || si == num_batches - 1) {
        // Print informations
        adam->status();
        cerr << " E = " << (loss / chars) << " ppl=" << exp(loss / chars) << ' ';
        // Reinitialize timer
        delete iteration;
        iteration = new Timer("completed in");
        // Reinitialize loss
        loss = 0;
        chars = 0;
      }
    }


    // Show score on dev data
    if (si == num_batches) {
      double dloss = 0;
      unsigned dchars = 0;
      for (unsigned i = 0; i < dev.size() / params.DEV_BATCH_SIZE; ++i) {
        // build graph for this instance
        ComputationGraph cg;
        // Compute batch start id and size
        unsigned id = i * params.DEV_BATCH_SIZE;
        unsigned bsize = std::min((unsigned)dev.size() - id, params.DEV_BATCH_SIZE);
        // Encode
        Expression encoding = lm.encode( dev, id, bsize, dchars, cg);
        // Decode and get loss
        Expression loss_expr = lm.decode(encoding, dev, id, bsize, cg);
        // Count loss
        dloss += as_scalar(cg.forward(loss_expr));
      }
      // If the validation loss is the lowest, save the parameters
      if (dloss < best) {
        best = dloss;
        ofstream out(fname);
        boost::archive::text_oarchive oa(out);
        oa << model << lm;
      }
      // Print informations
      cerr << "\n***DEV [epoch=" << (epoch)
           << "] E = " << (dloss / dchars)
           << " ppl=" << exp(dloss / dchars) << ' ';
      // Reinitialize timer
      delete iteration;
      iteration = new Timer("completed in");
    }


    // Sample some examples because it's cool (also helps debugging)
    if (si == num_batches) {
      cout << "---------------------------------------------" << endl;
      for (unsigned i = 0; i < num_samples; ++i) {
        // Select a random sentence from the dev set
        float p = (float)rand() / (float) RAND_MAX;
        unsigned idx = (unsigned)(p * dev.size()) % dev.size();
        auto sent = dev[idx];
        ComputationGraph cg;
        // Sample sentence
        vector<int> sampled = lm.generate(sent, cg);
        // Print original sentence
        cout << "Original sentence : ";
        for (int word : sent) {
          cout << d.convert(word) << " ";
        }
        cout << endl;
        // Print sampled sentence
        cout << "Sampled sentence : ";
        for (int word : sampled) {
          cout << d.convert(word) << " ";
        }
        cout << endl;
        cout << "---------------------------------------------" << endl;
      }
    }

    // Increment epoch
    ++epoch;
  }
  // Free memory
  delete adam;

}
<|MERGE_RESOLUTION|>--- conflicted
+++ resolved
@@ -5,10 +5,6 @@
  * This provide an example of usage of the encdec.h model
  */
 #include "encdec.h"
-<<<<<<< HEAD
-//#include "utils.h"
-=======
->>>>>>> 20274796
 #include "../utils/getpid.h"
 #include "../utils/cl-args.h"
 
@@ -55,25 +51,6 @@
   {
     ifstream in(params.train_file);
     assert(in);
-<<<<<<< HEAD
-    while(getline(in, line)) {
-       //cerr << line << endl;
-       // initialize all the temporary containers
-       vector<int> x, y;
-       vector<vector<int>> tgt;
-       vector<pair<unsigned, unsigned>> spans;
-
-       // read triples of src ||| tgt ||| candidates
-//        read_sentence_triples(line, x, sd, y, td, spans, tgt);
-
-       // append to the training data
-       train_x.push_back(x);
-       train_y.push_back(y);
-       train_tgt.push_back(tgt);
-       train_spans.push_back(spans);
-       // the length of the spans and the target must be exactly the same
-       assert(spans.size() == tgt.size());
-=======
     while (getline(in, line)) {
       ++tlc;
       training.push_back(read_sentence(line, d));
@@ -83,99 +60,9 @@
              << " didn't start or end with <s>, </s>\n";
         abort();
       }
->>>>>>> 20274796
     }
     cerr << tlc << " lines, " << ttoks << " tokens, " << d.size() << " types\n";
   }
-<<<<<<< HEAD
-  
-  if (conf.count("training_instances")) {
-     assert(conf.count("training_instances"));
-     string training_instf = conf["training_instances"].as<string>();
-     cerr << "Reading the training instances from " << training_instf << endl; 
-
-     ifstream in(training_instf);
-     assert(in);
-     for(unsigned i = 0; i < train_x.size(); ++i) {
-       map<int, vector<int>> instancesDict;
-       train_instances.push_back(instancesDict);
-     }
-     assert(train_instances.size() == train_x.size());
-     unsigned train_inst_ctr = 0;
-     while(getline(in, line)) {
-       ++train_inst_ctr;
-       //cerr << train_inst_ctr << endl;
-       unsigned sent_num;// = get_sent_num(line); 
-       assert(sent_num < train_instances.size());
-//       read_instance_triples(line, train_instances[sent_num]);
-     }
-     cerr << "Read " << train_inst_ctr << " instances from the training data" << endl;
-     unsigned total = 0;
-     for(unsigned i = 0; i < train_instances.size(); ++i) {
-        for(map<int, vector<int>>::iterator it = train_instances[i].begin(); it != train_instances[i].end(); ++it) {
-	  total += (it->second).size();
-        }
-     }
-     assert(total == train_inst_ctr);
-  }
-
-  vector<vector<int>> dev_x, dev_y;
-  vector<vector<vector<int>>> dev_tgt;
-  vector<vector<pair<unsigned, unsigned>>> dev_spans;
-  vector<map<int, vector<int>>> dev_instances;  
-
-  if(conf.count("dev_data"))   {
-    string devf = conf["dev_data"].as<string>();
-    cerr << "Reading dev data from " << devf << "...\n";
-    ifstream in(devf);
-    assert(in);
-    while(getline(in, line)) {
-       //cerr << line << endl;
-       // initialize all the temporary containers
-       vector<int> x, y;
-       vector<vector<int>> tgt;
-       vector<pair<unsigned, unsigned>> spans;
-
-       // read triples of src ||| tgt ||| candidates
-//       read_sentence_triples(line, x, sd, y, td, spans, tgt);
-
-       // append to the dev data
-       dev_x.push_back(x);
-       dev_y.push_back(y);
-       dev_tgt.push_back(tgt);
-       dev_spans.push_back(spans);
-       // the length of the spans and the target must be exactly the same
-       assert(spans.size() == tgt.size());
-    }
-    
-    assert(conf.count("dev_instances"));
-    {
-       string dev_instf = conf["dev_instances"].as<string>();
-       cerr << "Reading the dev instances from " << dev_instf << endl;
-
-       ifstream in(dev_instf);
-       assert(in);
-       for(unsigned i = 0; i < dev_x.size(); ++i) {
-         map<int, vector<int>> instancesDict;
-         dev_instances.push_back(instancesDict);
-       }
-       assert(dev_instances.size() == dev_x.size());
-       unsigned dev_inst_ctr = 0;
-       while(getline(in, line)) {
-         ++dev_inst_ctr;
-         unsigned sent_num;// = get_sent_num(line);
-         assert(sent_num < dev_instances.size());
-//         read_instance_triples(line, dev_instances[sent_num]);
-       }
-       cerr << "Read " << dev_inst_ctr << " instances from the dev data" << endl;
-       unsigned total = 0;
-       for(unsigned i = 0; i < dev_instances.size(); ++i) {
-          for(map<int, vector<int>>::iterator it = dev_instances[i].begin(); it != dev_instances[i].end(); ++it) {
-            total += (it->second).size();
-          }
-       }
-       assert(total == dev_inst_ctr);
-=======
   // Sort the training sentences in descending order of length (for minibatching)
   CompareLen comp;
   sort(training.begin(), training.end(), comp);
@@ -211,7 +98,6 @@
         cerr << kSOS << ":" << kEOS << "\n";
         abort();
       }
->>>>>>> 20274796
     }
     cerr << dlc << " lines, " << dtoks << " tokens\n";
   }
