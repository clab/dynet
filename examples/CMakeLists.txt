CMAKE_MINIMUM_REQUIRED(VERSION 2.8)

<<<<<<< HEAD
foreach(TARGET tag-bilstm embed-cl encdec xor xor-xent rnnlm-aevb rnnlm nlm textcat rnnlm2 mp)
=======
foreach(TARGET poisson-regression tag-bilstm embed-cl encdec xor xor-xent rnnlm-aevb rnnlm nlm textcat rnnlm2)
>>>>>>> 3483be9a
  ADD_EXECUTABLE(${TARGET} ${TARGET}.cc)
  target_link_libraries(${TARGET} cnn ${LIBS})
  if (WITH_CUDA_BACKEND)
    add_dependencies(${TARGET} cnncuda)
    target_link_libraries(${TARGET} cnncuda)
    CUDA_ADD_CUBLAS_TO_TARGET(${TARGET})
  endif (WITH_CUDA_BACKEND)
endforeach()
<|MERGE_RESOLUTION|>--- conflicted
+++ resolved
@@ -1,10 +1,6 @@
 CMAKE_MINIMUM_REQUIRED(VERSION 2.8)
 
-<<<<<<< HEAD
-foreach(TARGET tag-bilstm embed-cl encdec xor xor-xent rnnlm-aevb rnnlm nlm textcat rnnlm2 mp)
-=======
-foreach(TARGET poisson-regression tag-bilstm embed-cl encdec xor xor-xent rnnlm-aevb rnnlm nlm textcat rnnlm2)
->>>>>>> 3483be9a
+foreach(TARGET poisson-regression tag-bilstm embed-cl encdec xor xor-xent rnnlm-aevb rnnlm nlm textcat rnnlm2 mp)
   ADD_EXECUTABLE(${TARGET} ${TARGET}.cc)
   target_link_libraries(${TARGET} cnn ${LIBS})
   if (WITH_CUDA_BACKEND)
