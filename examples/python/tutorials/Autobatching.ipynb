--- conflicted
+++ resolved
@@ -259,96 +259,25 @@
    ]
   },
   {
-   "cell_type": "markdown",
-   "metadata": {},
-   "source": [
-    "----\n",
-    "Doing the same thing for the TreeRNN example is trivial: just aggregate the expressions from several trees, and then call forward. (In fact, you may receive a small boost from the auto-batching feature also within a single tree, as some computation can be batched there also.)\n",
-    "\n",
-    "## How big is the win?\n",
-    "\n",
-    "So the examples above are rather simple, but how does this help on actual applications? We've run some experiments on several natural language processing tasks including POS tagging with bidirectional LSTMs, POS tagging with BiLSTMs that also have character embeddings (which is harder to batch), tree-structured neural networks, and a full-scale transition-based dependency parser. Each of these has a batch size of 64 sentences at a time, without worrying about length balancing or anything of that sort. As you can see from the results below on sentences/second, auto-batching gives you healthy gains of 3x to 9x over no auto-batching. This is with basically no effort required!"
-   ]
-  },
-  {
-   "cell_type": "markdown",
-   "metadata": {},
-   "source": [
-    "| Task              | No Autobatch (CPU) | Autobatch (CPU) | No Autobatch (GPU) | Autobatch (GPU) |\n",
-    "|-------------------|--------------------|-----------------|--------------------|-----------------|\n",
-    "| BiLSTM            | 16.8 | 156  | 56.2 | 367  |\n",
-    "| BiLSTM w/ char    | 15.7 | 132  | 43.2 | 275  |\n",
-    "| TreeNN            | 50.2 | 357  | 76.5 | 661  |\n",
-    "| Transition Parser | 16.8 | 61.2 | 33.0 | 90.1 |"
-   ]
-  },
-  {
-   "cell_type": "markdown",
-   "metadata": {},
-   "source": [
-<<<<<<< HEAD
-    "## Comparison to manual batching\n",
-    "We also compared to a manualy crafted batching code, in a setting in which manual-batching excels: BiLSTM tagging where all the sentences are of the exact same length. Here, automatic batching improved the per-sentence computation time from 193ms to 16.9ms on CPU and 54.6ms to 5.03ms on GPU, resulting in an approximately 11-fold increase in sentences processed per second (5.17$\\rightarrow$59.3 on CPU and 18.3$\\rightarrow$198 on GPU).\n",
-    "However, manual batching is still 1.27 times faster on CPU, and 1.76 times faster on a GPU. \n",
-    "\n",
-    "The speed in favor of manual batching seem to come mostly from the time it takes to create the computation graph itself: in manual batching we are creating a single graph with many inputs, while with automatic batching we essentially build many copies of the same graph for each batch. Should you use manual batching then? In situations in which it is very natural, like in this artificial one, sure! But in cases where manual batching is not so trivial (which is most cases), go ahead and use the automatic version. It works.\n",
-    "\n",
-    "You can also run automatic batching on top of manually batched code. When doing this, we observe another 10% speed increase above the manual batched code, when running on the GPU. This is because the autobatching engine managed to find and exploit some additional batching opportunities. On the CPU, we did not observe any gains in this setting, but also did not observe any losses.\n",
-    "\n",
-    "## Should you always use batching?\n",
-    "\n",
-    "It depends. In prediction time, batching is a pure win in terms of speed. In training time, the sentences/second throughput will be much better---but you will also have less parameter updates, which may make overall training slower. Experiment with different batch sizes to find a good tradeoff between the two.\n",
-    "\n",
-    "## Length-balanced batches?\n",
-    "\n",
-    "It is common knowledge when writing batched code that one should arrange the batches such that all examples within the batch or of the same size.\n",
-    "This is crucial for static frameworks and manual batching, as it reduces the need for padding, masking and so on.\n",
-    "In our framework, this is not needed. However, you may still win some speed by having relatively-balanced batches,\n",
-    "because more batching opportunities will become available.\n",
-    "\n",
-    "\n",
-=======
-    "If you want to try these out take a look at the `-bulk` programs in the [dynet-benchmark](http://github.com/neulab/dynet-benchmark) repository."
-   ]
-  },
-  {
-   "cell_type": "markdown",
-   "metadata": {},
-   "source": [
->>>>>>> 4eea994c
-    "## Tips for effective autobatching\n",
-    "\n",
-    "As we said above, our only rule is \"create a graph with enough material for the autobatcher to work with\".\n",
-    "In other words, it means delaying the call to `forward()` (or to `value()`, `npvalue()`, `scalar_value()`...) as much as possible. Beyond that, things should be transparent.\n",
-    "\n",
-    "However, knowing some technicalities of DyNet and how `forward` works can help you avoid some pitfals. So here is a brief overview:\n",
-    "\n",
-    "1. The core building block of dynet are `Expression` objects. Whenever you create a new `Expression`, you extend the computation graph. \n",
-    "\n",
-    "2. Creating an `Expression` does not entail a forward computation. We only evaluate the graph when specifically asked for it.\n",
-    "\n",
-    "3. Calls to `e.forward()`, `e.value()`, `e.npvalue()`, `e.scalar_value()`, will run forward computation **up to that expression**, and return a value.\n",
-    "\n",
-    "4. These calls will compute all the expressions that were added to the graph before `e`. These intermediary results will be cached.\n",
-    "\n",
-    "5. Asking for values for (or calling forward on) earlier expressions, will reuse the cached values.\n",
-    "\n",
-    "6. You can extend the graph further after calling forward. Later calls will compute the graph delta.\n",
-    "\n",
-    "So, based on this knowledge, here is the rule:\n",
-    "\n",
-    "If you created several expressions, and want to get the values for them, call forward on the **last** expression first, and then on the previous ones.\n",
-    "\n",
-    "Doing it the other way around (evaluting the expressions in the order they were created) will hinder batching possibilities, because it will compute only a small incremental part of forward for each expression. On the other hand, if you run forward on the last expression first, the entire computation will happen in one chunk, batching when possible. Getting calling `npvalue()` on the earlier expressions will then return the already computed values.  \n",
-    "\n",
-    "If you created a bunch of expressions and are not sure which one is the latest, you could just call the special `list` version of forward:\n",
-    "```\n",
-    "dy.forward([e1,e2,...,en])\n",
-    "```\n",
-    "and it will figure it out for you."
-   ]
-  },
-  {
+      "cell_type": "markdown",
+      "metadata": {},
+      "source": [
+          "----\n",
+      "Doing the same thing for the TreeRNN example is trivial: just aggregate the expressions from several trees, and then call forward. (In fact, you may receive a small boost from the auto-batching feature also within a single tree, as some computation can be batched there also.)\n",
+      "\n",
+      "## How big is the win?\n",
+      "\n",
+      "So the examples above are rather simple, but how does this help on actual applications? We've run some experiments on several natural language processing tasks including POS tagging with bidirectional LSTMs, POS tagging with BiLSTMs that also have character embeddings (which is harder to batch), tree-structured neural networks, and a full-scale transition-based dependency parser. Each of these has a batch size of 64 sentences at a time, without worrying about length balancing or anything of that sort. As you can see from the results below on sentences/second, auto-batching gives you healthy gains of 3x to 9x over no auto-batching. This is with basically no effort required!",
+      "| Task              | No Autobatch (CPU) | Autobatch (CPU) | No Autobatch (GPU) | Autobatch (GPU) |\n",
+      "|-------------------|--------------------|-----------------|--------------------|-----------------|\n",
+      "| BiLSTM            | 16.8 | 156  | 56.2 | 367  |\n",
+      "| BiLSTM w/ char    | 15.7 | 132  | 43.2 | 275  |\n",
+      "| TreeNN            | 50.2 | 357  | 76.5 | 661  |\n",
+      "| Transition Parser | 16.8 | 61.2 | 33.0 | 90.1 |",
+      "If you want to try these out take a look at the `-bulk` programs in the [dynet-benchmark](http://github.com/neulab/dynet-benchmark) repository.",
+      ]
+  },
+    {
    "cell_type": "markdown",
    "metadata": {},
    "source": [
