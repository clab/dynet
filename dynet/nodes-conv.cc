--- conflicted
+++ resolved
@@ -151,21 +151,12 @@
                              const Tensor& dEdf,
                              unsigned i,
                              Tensor& dEdxi) const {
-<<<<<<< HEAD
-  const Eigen::array<Eigen::DenseIndex, 1> broadcasts = {nrows};
-  tvec(dEdxi).device(*dev.edevice) += tvec(dEdf).broadcast(broadcasts);
-  // unsigned orows = fx.d.rows();
-  // for (unsigned i = 0; i < orows; ++i)
-  //   for (unsigned j = 0; j < nrows; ++j)
-  //     tb<2>(dEdxi).chip<0>(i * nrows + j) += tb<2>(d).chip<0>(i);
-=======
   //const Eigen::array<Eigen::DenseIndex, 1> broadcasts = {nrows};
-  //dEdxi.tvec().device(*dev.edevice) += dEdf.tvec().broadcast(broadcasts);
+  //tvec(dEdxi).device(*dev.edevice) += tvec(dEdf).broadcast(broadcasts);
   unsigned orows = fx.d.rows();
   for (unsigned i = 0; i < orows; ++i)
     for (unsigned j = 0; j < nrows; ++j)
-      dEdxi.tb<2>().chip<0>(i * nrows + j).device(*dev.edevice) += dEdf.tb<2>().chip<0>(i);
->>>>>>> 8d5580ca
+      tb<2>(dEdxi).chip<0>(i * nrows + j).device(*dev.edevice) += tb<2>(dEdf).chip<0>(i);
 }
 DYNET_NODE_INST_DEV_IMPL(FoldRows)
 
@@ -402,9 +393,9 @@
 #ifdef __CUDACC__
   DYNET_NO_CUDA_IMPL_ERROR("CircularCorrelation forward");
 #else
-  auto a = xs[0]->t<1>();
-  auto b = xs[1]->t<1>();
-  auto y = fx.t<1>();
+  auto a = t<1>(*xs[0]);
+  auto b = t<1>(*xs[1]);
+  auto y = t<1>(fx);
 
   // set up memory for FFTs
   std::complex<float>* a_fft_mem = static_cast<std::complex<float>*>(aux_mem);
@@ -436,10 +427,10 @@
 #ifdef __CUDACC__
   DYNET_NO_CUDA_IMPL_ERROR("CircularCorrelation backward");
 #else
-  auto a = xs[0]->t<1>();
-  auto b = xs[1]->t<1>();
-  auto dr = dEdf.t<1>();
-  auto out = dEdxi.t<1>();
+  auto a = t<1>(*xs[0]);
+  auto b = t<1>(*xs[1]);
+  auto dr = t<1>(dEdf);
+  auto out = t<1>(dEdxi);
   if (i == 0) {
     add_circular_correlation_naive(dr, b, out);
   } else {
@@ -477,9 +468,9 @@
 #ifdef __CUDACC__
   DYNET_NO_CUDA_IMPL_ERROR("CircularConvolution forward");
 #else
-  auto a = xs[0]->t<1>();
-  auto b = xs[1]->t<1>();
-  auto y = fx.t<1>();
+  auto a = t<1>(*xs[0]);
+  auto b = t<1>(*xs[1]);
+  auto y = t<1>(fx);
 
   // set up memory for FFTs
   std::complex<float>* a_fft_mem = static_cast<std::complex<float>*>(aux_mem);
@@ -511,10 +502,10 @@
 #ifdef __CUDACC__
   DYNET_NO_CUDA_IMPL_ERROR("CircularConvolution backward");
 #else
-  auto a = xs[0]->t<1>();
-  auto b = xs[1]->t<1>();
-  auto dr = dEdf.t<1>();
-  auto out = dEdxi.t<1>();
+  auto a = t<1>(*xs[0]);
+  auto b = t<1>(*xs[1]);
+  auto dr = t<1>(dEdf);
+  auto out = t<1>(dEdxi);
   if (i == 0) {
     add_circular_correlation_naive(b, dr, out);
   } else {
