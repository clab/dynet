--- conflicted
+++ resolved
@@ -409,17 +409,11 @@
 #ifdef __CUDACC__
   DYNET_NO_CUDA_IMPL_ERROR("CircularCorrelation forward");
 #else
-<<<<<<< HEAD
+  // TODO this should work on GPU, double check this.
+  // TODO implement batched version of this
   auto a = t<1>(*xs[0]);
   auto b = t<1>(*xs[1]);
   auto y = t<1>(fx);
-=======
-  // TODO this should work on GPU, double check this.
-  // TODO implement batched version of this
-  auto a = xs[0]->t<1>();
-  auto b = xs[1]->t<1>();
-  auto y = fx.t<1>();
->>>>>>> 8142fa59
 
   // set up memory for FFTs
   std::complex<float>* a_fft_mem = static_cast<std::complex<float>*>(aux_mem);
@@ -453,12 +447,6 @@
 #ifdef __CUDACC__
   DYNET_NO_CUDA_IMPL_ERROR("CircularCorrelation backward");
 #else
-<<<<<<< HEAD
-  auto a = t<1>(*xs[0]);
-  auto b = t<1>(*xs[1]);
-  auto dr = t<1>(dEdf);
-  auto out = t<1>(dEdxi);
-=======
   // grab the results of the FFTs of xs[0] and xs[1] that were computed
   // during forward and are needed here.
   std::complex<float>* a_fft_mem = static_cast<std::complex<float>*>(aux_mem);
@@ -483,13 +471,12 @@
           dEdxi.d.size() * sizeof(std::complex<float>)));
   Eigen::TensorMap<Eigen::Tensor<std::complex<float>, 1>>
       dr_fft(dr_fft_mem, xs[i]->d.size());
-  auto dr = dEdf.t<1>();
-  auto out = dEdxi.t<1>();
+  auto dr = t<1>(dEdf);
+  auto out = t<1>(dEdxi);
   // do FFT of dedf
   const Eigen::array<ptrdiff_t, 1> fft {0};
   dr_fft.device(*dev.edevice) =
       dr.template fft<Eigen::BothParts, Eigen::FFT_FORWARD>(fft);
->>>>>>> 8142fa59
   if (i == 0) {
     // circ_corr(dr, b)
     auto d_fft = dr_fft.conjugate() * b_fft;
@@ -569,12 +556,6 @@
 #ifdef __CUDACC__
   DYNET_NO_CUDA_IMPL_ERROR("CircularConvolution backward");
 #else
-<<<<<<< HEAD
-  auto a = t<1>(*xs[0]);
-  auto b = t<1>(*xs[1]);
-  auto dr = t<1>(dEdf);
-  auto out = t<1>(dEdxi);
-=======
   // grab the results of the FFTs of xs[0] and xs[1] that were computed
   // during forward and are needed here.
   std::complex<float>* a_fft_mem = static_cast<std::complex<float>*>(aux_mem);
@@ -599,13 +580,12 @@
           dEdxi.d.size() * sizeof(std::complex<float>)));
   Eigen::TensorMap<Eigen::Tensor<std::complex<float>, 1>>
       dr_fft(dr_fft_mem, xs[i]->d.size());
-  auto dr = dEdf.t<1>();
-  auto out = dEdxi.t<1>();
+  auto dr = t<1>(dEdf);
+  auto out = t<1>(dEdxi);
   // do FFT of dedf
   const Eigen::array<ptrdiff_t, 1> fft {0};
   dr_fft.device(*dev.edevice) =
       dr.template fft<Eigen::BothParts, Eigen::FFT_FORWARD>(fft);
->>>>>>> 8142fa59
   if (i == 0) {
     // circ_cor(b, dr)
     auto d_fft = b_fft.conjugate() * dr_fft;
