--- conflicted
+++ resolved
@@ -37,13 +37,8 @@
 struct Trainer {
   /**
    * \brief General constructor for a Trainer
-<<<<<<< HEAD
-   * 
-   * \param m ParameterCollection to be trained
-=======
-   *
-   * \param m Model to be trained
->>>>>>> fcd2ef6b
+   * 
+   * \param m ParameterCollection to be trained
    * \param e0 Initial learning rate
    * \param edecay Learning rate decay
    */
@@ -168,12 +163,7 @@
    * \param idx The ID of the parameter to update
    */
   virtual void update_lookup_params(real scale, real gscale, size_t idx) = 0;
-<<<<<<< HEAD
-=======
-
-private:
-  DYNET_SERIALIZE_DECLARE()
->>>>>>> fcd2ef6b
+
 };
 
 /**
@@ -189,7 +179,6 @@
 struct SimpleSGDTrainer : public Trainer {
   /**
    * \brief Constructor
-<<<<<<< HEAD
    * 
    * \param m ParameterCollection to be trained
    * \param e0 Initial learning rate
@@ -197,15 +186,6 @@
    */
   explicit SimpleSGDTrainer(ParameterCollection& m, real e0 = 0.1, real edecay = 0.0) : Trainer(m, e0, edecay) {}
  protected:
-=======
-   *
-   * \param m Model to be trained
-   * \param e0 Initial learning rate
-   * \param edecay Learning rate decay parameter.
-   */
-  explicit SimpleSGDTrainer(Model& m, real e0 = 0.1, real edecay = 0.0) : Trainer(m, e0, edecay) {}
-protected:
->>>>>>> fcd2ef6b
   DYNET_TRAINER_DEFINE_DEV_IMPL()
 private:
   SimpleSGDTrainer() {}
@@ -237,14 +217,14 @@
   /**
    * \brief Constructor
    *
-   * \param m Model to be trained
+   * \param m ParameterCollection to be trained
    * \param e0_min Lower learning rate
    * \param e0_max Upper learning rate
    * \param step_size Period of the triangular function in number of iterations (__not__ epochs). According to the original paper, this should be set around (2-8) x (training iterations in epoch)
    * \param gamma Learning rate upper bound decay parameter
    * \param edecay Learning rate decay parameter. Ideally you shouldn't use this with cyclical learning rate since decay is already handled by \f$\gamma\f$
    */
-  explicit CyclicalSGDTrainer(Model& m, float e0_min = 0.01, float e0_max = 0.1, float step_size = 2000, float gamma = 0.0, float edecay = 0.0) : Trainer(m, e0_min, edecay), e_min(e0_min), e_max(e0_max), step_size(step_size), gamma(gamma), it(0) {}
+  explicit CyclicalSGDTrainer(ParameterCollection& m, float e0_min = 0.01, float e0_max = 0.1, float step_size = 2000, float gamma = 0.0, float edecay = 0.0) : Trainer(m, e0_min, edecay), e_min(e0_min), e_max(e0_max), step_size(step_size), gamma(gamma), it(0) {}
   void update(real scale = 1.0) { Trainer::update(scale);cyclic_update_eta();}
 protected:
   DYNET_TRAINER_DEFINE_DEV_IMPL()
@@ -261,7 +241,6 @@
   unsigned it;
 private:
   CyclicalSGDTrainer() {}
-  DYNET_SERIALIZE_DECLARE()
 };
 
 
@@ -278,13 +257,8 @@
 struct MomentumSGDTrainer : public Trainer {
   /**
    * \brief Constructor
-<<<<<<< HEAD
-   * 
-   * \param m ParameterCollection to be trained
-=======
-   *
-   * \param m Model to be trained
->>>>>>> fcd2ef6b
+   * 
+   * \param m ParameterCollection to be trained
    * \param e0 Initial learning rate
    * \param mom Momentum
    * \param edecay Learning rate decay parameter
@@ -320,13 +294,8 @@
 struct AdagradTrainer : public Trainer {
   /**
    * \brief Constructor
-<<<<<<< HEAD
-   * 
-   * \param m ParameterCollection to be trained
-=======
-   *
-   * \param m Model to be trained
->>>>>>> fcd2ef6b
+   * 
+   * \param m ParameterCollection to be trained
    * \param e0 Initial learning rate
    * \param eps Bias parameter \f$\epsilon\f$ in the adagrad formula
    * \param edecay Learning rate decay parameter
@@ -359,13 +328,8 @@
 struct AdadeltaTrainer : public Trainer {
   /**
    * \brief Constructor
-<<<<<<< HEAD
-   * 
-   * \param m ParameterCollection to be trained
-=======
-   *
-   * \param m Model to be trained
->>>>>>> fcd2ef6b
+   * 
+   * \param m ParameterCollection to be trained
    * \param eps Bias parameter \f$\epsilon\f$ in the adagrad formula
    * \param rho Update parameter for the moving average of updates in the numerator
    * \param edecay Learning rate decay parameter
@@ -398,23 +362,14 @@
 struct RMSPropTrainer : public Trainer {
   /**
    * \brief Constructor
-<<<<<<< HEAD
-   * 
-   * \param m ParameterCollection to be trained
-=======
-   *
-   * \param m Model to be trained
->>>>>>> fcd2ef6b
+   * 
+   * \param m ParameterCollection to be trained
    * \param e0 Initial learning rate
    * \param eps Bias parameter \f$\epsilon\f$ in the adagrad formula
    * \param rho Update parameter for the moving average (`rho = 0` is equivalent to using Adagrad)
    * \param edecay Learning rate decay parameter
    */
-<<<<<<< HEAD
-  explicit RmsPropTrainer(ParameterCollection& m, real e0 = 0.1, real eps = 1e-20, real rho = 0.95, real edecay = 0.0) :
-=======
-  explicit RMSPropTrainer(Model& m, real e0 = 0.001, real eps = 1e-08, real rho = 0.9, real edecay = 0.0) :
->>>>>>> fcd2ef6b
+  explicit RMSPropTrainer(ParameterCollection& m, real e0 = 0.1, real eps = 1e-20, real rho = 0.95, real edecay = 0.0) :
     Trainer(m, e0, edecay), epsilon(eps), rho(rho) {}
 protected:
   DYNET_TRAINER_DEFINE_DEV_IMPL()
@@ -422,18 +377,10 @@
 
   real epsilon;
   real rho;
-<<<<<<< HEAD
-  std::vector<real> hg; // History of gradients
-  std::vector<std::vector<real> > hlg;
- private:
-  RmsPropTrainer() {}
-=======
   std::vector<ShadowParameters> hmsg; // History of gradients
   std::vector<ShadowLookupParameters> hlmsg;
 private:
   RMSPropTrainer() {}
-  DYNET_SERIALIZE_DECLARE()
->>>>>>> fcd2ef6b
 };
 
 /**
@@ -449,13 +396,8 @@
 struct AdamTrainer : public Trainer {
   /**
    * \brief Constructor
-<<<<<<< HEAD
-   * 
-   * \param m ParameterCollection to be trained
-=======
-   *
-   * \param m Model to be trained
->>>>>>> fcd2ef6b
+   * 
+   * \param m ParameterCollection to be trained
    * \param e0 Initial learning rate
    * \param beta_1 Moving average parameter for the mean
    * \param beta_2 Moving average parameter for the variance
@@ -482,15 +424,4 @@
 
 } // namespace dynet
 
-<<<<<<< HEAD
-=======
-BOOST_CLASS_EXPORT_KEY(dynet::SimpleSGDTrainer)
-BOOST_CLASS_EXPORT_KEY(dynet::CyclicalSGDTrainer)
-BOOST_CLASS_EXPORT_KEY(dynet::MomentumSGDTrainer)
-BOOST_CLASS_EXPORT_KEY(dynet::AdagradTrainer)
-BOOST_CLASS_EXPORT_KEY(dynet::AdadeltaTrainer)
-BOOST_CLASS_EXPORT_KEY(dynet::RMSPropTrainer)
-BOOST_CLASS_EXPORT_KEY(dynet::AdamTrainer)
-
->>>>>>> fcd2ef6b
 #endif