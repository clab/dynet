/**
 * \file expr.h
 * \defgroup operations operations
 * \defgroup inputoperations inputoperations
 * \defgroup arithmeticoperations arithmeticoperations
 * \defgroup lossoperations lossoperations
 * \defgroup flowoperations flowoperations
 * \defgroup noiseoperations noiseoperations
 * \defgroup convolutionoperations convolutionoperations
 * \defgroup tensoroperations tensoroperations
 * \defgroup linalgoperations linalgoperations
 * \defgroup normoperations normoperations
 * \brief The various operations that you can use in building a DyNet graph
 *
 * \details TODO: **This documentation is incomplete. See expr.h for a full list of expressions.**
 */

#ifndef DYNET_EXPR_H
#define DYNET_EXPR_H

#include "dynet/dynet.h"

// TODO: Ideally, we would not include these, but these are inlined at the moment.
// If we can figure out a way to move the inlined functions to expr.cc that would be better.
#include "dynet/nodes-affinetransform.h"
#include "dynet/nodes-arith-sum.h"
#include "dynet/nodes-concat.h"
#include "dynet/nodes-logsumexp.h"
#include "dynet/nodes-minmax.h"
#include "dynet/nodes-moments.h"
#include "dynet/nodes-contract.h"

#include "dynet/devices.h"

#include <stdexcept>


namespace dynet {
/**
 * \ingroup operations
 * \brief Expressions are the building block of a Dynet computation graph
 * \details [long description]
 */
struct Expression {
  ComputationGraph *pg;
  VariableIndex i;
  unsigned graph_id;

  Expression() : pg(nullptr), i(0), graph_id(0) {}

  /**
   * \brief Base expression constructor
   * \details Used when creating operations
   *
   * \param pg Pointer to the computation graph
   * \param i Variable index
   */
  Expression(ComputationGraph *pg, VariableIndex i) : pg(pg),
    i(i), graph_id(pg->get_id()) {}

  inline std::string get_device_name() const {
    if (pg->nodes[i]->device == nullptr)
      throw std::runtime_error("Unknown device for node:" + std::to_string(i));
    return pg->nodes[i]->device->name;
  }

  const bool is_stale() const {
    return (get_number_of_active_graphs() != 1 || graph_id != get_current_graph_id());
  }

  /**
   * \brief Get value of the expression
   * \details Throws a tuntime_error exception if no computation graph is available
   * \return Value of the expression as a tensor
   */
  const Tensor& value() const {
    if (this->is_stale()) {
      throw std::runtime_error("Attempt to use a stale expression.");
    }
    return pg->get_value(i);
  }
  /**
   * \brief Get gradient of the expression
   * \details Throws a tuntime_error exception if no computation graph is available
   *
   * Make sure to call `backward` on a downstream expression before calling this.
   *
   * If the expression is a constant expression (meaning it's not a function of a parameter), dynet won't compute it's gradient for the sake of efficiency. You need to manually force the gradient computation by adding the agument `full=true` to `backward`

   * \return Value of the expression as a tensor
   */
  const Tensor& gradient() const {
    if (this->is_stale()) {
      throw std::runtime_error("Attempt to use a stale expression.");
    }
    return pg->get_gradient(i);
  }
  /**
   * \brief Get dimension of the expression
   * \details Throws a tuntime_error exception if no computation graph is available
   * \return Dimension of the expression
   */
  const Dim& dim() const {
    if (this->is_stale()) {
      throw std::runtime_error("Attempt to use a stale expression.");
    }
    return pg->get_dimension(i);
  }
};

namespace detail {
template <typename F, typename T>
Expression f(const T& xs) {
  ComputationGraph *pg = xs.begin()->pg;
  std::vector<VariableIndex> xis(xs.size());
  int i = 0;
  for (auto xi = xs.begin(); xi != xs.end(); ++xi) xis[i++] = xi->i;
  return Expression(pg, pg->add_function<F>(xis));
}
template <typename F, typename T, typename T1>
Expression f(const T& xs, const T1& arg1) {
  ComputationGraph *pg = xs.begin()->pg;
  std::vector<VariableIndex> xis(xs.size());
  int i = 0;
  for (auto xi = xs.begin(); xi != xs.end(); ++xi) xis[i++] = xi->i;
  return Expression(pg, pg->add_function<F>(xis, arg1));
}
} // namespace detail

////////////////////////////////////////////////
// Input operations                           //
////////////////////////////////////////////////

/**
 * \ingroup inputoperations
 * \brief Scalar input
 * \details Create an expression that represents the scalar value s
 *
 * \param g Computation graph
 * \param s Real number
 * \param device The place device for the input value, default_device by default
 *
 * \return An expression representing s
 */
Expression input(ComputationGraph& g, real s, Device *device = dynet::default_device);

/**
 * \ingroup inputoperations
 * \brief Modifiable scalar input
 * \details Create an expression that represents the scalar value *ps.
 *          If *ps is changed and the computation graph recalculated, the
 *          next forward pass will reflect the new value.
 *
 * \param g Computation graph
 * \param ps Real number pointer
 * \param device The place device for the input value, default_device by default
 *
 * \return An expression representing *ps
 */
Expression input(ComputationGraph& g, const real *ps, Device *device = dynet::default_device);

/**
 * \ingroup inputoperations
 * \brief Vector/matrix/tensor input
 * \details Create an expression that represents a vector, matrix, or tensor
 *          input. The dimensions of the input are defined by ``d``. So for example
 *          > ``input(g,{50},data)``: will result in a 50-length vector
 *          > ``input(g,{50,30},data)``: will result in a 50x30 matrix
 *          and so on, for an arbitrary number of dimensions.
 *          This function can also be used to import minibatched inputs. For example,
 *          if we have 10 examples in a minibatch, each with size 50x30, then we call
 *          > ``input(g,Dim({50,30},10),data)``
 *          The data vector "data" will contain the values used to fill the input, in
 *          column-major format. The length must add to the product of all dimensions in
 *          d.
 *
 * \param g Computation graph
 * \param d Dimension of the input matrix
 * \param data A vector of data points
 * \param device The place device for the input value, default_device by default
 *
 * \return An expression representing data
 */
Expression input(ComputationGraph& g, const Dim& d, const std::vector<float>& data, Device *device = dynet::default_device);

/**
 * \ingroup inputoperations
 * \brief Updatable vector/matrix/tensor input
 * \details Similarly to input that takes a vector reference, input a vector, matrix,
 *          or tensor input. Because we pass the pointer, the data can be updated.
 *
 * \param g Computation graph
 * \param d Dimension of the input matrix
 * \param pdata A pointer to an (updatable) vector of data points
 * \param device The place device for the input value, default_device by default
 *
 * \return An expression representing *pdata
 */
Expression input(ComputationGraph& g, const Dim& d, const std::vector<float>* pdata, Device *device = dynet::default_device);

/**
 * \ingroup inputoperations
 * \brief Sparse vector input
 * \details This operation takes input as a sparse matrix of index/value pairs. It is
 *          exactly the same as the standard input via vector reference, but sets all
 *          non-specified values to "defdata" and resets all others to the appropriate
 *          input values.
 *
 * \param g Computation graph
 * \param d Dimension of the input matrix
 * \param ids The indexes of the data points to update
 * \param data The data points corresponding to each index
 * \param defdata The default data with which to set the unspecified data points
 * \param device The place device for the input value, default_device by default
 *
 * \return An expression representing data
 */
Expression input(ComputationGraph& g, const Dim& d,
                 const std::vector<unsigned int>& ids, const std::vector<float>& data,
                 float defdata = 0.f, Device *device = dynet::default_device);

/**
 * \ingroup inputoperations
 * \brief Load parameter
 * \details Load parameters into the computation graph.
 *
 * \param g Computation graph
 * \param p Parameter object to load
 *
 * \return An expression representing p
 */
Expression parameter(ComputationGraph& g, Parameter p);

/**
 * \ingroup inputoperations
 * \brief Load lookup parameter
 * \details Load a full tensor of lookup parameters into the computation graph.
 *          Normally lookup parameters are accessed by using the lookup() function
 *          to grab a single element. However, in some cases we'll want to access
 *          all of the parameters in the entire set of lookup parameters for some
 *          reason. In this case you can use this function. In this case, the
 *          first dimensions in the returned tensor will be equivalent to the
 *          dimensions that we would get if we get calling the lookup() function,
 *          and the size of the final dimension will be equal to the size of the
 *          vocabulary.
 *
 * \param g Computation graph
 * \param lp LookupParameter object to load
 *
 * \return An expression representing lp
 */
Expression parameter(ComputationGraph& g, LookupParameter lp);

/**
 * \ingroup inputoperations
 * \brief Load constant parameters
 * \details Load parameters into the computation graph, but prevent them from being
 *          updated when performing parameter update.
 *
 * \param g Computation graph
 * \param p Parameter object to load
 *
 * \return An expression representing the constant p
 */
Expression const_parameter(ComputationGraph& g, Parameter p);

/**
 * \ingroup inputoperations
 * \brief Load constant lookup parameters
 * \details Load lookup parameters into the computation graph, but prevent them from being
 *          updated when performing parameter update.
 *
 * \param g Computation graph
 * \param lp LookupParameter object to load
 *
 * \return An expression representing the constant lp
 */
Expression const_parameter(ComputationGraph& g, LookupParameter lp);

/**
 * \ingroup inputoperations
 * \brief Look up parameter
 * \details Look up parameters according to an index, and load them into the
 *          computation graph.
 *
 * \param g Computation graph
 * \param p LookupParameter object from which to load
 * \param index Index of the parameters within p
 *
 * \return An expression representing p[index]
 */
Expression lookup(ComputationGraph& g, LookupParameter p, unsigned index);

/**
 * \ingroup inputoperations
 * \brief Look up parameters with modifiable index
 * \details Look up parameters according to the *pindex, and load them into the
 *          computation graph. When *pindex changes, on the next computation of
 *          forward() the values will change.
 *
 * \param g Computation graph
 * \param p LookupParameter object from which to load
 * \param pindex Pointer index of the parameters within p
 *
 * \return An expression representing p[*pindex]
 */
Expression lookup(ComputationGraph& g, LookupParameter p, const unsigned* pindex);

/**
 * \ingroup inputoperations
 * \brief Look up parameter
 * \details Look up parameters according to an index, and load them into the
 *          computation graph. Do not perform gradient update on the parameters.
 *
 * \param g Computation graph
 * \param p LookupParameter object from which to load
 * \param index Index of the parameters within p
 *
 * \return A constant expression representing p[index]
 */
Expression const_lookup(ComputationGraph& g, LookupParameter p, unsigned index);

/**
 * \ingroup inputoperations
 * \brief Constant lookup parameters with modifiable index
 * \details Look up parameters according to the *pindex, and load them into the
 *          computation graph. When *pindex changes, on the next computation of
 *          forward() the values will change. However, gradient updates will not be
            performend.
 *
 * \param g Computation graph
 * \param p LookupParameter object from which to load
 * \param pindex Pointer index of the parameters within p
 *
 * \return A constant expression representing p[*pindex]
 */
Expression const_lookup(ComputationGraph& g, LookupParameter p, const unsigned* pindex);

// Batched versions of lookup and const_lookup

/**
 * \ingroup inputoperations
 * \brief Look up parameters
 * \details The mini-batched version of lookup. The resulting expression will be
 *          a mini-batch of parameters, where the "i"th element of the batch corresponds
 *          to the parameters at the position specified by the "i"th element of
 *          "indices"
 *
 * \param g Computation graph
 * \param p LookupParameter object from which to load
 * \param indices Index of the parameters at each position in the batch
 *
 * \return An expression with the "i"th batch element representing p[indices[i]]
 */
Expression lookup(ComputationGraph& g, LookupParameter p, const std::vector<unsigned>& indices);

/**
 * \ingroup inputoperations
 * \brief Look up parameters
 * \details The mini-batched version of lookup with modifiable parameter indices.
 *
 * \param g Computation graph
 * \param p LookupParameter object from which to load
 * \param pindices Pointer to lookup indices
 *
 * \return An expression with the "i"th batch element representing p[*pindices[i]]
 */
Expression lookup(ComputationGraph& g, LookupParameter p, const std::vector<unsigned>* pindices);

/**
 * \ingroup inputoperations
 * \brief Look up parameters
 * \details Mini-batched lookup that will not update the parameters.
 *
 * \param g Computation graph
 * \param p LookupParameter object from which to load
 * \param indices Lookup indices
 *
 * \return A constant expression with the "i"th batch element representing p[indices[i]]
 */
Expression const_lookup(ComputationGraph& g, LookupParameter p, const std::vector<unsigned>& indices);

/**
 * \ingroup inputoperations
 * \brief Look up parameters
 * \details Mini-batched lookup that will not update the parameters, with modifiable
 *          indices.
 *
 * \param g Computation graph
 * \param p LookupParameter object from which to load
 * \param pindices Lookup index pointers.
 *
 * \return A constant expression with the "i"th batch element representing
 *         p[*pindices[i]]
 */
Expression const_lookup(ComputationGraph& g, LookupParameter p, const std::vector<unsigned>* pindices);

/**
 * \ingroup inputoperations
 * \brief Create an input full of zeros
 * \details Create an input full of zeros, sized according to dimensions d.
 *
 * \param g Computation graph
 * \param d The dimensions of the input
 *
 * \return A `d` dimensioned zero tensor
 */
Expression zeros(ComputationGraph& g, const Dim& d);
// For backward compatibility
inline Expression zeroes(ComputationGraph& g, const Dim& d) {return zeros(g, d);}

/**
 * \ingroup inputoperations
 * \brief Create an input full of ones
 * \details Create an input full of ones, sized according to dimensions d.
 *
 * \param g Computation graph
 * \param d The dimensions of the input
 *
 * \return A `d` dimensioned tensor of ones
 */
Expression ones(ComputationGraph& g, const Dim& d);

/**
 * \ingroup inputoperations
 * \brief Create an input with one constant value
 * \details Create an input full of `val`, sized according to dimensions d.
 *
 * \param g Computation graph
 * \param d The dimensions of the input
 * \param val The value of the input
 *
 * \return A `d` dimensioned tensor filled with value `val`
 */
Expression constant(ComputationGraph& g, const Dim& d, float val);

/**
 * \ingroup inputoperations
 * \brief Create a random normal vector
 * \details Create a vector distributed according to normal distribution with mean
 *          0, variance 1.
 *
 * \param g Computation graph
 * \param d The dimensions of the input
 *
 * \return A "d" dimensioned normally distributed vector
 */
Expression random_normal(ComputationGraph& g, const Dim& d);

/**
 * \ingroup inputoperations
 * \brief Create a random bernoulli vector
 * \details Create a vector distributed according to bernoulli distribution with parameter p.
 *
 * \param g Computation graph
 * \param d The dimensions of the input
 * \param p The bernoulli p parameter
 * \param scale A scaling factor for the output ("active" elements will receive this value)
 *
 * \return A "d" dimensioned bernoulli distributed vector
 */
Expression random_bernoulli(ComputationGraph& g, const Dim& d, real p, real scale = 1.0f);

/**
 * \ingroup inputoperations
 * \brief Create a random uniform vector
 * \details Create a vector distributed according to uniform distribution with boundaries left and right.
 *
 * \param g Computation graph
 * \param d The dimensions of the input
 * \param left The left boundary
 * \param right The right boundary
 *
 * \return A "d" dimensioned uniform distributed vector
 */
Expression random_uniform(ComputationGraph& g, const Dim& d, real left, real right);

/**
 * \ingroup inputoperations
 * \brief Create a random Gumbel sampled vector
 * \details Create a vector distributed according to a Gumbel distribution with the specified parameters. (Currently only the defaults of mu=0.0 and beta=1.0 supported.
 *
 * \param g Computation graph
 * \param d The dimensions of the input
 * \param mu The mu parameter
 * \param beta The beta parameter
 *
 * \return A "d" dimensioned Gumbel distributed vector
 */
Expression random_gumbel(ComputationGraph& g, const Dim& d, real mu = 0.0, real beta = 1.0);

////////////////////////////////////////////////
// Arithmetic operations                      //
////////////////////////////////////////////////

/**
 * \ingroup arithmeticoperations
 * \brief Negation
 * \details Negate the passed argument.
 *
 * \param x An input expression
 *
 * \return The negation of x
 */
Expression operator-(const Expression& x);

/**
 * \ingroup arithmeticoperations
 * \brief Expression addition
 * \details Add two expressions of the same dimensions.
 *
 * \param x The first input
 * \param y The second input
 *
 * \return The sum of x and y
 */
Expression operator+(const Expression& x, const Expression& y);

/**
 * \ingroup arithmeticoperations
 * \brief Scalar addition
 * \details Add a scalar to an expression
 *
 * \param x The expression
 * \param y The scalar
 *
 * \return An expression equal to x, with every component increased by y
 */
Expression operator+(const Expression& x, real y);

/**
 * \ingroup arithmeticoperations
 * \brief Scalar addition
 * \details Add a scalar to an expression
 *
 * \param x The scalar
 * \param y The expression
 *
 * \return An expression equal to y, with every component increased by x
 */
Expression operator+(real x, const Expression& y);

/**
 * \ingroup arithmeticoperations
 * \brief Expression subtraction
 * \details Subtract one expression from another.
 *
 * \param x The expression from which to subtract
 * \param y The expression to subtract
 *
 * \return An expression where the ith element is x_i minus y_i
 */
Expression operator-(const Expression& x, const Expression& y);

/**
 * \ingroup arithmeticoperations
 * \brief Scalar subtraction
 * \details Subtract an expression from a scalar
 *
 * \param x The scalar from which to subtract
 * \param y The expression to subtract
 *
 * \return An expression where the ith element is x_i minus y
 */
Expression operator-(real x, const Expression& y);

/**
 * \ingroup arithmeticoperations
 * \brief Scalar subtraction
 * \details Subtract a scalar from an expression
 *
 * \param x The expression from which to subtract
 * \param y The scalar to subtract
 *
 * \return An expression where the ith element is x_i minus y
 */
Expression operator-(const Expression& x, real y);


/**
 * \ingroup arithmeticoperations
 * \brief Matrix multiplication
 * \details Multiply two matrices together. Like standard matrix multiplication, the
 *          second dimension of x and the first dimension of y must match.
 *
 * \param x The left-hand matrix
 * \param y The right-hand matrix
 *
 * \return An expression x times y
 */
Expression operator*(const Expression& x, const Expression& y);

/**
 * \ingroup arithmeticoperations
 * \brief Matrix-scalar multiplication
 * \details Multiply an expression component-wise by a scalar.
 *
 * \param x The matrix
 * \param y The scalar
 *
 * \return An expression where the ith element is x_i times y
 */
Expression operator*(const Expression& x, float y);

/**
 * \ingroup arithmeticoperations
 * \brief Matrix-scalar multiplication
 * \details Multiply an expression component-wise by a scalar.
 *
 * \param x The scalar
 * \param y The matrix
 *
 * \return An expression where the ith element is x_i times y
 */
inline Expression operator*(float y, const Expression& x) { return x * y; }

/**
 * \ingroup arithmeticoperations
 * \brief Matrix-scalar division
 * \details Divide an expression component-wise by a scalar.
 *
 * \param x The matrix
 * \param y The scalar
 *
 * \return An expression where the ith element is x_i divided by y
 */
inline Expression operator/(const Expression& x, float y) { return x * (1.f / y); }

/**
 * \ingroup arithmeticoperations
 * \brief Expression addition
 * \details Add two expressions, broadcasting dimensions if necessary.
 *
 * \param x The first input
 * \param y The second input
 *
 * \return The sum of x and y
 */
Expression cadd(const Expression& x, const Expression& y);


/**
 * \ingroup arithmeticoperations
 * \brief Affine transform
 * \details This performs an affine transform over an arbitrary (odd) number of expressions
 *          held in the input initializer list xs.
 *          The first expression is the "bias," which is added to the expression as-is.
 *          The remaining expressions are multiplied together in pairs, then added.
 *          A very common usage case is the calculation of the score for a neural network
 *          layer (e.g. b + Wz) where b is the bias, W is the weight matrix, and z is the
 *          input. In this case xs[0] = b, xs[1] = W, and xs[2] = z.
 *
 * \param xs An initializer list containing an odd number of expressions
 *
 * \return An expression equal to: xs[0] + xs[1]*xs[2] + xs[3]*xs[4] + ...
 */
inline Expression affine_transform(const std::initializer_list<Expression>& xs) { return detail::f<AffineTransform>(xs); }
template <typename T>
inline Expression affine_transform(const T& xs) { return detail::f<AffineTransform>(xs); }

/**
 * \ingroup arithmeticoperations
 * \brief Sum
 * \details This performs an elementwise sum over all the expressions in xs
 *
 * \param xs An initializer list containing expressions
 *
 * \return An expression where the ith element is equal to xs[0][i] + xs[1][i] + ...
 */
inline Expression sum(const std::initializer_list<Expression>& xs) { return detail::f<Sum>(xs); }
template <typename T>
inline Expression sum(const T& xs) { return detail::f<Sum>(xs); }

/**
 * \ingroup arithmeticoperations
 * \brief Sum all elements
 * \details Sum all the elements in an expression.
 *
 * \param x The input expression
 *
 * \return The sum of all of its elements
 */
Expression sum_elems(const Expression& x);

Expression moment_elems(const Expression& x, unsigned r); // deprecated
Expression mean_elems(const Expression& x); // deprecated
Expression std_elems(const Expression& x); // deprecated

/**
 * \ingroup arithmeticoperations
 * \brief Average
 * \details This performs an elementwise average over all the expressions in xs
 *
 * \param xs An initializer list containing expressions
 *
 * \return An expression where the ith element is equal to (xs[0][i] + xs[1][i] + ...)/|xs|
 */
inline Expression average(const std::initializer_list<Expression>& xs) { return detail::f<Average>(xs); }
template <typename T>
inline Expression average(const T& xs) { return detail::f<Average>(xs); }

/**
 * \ingroup arithmeticoperations
 * \brief Square root
 * \details Elementwise square root.
 *
 * \param x The input expression
 *
 * \return An expression where the ith element is equal to \f$\sqrt(x_i)\f$
 */
Expression sqrt(const Expression& x);

/**
 * \ingroup arithmeticoperations
 * \brief Absolute value
 * \details Elementwise absolute value.
 *
 * \param x The input expression
 *
 * \return An expression where the ith element is equal to \f$\vert x_i\vert\f$
 */
Expression abs(const Expression& x);


/**
 * \ingroup arithmeticoperations
 * \brief Gaussian error function
 * \details Elementwise calculation of the Gaussian error function
 *
 * \param x The input expression
 *
 * \return An expression where the ith element is equal to erf(x_i)
 */
Expression erf(const Expression& x);

/**
 * \ingroup arithmeticoperations
 * \brief Hyperbolic tangent
 * \details Elementwise calculation of the hyperbolic tangent
 *
 * \param x The input expression
 *
 * \return An expression where the ith element is equal to tanh(x_i)
 */
Expression tanh(const Expression& x);

/**
 * \ingroup arithmeticoperations
 * \brief Natural exponent
 * \details Calculate elementwise y_i = e^{x_i}
 *
 * \param x The input expression
 *
 * \return An expression where the ith element is equal to e^{x_i}
 */
Expression exp(const Expression& x);

/**
 * \ingroup arithmeticoperations
 * \brief Square
 * \details Calculate elementwise y_i = x_i^2
 *
 * \param x The input expression
 *
 * \return An expression where the ith element is equal to x_i^2
 */
Expression square(const Expression& x);

/**
 * \ingroup arithmeticoperations
 * \brief Cube
 * \details Calculate elementwise y_i = x_i^3
 *
 * \param x The input expression
 *
 * \return An expression where the ith element is equal to x_i^3
 */
Expression cube(const Expression& x);

/**
 * \ingroup arithmeticoperations
 * \brief Log gamma
 * \details Calculate elementwise y_i = ln(gamma(x_i))
 *
 * \param x The input expression
 *
 * \return An expression where the ith element is equal to ln(gamma(x_i))
 */
Expression lgamma(const Expression& x);

/**
 * \ingroup arithmeticoperations
 * \brief Logarithm
 * \details Calculate the elementwise natural logarithm y_i = ln(x_i)
 *
 * \param x The input expression
 *
 * \return An expression where the ith element is equal to ln(x_i)
 */
Expression log(const Expression& x);

/**
 * \ingroup arithmeticoperations
 * \brief Logistic sigmoid function
 * \details Calculate elementwise y_i = 1/(1+e^{-x_i})
 *
 * \param x The input expression
 *
 * \return An expression where the ith element is equal to y_i = 1/(1+e^{-x_i})
 */
Expression logistic(const Expression& x);

/**
 * \ingroup arithmeticoperations
 * \brief Rectifier
 * \details Calculate elementwise the recitifer (ReLU) function y_i = max(x_i,0)
 *
 * \param x The input expression
 *
 * \return An expression where the ith element is equal to max(x_i,0)
 */
Expression rectify(const Expression& x);


/**
 * \ingroup arithmeticoperations
 * \brief Exponential Linear Unit
 * \details Calculate elementwise the function
 *
 * \f$
 * y_i = \left\{\begin{array}{lr}
 *            x_i, & \text{if } x>0\\
 *            \alpha\times(e^{x_i} - 1), & \text{if }x\leqslant 0\\
 *          \end{array}\right.
 * \f$
 *
 * Reference: [Clevert et al., 2015](https://arxiv.org/abs/1511.07289v5)
 *
 * \param x The input expression
 *
 * \return An expression where the ith element is equal to \f$\text{ELU}(x_i, \alpha)\f$
 */
Expression elu(const Expression& x, float alpha = 1.f);

/**
 * \ingroup arithmeticoperations
 * \brief Scaled Exponential Linear Unit (SELU)
 * \details Calculate elementwise the function
 *
 * \f$
 * y_i = \lambda\times\left\{\begin{array}{lr}
 *            x_i, & \text{if } x>0\\
 *            \alpha\times(e^{x_i} - 1), & \text{if }x\leqslant 0\\
 *          \end{array}\right.
 * \f$
 *
 * With
 * \f$
 * \begin{split}
 * \lambda &=\texttt{1.0507009873554804934193349852946}\\
 * \alpha &=\texttt{1.6732632423543772848170429916717}\\
 * \end{split}
 * \f$
 *
 * Reference: [Klambaouer et al., 2017](https://arxiv.org/abs/1706.02515)
 *
 * \param x The input expression
 *
 * \return An expression where the ith element is equal to \f$\text{SELU}(x_i)\f$
 */
Expression selu(const Expression& x);

/**
 * \ingroup arithmeticoperations
 * \brief Soft Sign
 * \details Calculate elementwise the softsign function y_i = x_i/(1+|x_i|)
 *
 * \param x The input expression
 *
 * \return An expression where the ith element is equal to x_i/(1+|x_i|)
 */
Expression softsign(const Expression& x);

/**
 * \ingroup arithmeticoperations
 * \brief Power function
 * \details Calculate an output where the ith element is equal to x_i^y_i
 *
 * \param x The input expression
 * \param y The exponent expression
 *
 * \return An expression where the ith element is equal to x_i^y_i
 */
Expression pow(const Expression& x, const Expression& y);

/**
 * \ingroup arithmeticoperations
 * \brief Minimum
 * \details Calculate an output where the ith element is min(x_i,y_i)
 *
 * \param x The first input expression
 * \param y The second input expression
 *
 * \return An expression where the ith element is equal to min(x_i,y_i)
 */
Expression min(const Expression& x, const Expression& y);

/**
 * \ingroup arithmeticoperations
 * \brief Maximum
 * \details Calculate an output where the ith element is max(x_i,y_i)
 *
 * \param x The first input expression
 * \param y The second input expression
 *
 * \return An expression where the ith element is equal to max(x_i,y_i)
 */
Expression max(const Expression& x, const Expression& y);

/**
 * \ingroup arithmeticoperations
 * \brief Max
 * \details This performs an elementwise max over all the expressions in xs
 *
 * \param xs An initializer list containing expressions
 *
 * \return An expression where the ith element is equal to max(xs[0][i], xs[1][i], ...)
 */
inline Expression max(const std::initializer_list<Expression>& xs) { return detail::f<Max>(xs); }
template <typename T>
inline Expression max(const T& xs) { return detail::f<Max>(xs); }

/**
 * \ingroup arithmeticoperations
 * \brief Dot Product
 * \details Calculate the dot product sum_i x_i*y_i
 *
 * \param x The input expression
 * \param y The input expression
 *
 * \return An expression equal to the dot product
 */
Expression dot_product(const Expression& x, const Expression& y);

/**
 * \ingroup arithmeticoperations
 * \brief Componentwise multiply
 * \details Do a componentwise multiply where each value is equal to x_i*y_i.
 *          This function used to be called cwise_multiply.
 *
 * \param x The first input expression
 * \param y The second input expression
 *
 * \return An expression where the ith element is equal to x_i*y_i
 */
Expression cmult(const Expression& x, const Expression& y);

/**
 * \ingroup arithmeticoperations
 * \brief Componentwise multiply
 * \details Do a componentwise multiply where each value is equal to x_i/y_i
 *
 * \param x The first input expression
 * \param y The second input expression
 *
 * \return An expression where the ith element is equal to x_i/y_i
 */
Expression cdiv(const Expression& x, const Expression& y);

/**
 * \ingroup arithmeticoperations
 * \brief Columnwise addition
 * \details Add vector "bias" to each column of matrix "x"
 *
 * \param x An MxN matrix
 * \param bias A length M vector
 *
 * \return An expression where bias is added to each column of x
 */
Expression colwise_add(const Expression& x, const Expression& bias);

////////////////////////////////////////////////
// Probability/loss operations                //
////////////////////////////////////////////////

/**
 * \ingroup lossoperations
 * \brief Softmax
 * \details The softmax function normalizes each column to ensure that all
 *          values are between 0 and 1 and add to one by applying the
 *          e^{x[i]}/{sum_j e^{x[j]}}.
 *
 * \param x A vector or matrix
 *
 * \return A vector or matrix after calculating the softmax
 */
Expression softmax(const Expression& x);

/**
 * \ingroup lossoperations
 * \brief Log softmax
 * \details The log softmax function normalizes each column to ensure that all
 *          values are between 0 and 1 and add to one by applying the
 *          e^{x[i]}/{sum_j e^{x[j]}}, then takes the log
 *
 * \param x A vector or matrix
 *
 * \return A vector or matrix after calculating the log softmax
 */
Expression log_softmax(const Expression& x);

/**
 * \ingroup lossoperations
 * \brief Restricted log softmax
 * \details The log softmax function calculated over only a subset of the vector elements. The
 *          elements to be included are set by the ``restriction`` variable. All elements not
 *          included in ``restriction`` are set to negative infinity.
 *
 * \param x A vector over which to calculate the softmax
 * \param restriction The elements over which to calculate the softmax
 *
 * \return A vector with the log softmax over the specified elements
 */
Expression log_softmax(const Expression& x, const std::vector<unsigned>& restriction);

/**
 * \ingroup lossoperations
 * \brief Log, sum, exp
 * \details The elementwise "logsumexp" function that calculates
 *   \f$ln(\sum_i e^{xs_i})\f$, used in adding probabilities in the log domain.
 *
 * \param xs Expressions with respect to which to calculate the logsumexp.
 *
 * \return The result.
 */
inline Expression logsumexp(const std::initializer_list<Expression>& xs) { return detail::f<LogSumExp>(xs); }
template <typename T>
inline Expression logsumexp(const T& xs) { return detail::f<LogSumExp>(xs); }

/**
 * \ingroup lossoperations
 * \brief Negative softmax log likelihood
 * \details This function takes in a vector of scores ``x``, and performs a log softmax, takes
 *          the negative, and selects the likelihood corresponding to the element ``v``. This is
 *          perhaps the most standard loss function for training neural networks to predict
 *          one out of a set of elements.
 *
 * \param x A vector of scores
 * \param v The element with which to calculate the loss
 *
 * \return The negative log likelihood of element ``v`` after taking the softmax
 */
Expression pickneglogsoftmax(const Expression& x, unsigned v);

/**
 * \ingroup lossoperations
 * \brief Modifiable negative softmax log likelihood
 * \details This function calculates the negative log likelihood after the softmax with
 *          respect to index ``*pv``. This computes the same value as the previous function
 *          that passes the index ``v`` by value, but instead passes by pointer so the value
 *          ``*pv`` can be modified without re-constructing the computation graph. This can be
 *          used in situations where we want to create a computation graph once, then feed it
 *          different data points.
 *
 * \param x A vector of scores
 * \param pv A pointer to the index of the correct element
 *
 * \return The negative log likelihood of element ``*pv`` after taking the softmax
 */
Expression pickneglogsoftmax(const Expression& x, const unsigned * pv);

/**
 * \ingroup lossoperations
 * \brief Batched negative softmax log likelihood
 * \details This function is similar to standard pickneglogsoftmax, but calculates loss with
 *          respect to multiple batch elements. The input will be a mini-batch of score vectors
 *          where the number of batch elements is equal to the number of indices in ``v``.
 *
 * \param x An expression with vectors of scores over N batch elements
 * \param v A size-N vector indicating the index with respect to all the batch elements
 *
 * \return The negative log likelihoods over all the batch elements
 */
Expression pickneglogsoftmax(const Expression& x, const std::vector<unsigned> & v);

/**
 * \ingroup lossoperations
 * \brief Modifiable batched negative softmax log likelihood
 * \details This function is a combination of modifiable pickneglogsoftmax and batched
 *          pickneglogsoftmax: ``pv`` can be modified without re-creating the computation graph.
 *
 * \param x An expression with vectors of scores over N batch elements
 * \param pv A pointer to the indexes
 *
 * \return The negative log likelihoods over all the batch elements
 */
Expression pickneglogsoftmax(const Expression& x, const std::vector<unsigned> * pv);

/**
 * \ingroup lossoperations
 * \brief Hinge loss
 * \details This expression calculates the hinge loss, formally expressed as:
 *          \f$ \text{hinge}(x,index,m) = \sum_{i \ne index} \max(0, m-x[index]+x[i]). \f$
 *
 * \param x A vector of scores
 * \param index The index of the correct candidate
 * \param m The margin
 *
 * \return The hinge loss of candidate ``index`` with respect to margin ``m``
 */
Expression hinge(const Expression& x, unsigned index, float m = 1.0);

/**
 * \ingroup lossoperations
 * \brief Modifiable hinge loss
 * \details This function calculates the hinge loss with
 *          with respect to index ``*pindex``. This computes the same value as the previous function
 *          that passes the index ``index`` by value, but instead passes by pointer so the value
 *          ``*pindex`` can be modified without re-constructing the computation graph. This can be
 *          used in situations where we want to create a computation graph once, then feed it
 *          different data points.
 *
 * \param x A vector of scores
 * \param pindex A pointer to the index of the correct candidate
 * \param m The margin
 *
 * \return The hinge loss of candidate ``*pindex`` with respect to margin ``m``
 */
Expression hinge(const Expression& x, const unsigned* pindex, float m = 1.0);

/**
 * \ingroup lossoperations
 * \brief Batched hinge loss
 * \details The same as hinge loss, but for the case where ``x`` is a mini-batched tensor
 *          with ``indices.size()`` batch elements, and ``indices`` is a vector indicating
 *          the index of each of the correct elements for these elements.
 *
 * \param x A mini-batch of vectors with ``indices.size()`` batch elements
 * \param indices The indices of the correct candidates for each batch element
 * \param m The margin
 *
 * \return The hinge loss of each mini-batch
 */
Expression hinge(const Expression& x, const std::vector<unsigned> & indices, float m = 1.0);

/**
 * \ingroup lossoperations
 * \brief Batched modifiable hinge loss
 * \details A combination of the previous batched and modifiable hinge loss functions, where
 *          vector ``*pindices`` can be modified.
 *
 * \param x A mini-batch of vectors with ``indices.size()`` batch elements
 * \param pindices Pointer to the indices of the correct candidates for each batch element
 * \param m The margin
 *
 * \return The hinge loss of each mini-batch
 */
Expression hinge(const Expression& x, const std::vector<unsigned> * pindices, float m = 1.0);

/**
 * \ingroup lossoperations
 * \brief Dimensionwise hinge loss
 * \details This expression calculates the hinge loss over a particular dimension ``d``.
 *
 * \param x A matrix of scores
 * \param indices The indices of the correct candidate (equal in length to the
 *                dimension not specified by "d")
 * \param d The dimension over which to calculate the loss (0 or 1)
 * \param m The margin
 *
 * \return A vector of hinge losses for each index in ``indices``.
 */
Expression hinge_dim(const Expression& x, const std::vector<unsigned>& indices, unsigned d = 0, float m = 1.0);

/**
 * \ingroup lossoperations
 * \brief Modifiable dimensionwise hinge loss
 * \details This function calculates the modifiable version of dimensionwise hinge loss.
 *
 * \param x A vector of scores
 * \param pindex A pointer to the index of the correct candidate
 * \param d The dimension over which to calculate the loss (0 or 1)
 * \param m The margin
 *
 * \return A vector of hinge losses for each index in ``indices``.
 */
Expression hinge_dim(const Expression& x, const std::vector<unsigned>* pindex, unsigned d = 0, float m = 1.0);

/**
 * \ingroup lossoperations
 * \brief Batched dimensionwise hinge loss
 * \details The same as dimensionwise hinge loss, but for the case where ``x`` is a mini-batched tensor
 *          with ``indices.size()`` batch elements.
 *
 * \param x A mini-batch of vectors with ``indices.size()`` batch elements
 * \param indices The indices of the correct candidates for each batch element
 * \param d The dimension over which to calculate the loss (0 or 1)
 * \param m The margin
 *
 * \return A vector of hinge losses for each mini-batch
 */
Expression hinge_dim(const Expression& x, const std::vector<std::vector<unsigned> >& indices, unsigned d = 0, float m = 1.0);

/**
 * \ingroup lossoperations
 * \brief Batched modifiable hinge loss
 * \details A combination of the previous batched and modifiable hinge loss functions, where
 *          vector ``*pindices`` can be modified.
 *
 * \param x A mini-batch of vectors with ``indices.size()`` batch elements
 * \param pindices Pointer to the indices of the correct candidates for each batch element
 * \param d The dimension over which to calculate the loss (0 or 1)
 * \param m The margin
 *
 * \return The hinge loss of each mini-batch
 */
Expression hinge_dim(const Expression& x, const std::vector<std::vector<unsigned> >* pindices, unsigned d = 0, float m = 1.0);

/**
 * \ingroup lossoperations
 * \brief Sparsemax
 * \details The sparsemax function (Martins et al. 2016), which is similar to softmax,
 *          but induces sparse solutions where most of the vector elements are zero.
 *          **Note:** This function is not yet implemented on GPU.
 *
 * \param x A vector of scores
 *
 * \return The sparsemax of the scores
 */
Expression sparsemax(const Expression& x);

/**
 * \ingroup lossoperations
 * \brief Sparsemax loss
 * \details The sparsemax loss function (Martins et al. 2016), which is similar to
 *          softmax loss, but induces sparse solutions where most of the vector
 *          elements are zero. It has a gradient similar to the sparsemax function
 *          and thus is useful for optimizing when the sparsemax will be used at
 *          test time.
 *          **Note:** This function is not yet implemented on GPU.
 *
 * \param x A vector of scores
 * \param target_support The target correct labels.
 *
 * \return The sparsemax loss of the labels
 */
Expression sparsemax_loss(const Expression& x, const std::vector<unsigned>& target_support);

/**
 * \ingroup lossoperations
 * \brief Modifiable sparsemax loss
 * \details Similar to the sparsemax loss, but with ptarget_support being a pointer
 *          to a vector, allowing it to be modified without re-creating the compuation
 *          graph.
 *          **Note:** This function is not yet implemented on GPU.
 *
 * \param x A vector of scores
 * \param ptarget_support A pointer to the target correct labels.
 *
 * \return The sparsemax loss of the labels
 */
Expression sparsemax_loss(const Expression& x, const std::vector<unsigned>* ptarget_support);

/**
 * \ingroup lossoperations
 * \brief Squared norm
 * \details The squared L2 norm of the values of x: \f$\sum_i x_i^2\f$.
 *
 * \param x A vector of values
 *
 * \return The squared L2 norm
 */
Expression squared_norm(const Expression& x);

/**
 * \ingroup lossoperations
 * \brief L2 norm
 * \details The L2 norm of the values of x: \f$\sum_i x_i^2\f$.
 *
 * \param x A vector of values
 *
 * \return The L2 norm
 */
Expression l2_norm(const Expression& x);

/**
 * \ingroup lossoperations
 * \brief Squared distance
 * \details The squared distance between values of ``x`` and ``y``: \f$\sum_i (x_i-y_i)^2\f$.
 *
 * \param x A vector of values
 * \param y Another vector of values
 *
 * \return The squared distance
 */
Expression squared_distance(const Expression& x, const Expression& y);

/**
 * \ingroup lossoperations
 * \brief L1 distance
 * \details The L1 distance between values of ``x`` and ``y``: \f$\sum_i |x_i-y_i|\f$.
 *
 * \param x A vector of values
 * \param y Another vector of values
 *
 * \return The squared distance
 */
Expression l1_distance(const Expression& x, const Expression& y);

/**
 * \ingroup lossoperations
 * \brief Huber distance
 * \details The huber distance between values of ``x`` and ``y`` parameterized
 *    by ``c,`` \f$\sum_i L_c(x_i, y_i)\f$ where:
 *
 *    \f$
 *      L_c(x, y) = \begin{cases}{lr}
 *        \frac{1}{2}(y - x)^2                   & \textrm{for } |y - f(x)| \le c, \\
 *        c\, |y - f(x)| - \frac{1}{2}c^2 & \textrm{otherwise.}
 *      \end{cases}
 *    \f$
 *
 * \param x A vector of values
 * \param y Another vector of values
 * \param c The parameter of the huber distance parameterizing the cuttoff
 *
 * \return The huber distance
 */
Expression huber_distance(const Expression& x, const Expression& y, float c = 1.345f);

/**
 * \ingroup lossoperations
 * \brief Binary log loss
 * \details The log loss of a binary decision according to the sigmoid
 *          sigmoid function \f$- \sum_i (y_i * ln(x_i) + (1-y_i) * ln(1-x_i)) \f$
 *
 * \param x A vector of values
 * \param y A vector of true answers
 *
 * \return The log loss of the sigmoid function
 */
Expression binary_log_loss(const Expression& x, const Expression& y);

/**
 * \ingroup lossoperations
 * \brief Pairwise rank loss
 * \details A margin-based loss, where every margin violation for each pair of
 *          values is penalized: \f$\sum_i max(x_i-y_i+m, 0)\f$
 *
 * \param x A vector of values
 * \param y A vector of true answers
 * \param m The margin
 *
 * \return The pairwise rank loss
 */
Expression pairwise_rank_loss(const Expression& x, const Expression& y, real m = 1.0);

/**
 * \ingroup lossoperations
 * \brief Poisson loss
 * \details The negative log probability of ``y`` according to a Poisson
 *          distribution with parameter ``x``. Useful in Poisson regression
 *          where, we try to predict the parameters of a Possion distribution
 *          to maximize the probability of data ``y``.
 *
 * \param x The parameter of the Poisson distribution.
 * \param y The target value
 *
 * \return The Poisson loss
 */
Expression poisson_loss(const Expression& x, unsigned y);
/**
 * \ingroup lossoperations
 * \brief Modifiable Poisson loss
 * \details Similar to Poisson loss, but with the target value passed by
 *          pointer so that it can be modified without re-constructing the
 *          computation graph.
 *
 * \param x The parameter of the Poisson distribution.
 * \param py A pointer to the target value
 *
 * \return The Poisson loss
 */
Expression poisson_loss(const Expression& x, const unsigned* py);

////////////////////////////////////////////////
// Flow operations                            //
////////////////////////////////////////////////

/**
 * \ingroup flowoperations
 * \brief Prevent backprop
 * \details This node has no effect on the forward pass, but prevents gradients from
 *          flowing backward during the backward pass. This is useful when there's
 *          a subgraph for which you don't want loss passed back to the parameters.
 *
 * \param x The input expression
 *
 * \return The new expression
 */
Expression nobackprop(const Expression& x);

/**
 * \ingroup flowoperations
 * \brief Negative backprop
 * \details This node has no effect on the forward pass, but takes negative on backprop process.
 *          This operation is widely used in adversarial networks.
 *
 * \param x The input expression
 *
 * \return An output expression containing the same as input (only effects on backprop process)
 */
Expression flip_gradient(const Expression& x);

/**
 * \ingroup flowoperations
 * \brief Reshape to another size
 * \details This node reshapes a tensor to another size, without changing the
 *          underlying layout of the data. The layout of the data in DyNet is
 *          column-major, so if we have a 3x4 matrix
 *
 *    \f$
 *      \begin{pmatrix}
 *        x_{1,1} & x_{1,2} & x_{1,3} & x_{1,4} \\
 *        x_{2,1} & x_{2,2} & x_{2,3} & x_{2,4} \\
 *        x_{3,1} & x_{3,2} & x_{3,3} & x_{3,4} \\
 *      \end{pmatrix}
 *    \f$
 *
 *          and transform it into a 2x6 matrix, it will be rearranged as:
 *
 *    \f$
 *      \begin{pmatrix}
 *        x_{1,1} & x_{3,1} & x_{2,2} & x_{1,3} & x_{3,3} & x_{2,4} \\
 *        x_{2,1} & x_{1,2} & x_{3,2} & x_{2,3} & x_{1,4} & x_{3,4} \\
 *      \end{pmatrix}
 *    \f$
 *
 *         **Note:** This is O(1) for forward, and O(n) for backward.
 *
 * \param x The input expression
 * \param d The new dimensions
 *
 * \return The reshaped expression
 */
Expression reshape(const Expression& x, const Dim& d);

/**
 * \ingroup flowoperations
 * \brief Transpose a matrix
 * \details Transpose a matrix or tensor, or if dims is specified shuffle the
 *          dimensions arbitrarily.
 *          **Note:** This is O(1) if either the row or column dimension is 1,
 *          and O(n) otherwise.
 *
 * \param x The input expression
 * \param dims The dimensions to swap. The ith dimension of the output will be equal
 *          to the dims[i] dimension of the input. dims must have the same number
 *          of dimensions as x.
 *
 * \return The transposed/shuffled expression
 */
Expression transpose(const Expression& x, const std::vector<unsigned> & dims = {1, 0});

/**
 * \ingroup flowoperations
 * \brief Select rows
 * \details Select a subset of rows of a matrix.
 *
 * \param x The input expression
 * \param rows The rows to extract
 *
 * \return An expression containing the selected rows
 */
Expression select_rows(const Expression& x, const std::vector<unsigned>& rows);

/**
 * \ingroup flowoperations
 * \brief Modifiable select rows
 * \details Select a subset of rows of a matrix, where the elements of prows
 *          can be modified without re-creating the computation graph.
 *
 * \param x The input expression
 * \param prows The rows to extract
 *
 * \return An expression containing the selected rows
 */
Expression select_rows(const Expression& x, const std::vector<unsigned>* prows);

/**
 * \ingroup flowoperations
 * \brief Select columns
 * \details Select a subset of columns of a matrix. select_cols is more
 *          efficient than select_rows since DyNet uses column-major order.
 *
 * \param x The input expression
 * \param columns The columns to extract
 *
 * \return An expression containing the selected columns
 */
Expression select_cols(const Expression& x, const std::vector<unsigned>& cols);

/**
 * \ingroup flowoperations
 * \brief Modifiable select columns
 * \details Select a subset of columns of a matrix, where the elements of pcols
 *          can be modified without re-creating the computation graph.
 *
 * \param x The input expression
 * \param pcolumns The columns to extract
 *
 * \return An expression containing the selected columns
 */
Expression select_cols(const Expression& x, const std::vector<unsigned>* pcols);

/**
 * \ingroup flowoperations
 * \brief Sum over minibatches
 * \details Sum an expression that consists of multiple minibatches into one of
 *          equal dimension but with only a single minibatch. This is useful
 *          for summing loss functions at the end of minibatch training.
 *
 * \param x The input mini-batched expression
 *
 * \return An expression with a single batch
 */
Expression sum_batches(const Expression& x);

Expression moment_batches(const Expression& x, unsigned r); // deprecated
Expression mean_batches(const Expression& x); // deprecated
Expression std_batches(const Expression& x); // deprecated

/**
 * \ingroup flowoperations
 * \brief Compute standard deviation along an arbitrary dimension
 * \details Computes \f$\frac 1 n\sum_{i=1}^n(x_i -\mu)^2\f$ where \f$\mu=\frac 1 n\sum_{i=1}^nx_i\f$ along an arbitrary dimension
 *
 * \param x The input mini-batched expression
 * \param d Dimensions along which to reduce
 * \param b Whether to include batch dimension (default: false)
 *
 * \return An expression with |d| less dimensions and possibly dropped batch dimension
 */
Expression std_dim(const Expression& x, const std::vector<unsigned>& dims, bool b=false);

/**
 * \ingroup flowoperations
 * \brief Compute moment along a specific dimension
 * \details Compute the moment of order \f$r\f$, \f$\frac 1 n\sum_{i=1}^nx_i^r\f$ along a specific dimension
 *
 * \param x The input mini-batched expression
 * \param d Dimensions along which to reduce
 * \param r Order of the moment
 * \param b Whether to include batch dimension (default: false)
 *
 * \return An expression with |d| less dimensions and possibly dropped batch dimension
 */
Expression moment_dim(const Expression& x, const std::vector<unsigned>& dims, unsigned r, bool b=false);
/**
 * \ingroup flowoperations
 * \brief Compute mean along  a specific dimension
 * \details Computes \f$\frac 1 n\sum_{i=1}^nx_i\f$ along a specific dimension
 *
 * \param x The input mini-batched expression
 * \param d Dimensions along which to reduce
 * \param b Whether to include batch dimension (default: false)
 *
 * \return An expression with |d| less dimensions and possibly dropped batch dimension
 */
Expression mean_dim(const Expression& x, const std::vector<unsigned>& dims, bool b=false);


/**
 * \ingroup flowoperations
 * \brief Pick element
 * \details Pick a single element/row/column/sub-tensor from an expression.
 *          This will result in the dimension of the tensor being reduced
 *          by 1.
 *
 * \param x The input expression
 * \param v The index of the element to select
 * \param d The dimension along which to choose the element
 *
 * \return The value of x[v] along dimension d
 */
Expression pick(const Expression& x, unsigned v, unsigned d = 0);

/**
 * \ingroup flowoperations
 * \brief Batched pick
 * \details Pick elements from multiple batches.
 *
 * \param x The input expression
 * \param v A vector of indicies to choose, one for each batch in the
 *          input expression.
 * \param d The dimension along which to choose the elements
 *
 * \return A mini-batched expression containing the picked elements
 */
Expression pick(const Expression& x, const std::vector<unsigned> & v, unsigned d = 0);

/**
 * \ingroup flowoperations
 * \brief Modifiable pick element
 * \details Pick a single element from an expression, where the index is
 *          passed by pointer so we do not need to re-create the computation
 *          graph every time.
 *
 * \param x The input expression
 * \param pv Pointer to the index of the element to select
 * \param d The dimension along which to choose the elements
 *
 * \return The value of x[*pv]
 */
Expression pick(const Expression& x, const unsigned * pv, unsigned d = 0);

/**
 * \ingroup flowoperations
 * \brief Modifiable batched pick element
 * \details Pick multiple elements from an input expression, where the indices
 *          are passed by pointer so we do not need to re-create the computation
 *          graph every time.
 *
 * \param x The input expression
 * \param pv A pointer to vector of indicies to choose
 * \param d The dimension along which to choose the elements
 *
 * \return A mini-batched expression containing the picked elements
 */
Expression pick(const Expression& x, const std::vector<unsigned> * pv, unsigned d = 0);

/**
 * \ingroup flowoperations
 * \brief Pick range of elements
 * \details Pick a range of elements from an expression.
 *
 * \param x The input expression
 * \param s The start index
 * \param e The end index
 * \param d The dimension along which to pick
 *
 * \return The value of {x[v],...,x[u]}
 */
Expression pick_range(const Expression& x, unsigned s, unsigned e, unsigned d = 0);
// DEPRECATED
Expression pickrange(const Expression& x, unsigned s, unsigned e);

/**
 * \ingroup flowoperations
 * \brief (Modifiable) Pick batch element.
 * \details Pick batch element from a batched expression. For a Tensor with 3 batch elements:
 *
 *    \f$
 *      \begin{pmatrix}
 *        x_{1,1,1} & x_{1,1,2} \\
 *        x_{1,2,1} & x_{1,2,2} \\
 *      \end{pmatrix}
 *      \begin{pmatrix}
 *        x_{2,1,1} & x_{2,1,2} \\
 *        x_{2,2,1} & x_{2,2,2} \\
 *      \end{pmatrix}
 *      \begin{pmatrix}
 *        x_{3,1,1} & x_{3,1,2} \\
 *        x_{3,2,1} & x_{3,2,2} \\
 *      \end{pmatrix}
 *    \f$
 *
 * pick_batch_elem(t, 1) will return a Tensor of
 *
 *    \f$
 *      \begin{pmatrix}
 *        x_{2,1,1} & x_{2,1,2} \\
 *        x_{2,2,1} & x_{2,2,2} \\
 *      \end{pmatrix}
 *    \f$
 *
 * \param x The input expression
 * \param v The index of the batch element to be picked.
 *
 * \return The expression of picked batch element. The picked element is a tensor
 *         whose `bd` equals to one.
 */
Expression pick_batch_elem(const Expression& x, unsigned v);

/**
 * \ingroup flowoperations
 * \brief (Modifiable) Pick batch elements.
 * \details Pick several batch elements from a batched expression. For a Tensor with 3 batch elements:
 *
 *    \f$
 *      \begin{pmatrix}
 *        x_{1,1,1} & x_{1,1,2} \\
 *        x_{1,2,1} & x_{1,2,2} \\
 *      \end{pmatrix}
 *      \begin{pmatrix}
 *        x_{2,1,1} & x_{2,1,2} \\
 *        x_{2,2,1} & x_{2,2,2} \\
 *      \end{pmatrix}
 *      \begin{pmatrix}
 *        x_{3,1,1} & x_{3,1,2} \\
 *        x_{3,2,1} & x_{3,2,2} \\
 *      \end{pmatrix}
 *    \f$
 *
 * pick_batch_elems(t, {2, 3}) will return a Tensor of with 2 batch elements:
 *
 *    \f$
 *      \begin{pmatrix}
 *        x_{2,1,1} & x_{2,1,2} \\
 *        x_{2,2,1} & x_{2,2,2} \\
 *      \end{pmatrix}
 *      \begin{pmatrix}
 *        x_{3,1,1} & x_{3,1,2} \\
 *        x_{3,2,1} & x_{3,2,2} \\
 *      \end{pmatrix}
 *    \f$
 *
 * \param x The input expression
 * \param v A vector of indicies of the batch elements to be picked.
 *
 * \return The expression of picked batch elements. The batch elements is a tensor
 *         whose `bd` equals to the size of vector `v`.
 */
Expression pick_batch_elems(const Expression& x, const std::vector<unsigned> & v);

/**
 * \ingroup flowoperations
 * \brief Pick batch element.
 * \details Pick batch element from a batched expression.
 * \param x The input expression
 * \param v A pointer to the index of the correct element to be picked.
 *
 * \return The expression of picked batch element. The picked element is a tensor
 *         whose `bd` equals to one.
 */
Expression pick_batch_elem(const Expression& x, const unsigned* v);

/**
 * \ingroup flowoperations
 * \brief Pick batch elements.
 * \details Pick several batch elements from a batched expression.
 * \param x The input expression
 * \param v A pointer to the indexes
 *
 * \return The expression of picked batch elements. The batch elements is a tensor
 *         whose `bd` equals to the size of vector `v`.
 */
Expression pick_batch_elems(const Expression& x, const std::vector<unsigned> * pv);

/**
 * \ingroup flowoperations
 * \brief Concatenate list of expressions to a single batched expression
 * \details Perform a concatenation of several expressions along the batch dimension.
 *          All expressions must have the same shape except for the batch dimension.
 *
 * \param xs The input expressions
 *
 * \return The expression with the batch dimensions concatenated
 */
inline Expression concatenate_to_batch(const std::initializer_list<Expression>& xs) { return detail::f<ConcatenateToBatch>(xs); }
template <typename T>
inline Expression concatenate_to_batch(const T& xs) { return detail::f<ConcatenateToBatch>(xs); }

/**
 * \ingroup flowoperations
 * \brief Concatenate columns
 * \details Perform a concatenation of the columns in multiple expressions.
 *          All expressions must have the same number of rows.
 *
 * \param xs The input expressions
 *
 * \return The expression with the columns concatenated
 */
inline Expression concatenate_cols(const std::initializer_list<Expression>& xs) { return detail::f<Concatenate>(xs, 1); }
template <typename T>
inline Expression concatenate_cols(const T& xs) { return detail::f<Concatenate>(xs, 1); }

/**
 * \ingroup flowoperations
 * \brief Concatenate
 * \details Perform a concatenation of multiple expressions along
 *          a particular dimension.
 *          All expressions must have the same dimensions except for
 *          the dimension to be concatenated (rows by default).
 *
 * \param xs The input expressions
 * \param xs The dimension along which to perform concatenation
 *
 * \return The expression with the specified dimension concatenated
 */
inline Expression concatenate(const std::initializer_list<Expression>& xs, unsigned d = 0) { return detail::f<Concatenate>(xs, d); }
template <typename T>
inline Expression concatenate(const T& xs, unsigned d = 0) { return detail::f<Concatenate>(xs, d); }

/**
 * \ingroup flowoperations
 * \brief Max out through a dimension
 * \details Select out a element/row/column/sub-tensor from an expression,
 *          with maximum value along a given dimension.
 *          This will result in the dimension of the tensor being reduced
 *          by 1.
 *
 * \param x The input expression
 * \param d The dimension along which to choose the element
 *
 * \return An expression of sub-tensor with max value along dimension d
 */
Expression max_dim(const Expression& x, unsigned d = 0);

/**
 * \ingroup flowoperations
 * \brief Min out through a dimension
 * \details Select out a element/row/column/sub-tensor from an expression,
 *          with minimum value along a given dimension.
 *          This will result in the dimension of the tensor being reduced
 *          by 1.
 *
 * \param x The input expression
 * \param d The dimension along which to choose the element
 *
 * \return An expression of sub-tensor with min value along dimension d
 */
Expression min_dim(const Expression& x, unsigned d = 0);


////////////////////////////////////////////////
// Noise operations                           //
////////////////////////////////////////////////

/**
 * \ingroup noiseoperations
 * \brief Gaussian noise
 * \details Add gaussian noise to an expression.
 *
 * \param x The input expression
 * \param stddev The standard deviation of the gaussian
 *
 * \return The noised expression
 */
Expression noise(const Expression& x, real stddev);

/**
 * \ingroup noiseoperations
 * \brief Dropout
 * \details
 *   With a fixed probability, drop out (set to zero) nodes in the input
 *   expression, and **scale** the remaining nodes by 1/p. Note that there are
 *   [two kinds of dropout](http://cs231n.github.io/neural-networks-2/#reg):
 *   - *Regular dropout:* where we perform dropout at training time and then\n
 *     scale outputs by p at test time.
 *   - *Inverted dropout:* where we perform dropout and scaling at training\n
 *     time, and do not need to do anything at test time.
 *   DyNet implements the latter, so you only need to apply dropout at training
 *   time, and do not need to perform scaling and test time.
 *
 * \param x The input expression
 * \param p The dropout probability
 *
 * \return The dropped out expression
 */
Expression dropout(const Expression& x, real p);

/**
 * \ingroup noiseoperations
 * \brief Dropout along a specific dimension
 * \details Identical to the dropout operation except the dropout mask is the same across one dimension. Use this if you want to drop columns or lines in a matrix for example
 *
 * For now this only supports tensors of order <= 3 (with or without batch dimension)
 *
 * \param x The input expression
 * \param d The dimension along which to drop
 * \param p The dropout probability
 *
 * \return The dropped out expression
 */
Expression dropout_dim(const Expression& x, unsigned d, real p);

/**
 * \ingroup noiseoperations
 * \brief Dropout entire elements of a minibatch
 * \details Identical to the dropout operation except entire batch elements are dropped
 *
 * \param x The input expression
 * \param p The dropout probability
 *
 * \return The dropped out expression
 */
Expression dropout_batch(const Expression& x, real p);

/**
 * \ingroup noiseoperations
 * \brief Block dropout
 * \details Identical to the dropout operation, but either drops out *all*
 *          or *no* values in the expression, as opposed to making a decision
 *          about each value individually.
 *
 * \param x The input expression
 * \param p The block dropout probability
 *
 * \return The block dropout expression
 */
Expression block_dropout(const Expression& x, real p);

////////////////////////////////////////////////
// Convolution operations                     //
////////////////////////////////////////////////

//Expression conv1d_narrow(const Expression& x, const Expression& f);
//Expression conv1d_wide(const Expression& x, const Expression& f);
Expression filter1d_narrow(const Expression& x, const Expression& f);
Expression kmax_pooling(const Expression& x, unsigned k, unsigned d = 1);
Expression fold_rows(const Expression& x, unsigned nrows = 2);
Expression sum_dim(const Expression& x, unsigned d);
Expression sum_cols(const Expression& x);
Expression sum_rows(const Expression& x);
Expression average_cols(const Expression& x);
Expression kmh_ngram(const Expression& x, unsigned n);


/**
 * \ingroup convolutionoperations
 * \brief conv2d without bias
 * \details
 *   2D convolution operator without bias parameters.
 *   'VALID' and 'SAME' convolutions are supported.
 *   Think about when stride is 1, the distinction:
 *   - *SAME*: output size is the same with input size. To do so, one needs to pad the input so the filter can sweep outside of the input maps.
 *   - *VALID*: output size shrinks by filter_size - 1, and the filters always sweep at valid positions inside the input maps. No padding needed.
 *
 *   In detail, assume:
 *   - Input feature maps: (XH x XW x XC) x N
 *   - Filters: FH x FW x XC x FC, 4D tensor
 *   - Strides: strides[0] and strides[1] are row (h) and col (w) stride, respectively.
 *
 *   For the *SAME* convolution: the output height (YH) and width (YW) are computed as:
 *   - YH = ceil(float(XH) / float(strides[0]))
 *   - YW = ceil(float(XW) / float(strides[1]))
 *   and the paddings are computed as:
 *   - pad_along_height = max((YH - 1) * strides[0] + FH - XH, 0)
 *   - pad_along_width = max((YW - 1) * strides[1] + FW - XW, 0)
 *   - pad_top = pad_along_height / 2
 *   - pad_bottom = pad_along_height - pad_top
 *   - pad_left = pad_along_width / 2
 *   - pad_right = pad_along_width - pad_left
 *
 *   For the *VALID* convolution: the output height (YH) and width (YW) are computed as:
 *   - YH = ceil(float(XH - FH + 1) / float(strides[0]))
 *   - YW = ceil(float(XW - FW + 1) / float(strides[1]))
 *   and the paddings are always zeros.
 *
 * \param x The input feature maps: (H x W x Ci) x N (ColMaj), 3D tensor with an optional batch dimension
 * \param f 2D convolution filters: H x W x Ci x Co (ColMaj), 4D tensor
 * \param stride the row and column strides
 * \param is_valid 'VALID' convolution or 'SAME' convolution, default is True ('VALID')
 *
 * \return The output feature maps (H x W x Co) x N, 3D tensor with an optional batch dimension
 */
Expression conv2d(const Expression& x, const Expression& f, const std::vector<unsigned>& stride, bool is_valid = true);

/**
 * \ingroup convolutionoperations
 * \brief conv2d with bias
 * \details
 *   2D convolution operator with bias parameters.
 *   'VALID' and 'SAME' convolutions are supported.
 *   Think about when stride is 1, the distinction:
 *   - *SAME*: output size is the same with input size. To do so, one needs to pad the input so the filter can sweep outside of the input maps.
 *   - *VALID*: output size shrinks by filter_size - 1, and the filters always sweep at valid positions inside the input maps. No padding needed.
 *
 *   In detail, assume:
 *   - Input feature maps: XH x XW x XC x N
 *   - Filters: FH x FW x XC x FC
 *   - Strides: strides[0] and strides[1] are row (h) and col (w) stride, respectively.
 *
 *   For the *SAME* convolution: the output height (YH) and width (YW) are computed as:
 *   - YH = ceil(float(XH) / float(strides[0]))
 *   - YW = ceil(float(XW) / float(strides[1]))
 *   and the paddings are computed as:
 *   - pad_along_height = max((YH - 1) * strides[0] + FH - XH, 0)
 *   - pad_along_width = max((YW - 1) * strides[1] + FW - XW, 0)
 *   - pad_top = pad_along_height / 2
 *   - pad_bottom = pad_along_height - pad_top
 *   - pad_left = pad_along_width / 2
 *   - pad_right = pad_along_width - pad_left
 *
 *   For the *VALID* convolution: the output height (YH) and width (YW) are computed as:
 *   - YH = ceil(float(XH - FH + 1) / float(strides[0]))
 *   - YW = ceil(float(XW - FW + 1) / float(strides[1]))
 *   and the paddings are always zeros.
 *
 * \param x The input feature maps: (H x W x Ci) x N (ColMaj), 3D tensor with an optional batch dimension
 * \param f 2D convolution filters: H x W x Ci x Co (ColMaj), 4D tensor
 * \param b The bias (1D: Ci)
 * \param stride the row and column strides
 * \param is_valid 'VALID' convolution or 'SAME' convolution, default is True ('VALID')
 *
 * \return The output feature maps (H x W x Co) x N, 3D tensor with an optional batch dimension
 */
Expression conv2d(const Expression& x, const Expression& f, const Expression& b, const std::vector<unsigned>& stride, bool is_valid = true);

/**
 * \ingroup convolutionoperations
 * \brief maxpooling2d
 * \details
 *   2D maxpooling operator.
 *
 * \param x The input feature maps: (H x W x Ci) x N (ColMaj), 3D tensor with an optional batch dimension
 * \param ksize the height and width of the maxpooling2d window or kernel
 * \param stride the row and column strides
 * \param is_valid 'VALID' or 'SAME' (see comments for conv2d) , default is True ('VALID')
 *
 * \return The output feature maps (H x W x Co) x N, 3D tensor with an optional batch dimension
 */
Expression maxpooling2d(const Expression& x, const std::vector<unsigned>& ksize, const std::vector<unsigned>& stride, bool is_valid = true);


////////////////////////////////////////////////
// Tensor operations                          //
////////////////////////////////////////////////

/**
 * \ingroup tensoroperations
 * \brief Contracts a rank 3 tensor and a rank 1 tensor into a rank 2 tensor
 * \details The resulting tensor \f$z\f$ has coordinates \f$z_ij = \sum_k x_{ijk} y_k\f$
 *
 * \param x Rank 3 tensor
 * \param y Vector
 *
 * \return Matrix
 */
Expression contract3d_1d(const Expression& x, const Expression& y);
// z_i = x_ijk * y_k * z_j (+ b_i)
/**
 * \ingroup tensoroperations
 * \brief Contracts a rank 3 tensor and two rank 1 tensor into a rank 1 tensor
 * \details This is the equivalent of calling `contract3d_1d` and then performing a matrix vector multiplication.
 *
 * The resulting tensor \f$t\f$ has coordinates \f$t_i = \sum_{j,k} x_{ijk} y_k z_j\f$
 *
 * \param x Rank 3 tensor
 * \param y Vector
 * \param z Vector
 * \return Vector
 */
Expression contract3d_1d_1d(const Expression& x, const Expression& y, const Expression& z);
/**
 * \ingroup tensoroperations
 * \brief Same as `contract3d_1d_1d` with an additional bias parameter
 * \details This is the equivalent of calling `contract3d_1d` and then performing an affine transform.
 *
 * The resulting tensor \f$t\f$ has coordinates \f$t_i = b_i + \sum_{j,k} x_{ijk} y_k z_j\f$
 *
 * \param x Rank 3 tensor
 * \param y Vector
 * \param z Vector
 * \param b Bias vector
 * \return Vector
 */
Expression contract3d_1d_1d(const Expression& x, const Expression& y, const Expression& z, const Expression& b);
// z_ij = x_ijk * y_k + b_ij
/**
 * \ingroup tensoroperations
 * \brief Same as `contract3d_1d` with an additional bias parameter
 * \details The resulting tensor \f$z\f$ has coordinates \f$z_{ij} = b_{ij}+\sum_k x_{ijk} y_k\f$
 *
 * \param x Rank 3 tensor
 * \param y Vector
 * \param b Bias matrix
 * \return Matrix
 */
Expression contract3d_1d(const Expression& x, const Expression& y, const Expression& b);


////////////////////////////////////////////////
// Linear algebra operations                  //
////////////////////////////////////////////////

/**
 * \ingroup linalgoperations
 * \brief Matrix Inverse
 * \details Takes the inverse of a matrix (not implemented on GPU yet, although
 *          contributions are welcome: https://github.com/clab/dynet/issues/158).
 *          Note that back-propagating through an inverted matrix can also be the
 *          source of stability problems sometimes.
 *
 * \param x A square matrix
 *
 * \return The inverse of the matrix
 */
Expression inverse(const Expression& x);

/**
 * \ingroup linalgoperations
 * \brief Log determinant
 * \details Takes the log of the determinant of a matrix.
 *          (not implemented on GPU yet, although
 *          contributions are welcome: https://github.com/clab/dynet/issues/158).
 *
 * \param x A square matrix
 *
 * \return The log of its determinant
 */
Expression logdet(const Expression& x);

/**
 * \ingroup linalgoperations
 * \brief Trace of Matrix Product
 * \details Takes the trace of the product of matrices.
 *          (not implemented on GPU yet, although
 *          contributions are welcome: https://github.com/clab/dynet/issues/158).
 *
 * \param x1 A matrix
 * \param x2 Another matrix
 *
 * \return trace(x1 * x2)
 */
Expression trace_of_product(const Expression& x, const Expression& y);

////////////////////////////////////////////////
// Normalization operations                   //
////////////////////////////////////////////////

/**
 * \ingroup normoperations
 * \brief Layer normalization
 * \details Performs layer normalization :
 *
 * \f$
 * \begin{split}
 *    \mu &= \frac 1 n \sum_{i=1}^n x_i\\
 *    \sigma &= \sqrt{\frac 1 n \sum_{i=1}^n (x_i-\mu)^2}\\
 *    y&=\frac {\boldsymbol{g}} \sigma \circ (\boldsymbol{x}-\mu) + \boldsymbol{b}\\
 * \end{split}
 * \f$
 *
 * Reference : [Ba et al., 2016](http://arxiv.org/abs/1607.06450)
 *
 * \param x Input expression (possibly batched)
 * \param g Gain (same dimension as x, no batch dimension)
 * \param b Bias (same dimension as x, no batch dimension)
 * \return An expression of the same dimension as `x`
 */
Expression layer_norm(const Expression& x, const Expression& g, const Expression& b);

/**
 * \ingroup normoperations
 * \brief Weight normalization
 * \details Performs weight normalization :
 *
 * \f$
 * \begin{split}
 *    \hat{w} &= g\frac{w}{\Vert w\Vert}\\
 * \end{split}
 * \f$
 *
 * Reference : [Salimans, Kingma 2016](https://arxiv.org/abs/1602.07868)
 *
 * \param w Input expression (weight parameter)
 * \param g Gain (scalar expression, usually also a parameter)
 * \return An expression of the same dimension as `w`
 */
Expression weight_norm(const Expression& w, const Expression& g);

/**
 * \ingroup change device operation
 * \brief Copy tensor between devices
 * \details Copy tensor from x's device to device 
 *
 * \param x Input expression
 * \param device Device to place return tensor
 * \return An expression of x's tensor in device
 */
Expression to_device(const Expression & x, Device *device);

// ----- undocumented features, mainly meant to be used by CompactVanillaLSTMBuilder ---------
/**
 * \brief Computes LSTM matrix multiplies plus nonlinearities
 * \details Computes LSTM gates (matrix multiply + nonlinearities) as follows:
 *
 *     gates_i = sigmoid (Wx_i * x_t + Wh_i * h_tm1 + b_i)
 *     gates_f = sigmoid (Wx_f * x_t + Wh_f * h_tm1 + b_f + 1)
 *     gates_o = sigmoid (Wx_o * x_t + Wh_o * h_tm1 + b_o)
 *     gates_g =   tanh  (Wx_g * x_t + Wh_g * h_tm1 + b_g)
 *
 *     Where optionally gaussian noise with the given standard deviation is applied to Wx, Wh, b parameters.
 *
 *     returns [gates_i]
 *             [gates_f]
 *             [gates_o]
 *             [gates_g]
 *
 *
<<<<<<< HEAD
 * \param x_t Input at current timestep (vector size I)
 * \param h_tm1 h of previous timestep
 * \param Wx State previous timestep (vector size H)
 * \param Wh Parameter matrix size 4H x I
 * \param b Bias parameter size 4H
 * \param weightnoise_std: apply gaussian noise to weights (Wx, Wh, b); requires only temporary additional memory
 * \return An expression with dimensions 4H
 */
Expression vanilla_lstm_gates(const Expression& x_t,  const Expression& h_tm1, const Expression& Wx, const Expression& Wh, const Expression& b, real weightnoise_std=0.f);

/**
 * \ingroup lstm
 * \brief Computes LSTM matrix multiplies plus nonlinearities, while applying a dropout mask to input and previous state
 * \param x_t Input at current timestep (vector size I)
=======
 * \param x_t Input(s) [expression or list] at current timestep (if more than 1 input will be concatenated; summed vector size I)
>>>>>>> 4883312d
 * \param h_tm1 h of previous timestep
 * \param Wx State previous timestep (vector size H)
 * \param Wh Parameter matrix size 4H x I
 * \param b Bias parameter size 4H
 * \param (optional) dropout_mask_x Input dropout mask, size I
 * \param (optional) dropout_mask_h Hidden state dropout mask, size H
 * \param (optional) weightnoise_std: apply gaussian noise to weights (Wx, Wh, b); requires only temporary additional memory
 * \return An expression with dimensions 4H
 */
Expression vanilla_lstm_gates(const Expression& x_t, const Expression& h_tm1, const Expression& Wx, const Expression& Wh, const Expression& b, real weightnoise_std = 0.f);
Expression vanilla_lstm_gates_concat(const std::vector<Expression>& x_t, const Expression& h_tm1, const Expression& Wx, const Expression& Wh, const Expression& b, real weightnoise_std = 0.f);
Expression vanilla_lstm_gates_dropout(const Expression& x_t, const Expression& h_tm1, const Expression& Wx, const Expression& Wh, const Expression& b, const Expression& dropout_mask_x, const Expression& dropout_mask_h, real weightnoise_std = 0.f);
Expression vanilla_lstm_gates_dropout_concat(const std::vector<Expression>& x_t, const Expression& h_tm1, const Expression& Wx, const Expression& Wh, const Expression& b, const Expression& dropout_mask_x, const Expression& dropout_mask_h, real weightnoise_std = 0.f);

/**
 * \ingroup lstm
 * \brief Computes LSTM cell state
 * \details Computes LSTM cell: c_t = gates_i . gates_g + gates_f . c_tm1
 *
 * \param c_tm1 Cell at previous timestep (vector size H)
 * \param gates_t Gates at current timestep as computed by vanilla_lstm_gates (vector size 4H)
 * \return Vector size H
 */
Expression vanilla_lstm_c(const Expression& c_tm1, const Expression& gates_t);

/**
 * \ingroup lstm
 * \brief Computes LSTM hidden state
 * \details Computes LSTM output: h_t = o_t . tanh(c_t)
 *
 * \param c_t Cell at current timestep (vector size H)
 * \param gates_t Gates at current timestep as computed by vanilla_lstm_gates (vector size 4H)
 * \return Vector size H
 */

Expression vanilla_lstm_h(const Expression& c_t, const Expression& gates_t);

}  // namespace dynet

#endif<|MERGE_RESOLUTION|>--- conflicted
+++ resolved
@@ -2190,24 +2190,7 @@
  *             [gates_g]
  *
  *
-<<<<<<< HEAD
- * \param x_t Input at current timestep (vector size I)
- * \param h_tm1 h of previous timestep
- * \param Wx State previous timestep (vector size H)
- * \param Wh Parameter matrix size 4H x I
- * \param b Bias parameter size 4H
- * \param weightnoise_std: apply gaussian noise to weights (Wx, Wh, b); requires only temporary additional memory
- * \return An expression with dimensions 4H
- */
-Expression vanilla_lstm_gates(const Expression& x_t,  const Expression& h_tm1, const Expression& Wx, const Expression& Wh, const Expression& b, real weightnoise_std=0.f);
-
-/**
- * \ingroup lstm
- * \brief Computes LSTM matrix multiplies plus nonlinearities, while applying a dropout mask to input and previous state
- * \param x_t Input at current timestep (vector size I)
-=======
  * \param x_t Input(s) [expression or list] at current timestep (if more than 1 input will be concatenated; summed vector size I)
->>>>>>> 4883312d
  * \param h_tm1 h of previous timestep
  * \param Wx State previous timestep (vector size H)
  * \param Wh Parameter matrix size 4H x I
