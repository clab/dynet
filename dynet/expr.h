/**
 * \file expr.h
 * \defgroup operations operations
 * \defgroup inputoperations inputoperations
 * \defgroup arithmeticoperations arithmeticoperations
 * \defgroup lossoperations lossoperations
 * \defgroup flowoperations flowoperations
 * \defgroup noiseoperations noiseoperations
 * \defgroup convoperations convoperations
 * \defgroup tensoroperations tensoroperations
 * \defgroup linalgoperations linalgoperations
 * \brief The various operations that you can use in building a DyNet graph
 * 
 * \details TODO: **This documentation is incomplete. See expr.h for a full list of expressions.**
 */

#ifndef DYNET_EXPR_H
#define DYNET_EXPR_H

#include "dynet/dynet.h"
#include "dynet/nodes.h"
#include "dynet/nodes-contract.h"

namespace dynet { namespace expr {
/**
 * \ingroup operations
 * \brief Expressions are the building block of a Dynet computation graph 
 * \details [long description]
 */
struct Expression {
  ComputationGraph *pg;
  VariableIndex i;

  Expression() : pg(nullptr) { }
  /**
   * \brief Base expression constructor
   * \details [long description]
   * 
   * \param pg [description]
   * \param i [description]
   */
  Expression(ComputationGraph *pg, VariableIndex i) : pg(pg), i(i) { }
  const Tensor& value() const { return pg->get_value(i); }
  const Dim& dim() const { return pg->get_dimension(i); }
};

namespace detail {
  template <typename F, typename T>
  Expression f(const T& xs) {
    ComputationGraph *pg = xs.begin()->pg;
    std::vector<VariableIndex> xis(xs.size());
    int i = 0;
    for (auto xi = xs.begin(); xi != xs.end(); ++xi) xis[i++] = xi->i;
    return Expression(pg, pg->add_function<F>(xis));
  }
}

////////////////////////////////////////////////
// Input operations                           //
////////////////////////////////////////////////

/**
 * \ingroup inputoperations
 * \brief Scalar input
 * \details Create an expression that represents the scalar value s
 * 
 * \param g Computation graph
 * \param s Real number
 * 
 * \return An expression representing s
 */
Expression input(ComputationGraph& g, real s);

/**
 * \ingroup inputoperations
 * \brief Modifiable scalar input
 * \details Create an expression that represents the scalar value *ps.
 *          If *ps is changed and the computation graph recalculated, the
 *          next forward pass will reflect the new value.
 * 
 * \param g Computation graph
 * \param ps Real number pointer
 * 
 * \return An expression representing *ps
 */
Expression input(ComputationGraph& g, const real *ps);

/**
 * \ingroup inputoperations
 * \brief Vector/matrix/tensor input
 * \details Create an expression that represents a vector, matrix, or tensor
 *          input. The dimensions of the input are defined by ``d``. So for example
 *          > ``input(g,{50},data)``: will result in a 50-length vector
 *          > ``input(g,{50,30},data)``: will result in a 50x30 matrix
 *          and so on, for an arbitrary number of dimensions.
 *          This function can also be used to import minibatched inputs. For example,
 *          if we have 10 examples in a minibatch, each with size 50x30, then we call
 *          > ``input(g,Dim({50,30},10),data)``
 *          The data vector "data" will contain the values used to fill the input, in
 *          column-major format. The length must add to the product of all dimensions in
 *          d.
 * 
 * \param g Computation graph
 * \param d Dimension of the input matrix
 * \param data A vector of data points
 * 
 * \return An expression representing data
 */
Expression input(ComputationGraph& g, const Dim& d, const std::vector<float>& data);

/**
 * \ingroup inputoperations
 * \brief Updatable vector/matrix/tensor input
 * \details Similarly to input that takes a vector reference, input a vector, matrix,
 *          or tensor input. Because we pass the pointer, the data can be updated.
 * 
 * \param g Computation graph
 * \param d Dimension of the input matrix
 * \param pdata A pointer to an (updatable) vector of data points
 * 
 * \return An expression representing *pdata
 */
Expression input(ComputationGraph& g, const Dim& d, const std::vector<float>* pdata);

/**
 * \ingroup inputoperations
 * \brief Sparse vector input
 * \details This operation takes input as a sparse matrix of index/value pairs. It is
 *          exactly the same as the standard input via vector reference, but sets all
 *          non-specified values to "defdata" and resets all others to the appropriate
 *          input values.
 * 
 * \param g Computation graph
 * \param d Dimension of the input matrix
 * \param ids The indexes of the data points to update
 * \param data The data points corresponding to each index
 * \param defdata The default data with which to set the unspecified data points
 * 
 * \return An expression representing data
 */
Expression input(ComputationGraph& g, const Dim& d, const std::vector<unsigned int>& ids, const std::vector<float>& data, float defdata = 0.f);

/**
 * \ingroup inputoperations
 * \brief Load parameter
 * \details Load parameters into the computation graph.
 * 
 * \param g Computation graph
 * \param p Parameter object to load
 * 
 * \return An expression representing p
 */
Expression parameter(ComputationGraph& g, Parameter p);

/**
 * \ingroup inputoperations
 * \brief Load constant parameters
 * \details Load parameters into the computation graph, but prevent them from being
 *          updated when performing parameter update.
 * 
 * \param g Computation graph
 * \param p Parameter object to load
 * 
 * \return An expression representing the constant p
 */
Expression const_parameter(ComputationGraph& g, Parameter p);

/**
 * \ingroup inputoperations
 * \brief Look up parameter
 * \details Look up parameters according to an index, and load them into the 
 *          computation graph.
 * 
 * \param g Computation graph
 * \param p LookupParameter object from which to load
 * \param index Index of the parameters within p
 * 
 * \return An expression representing p[index]
 */
Expression lookup(ComputationGraph& g, LookupParameter p, unsigned index);

/**
 * \ingroup inputoperations
 * \brief Look up parameters with modifiable index
 * \details Look up parameters according to the *pindex, and load them into the 
 *          computation graph. When *pindex changes, on the next computation of 
 *          forward() the values will change.
 * 
 * \param g Computation graph
 * \param p LookupParameter object from which to load
 * \param pindex Pointer index of the parameters within p
 * 
 * \return An expression representing p[*pindex]
 */
Expression lookup(ComputationGraph& g, LookupParameter p, const unsigned* pindex);

/**
 * \ingroup inputoperations
 * \brief Look up parameter
 * \details Look up parameters according to an index, and load them into the 
 *          computation graph. Do not perform gradient update on the parameters.
 * 
 * \param g Computation graph
 * \param p LookupParameter object from which to load
 * \param index Index of the parameters within p
 * 
 * \return A constant expression representing p[index]
 */
Expression const_lookup(ComputationGraph& g, LookupParameter p, unsigned index);

/**
 * \ingroup inputoperations
 * \brief Constant lookup parameters with modifiable index
 * \details Look up parameters according to the *pindex, and load them into the 
 *          computation graph. When *pindex changes, on the next computation of 
 *          forward() the values will change. However, gradient updates will not be
            performend.
 * 
 * \param g Computation graph
 * \param p LookupParameter object from which to load
 * \param pindex Pointer index of the parameters within p
 * 
 * \return A constant expression representing p[*pindex]
 */
Expression const_lookup(ComputationGraph& g, LookupParameter p, const unsigned* pindex);

// Batched versions of lookup and const_lookup

/**
 * \ingroup inputoperations
 * \brief Look up parameters
 * \details The mini-batched version of lookup. The resulting expression will be
 *          a mini-batch of parameters, where the "i"th element of the batch corresponds
 *          to the parameters at the position specified by the "i"th element of
 *          "indices"
 * 
 * \param g Computation graph
 * \param p LookupParameter object from which to load
 * \param indices Index of the parameters at each position in the batch
 * 
 * \return An expression with the "i"th batch element representing p[indices[i]]
 */
Expression lookup(ComputationGraph& g, LookupParameter p, const std::vector<unsigned>& indices);

/**
 * \ingroup inputoperations
 * \brief Look up parameters
 * \details The mini-batched version of lookup with modifiable parameter indices.
 * 
 * \param g Computation graph
 * \param p LookupParameter object from which to load
 * \param pindices Pointer to lookup indices
 * 
 * \return An expression with the "i"th batch element representing p[*pindices[i]]
 */
Expression lookup(ComputationGraph& g, LookupParameter p, const std::vector<unsigned>* pindices);

/**
 * \ingroup inputoperations
 * \brief Look up parameters
 * \details Mini-batched lookup that will not update the parameters.
 * 
 * \param g Computation graph
 * \param p LookupParameter object from which to load
 * \param indices Lookup indices
 * 
 * \return A constant expression with the "i"th batch element representing p[indices[i]]
 */
Expression const_lookup(ComputationGraph& g, LookupParameter p, const std::vector<unsigned>& indices);

/**
 * \ingroup inputoperations
 * \brief Look up parameters
 * \details Mini-batched lookup that will not update the parameters, with modifiable
 *          indices.
 * 
 * \param g Computation graph
 * \param p LookupParameter object from which to load
 * \param pindices Lookup index pointers.
 * 
 * \return A constant expression with the "i"th batch element representing
 *         p[*pindices[i]]
 */
Expression const_lookup(ComputationGraph& g, LookupParameter p, const std::vector<unsigned>* pindices);

/**
 * \ingroup inputoperations
 * \brief Create an input full of zeros
 * \details Create an input full of zeros, sized according to dimensions d.
 * 
 * \param g Computation graph
 * \param d The dimensions of the input
 * 
 * \return A "d" dimensioned zero vector
 */
Expression zeroes(ComputationGraph& g, const Dim& d);

/**
 * \ingroup inputoperations
 * \brief Create a random normal vector
 * \details Create a vector distributed according to normal distribution with mean
 *          0, variance 1.
 * 
 * \param g Computation graph
 * \param d The dimensions of the input
 * 
 * \return A "d" dimensioned normally distributed vector
 */
Expression random_normal(ComputationGraph& g, const Dim& d);

/**
 * \ingroup inputoperations
 * \brief Create a random bernoulli vector
 * \details Create a vector distributed according to bernoulli distribution with parameter p.
 * 
 * \param g Computation graph
 * \param d The dimensions of the input
 * \param p The bernoulli p parameter
 * \param scale A scaling factor for the output ("active" elements will receive this value)
 * 
 * \return A "d" dimensioned bernoulli distributed vector
 */
Expression random_bernoulli(ComputationGraph& g, const Dim& d, real p, real scale = 1.0f);

/**
 * \ingroup inputoperations
 * \brief Create a random uniform vector
 * \details Create a vector distributed according to uniform distribution with boundaries left and right.
 * 
 * \param g Computation graph
 * \param d The dimensions of the input
 * \param left The left boundary
 * \param right The right boundary
 * 
 * \return A "d" dimensioned uniform distributed vector
 */
Expression random_uniform(ComputationGraph& g, const Dim& d, real left, real right);

////////////////////////////////////////////////
// Arithmetic operations                      //
////////////////////////////////////////////////

/**
 * \ingroup arithmeticoperations
 * \brief Negation
 * \details Negate the passed argument.
 * 
 * \param x An input expression
 * 
 * \return The negation of x
 */
Expression operator-(const Expression& x);

/**
 * \ingroup arithmeticoperations
 * \brief Expression addition
 * \details Add two expressions of the same dimensions.
 * 
 * \param x The first input
 * \param y The second input
 * 
 * \return The sum of x and y
 */
Expression operator+(const Expression& x, const Expression& y);

/**
 * \ingroup arithmeticoperations
 * \brief Scalar addition
 * \details Add a scalar to an expression
 * 
 * \param x The expression
 * \param y The scalar
 * 
 * \return An expression equal to x, with every component increased by y
 */
Expression operator+(const Expression& x, real y);

/**
 * \ingroup arithmeticoperations
 * \brief Scalar addition
 * \details Add a scalar to an expression
 * 
 * \param x The scalar
 * \param y The expression
 * 
 * \return An expression equal to y, with every component increased by x
 */
Expression operator+(real x, const Expression& y);

/**
 * \ingroup arithmeticoperations
 * \brief Expression subtraction
 * \details Subtract one expression from another.
 * 
 * \param x The expression from which to subtract
 * \param y The expression to subtract
 * 
 * \return An expression where the ith element is x_i minus y_i
 */
Expression operator-(const Expression& x, const Expression& y);

/**
 * \ingroup arithmeticoperations
 * \brief Scalar subtraction
 * \details Subtract an expression from a scalar
 * 
 * \param x The scalar from which to subtract
 * \param y The expression to subtract
 * 
 * \return An expression where the ith element is x_i minus y
 */
Expression operator-(real x, const Expression& y);

/**
 * \ingroup arithmeticoperations
 * \brief Scalar subtraction
 * \details Subtract a scalar from an expression
 * 
 * \param x The expression from which to subtract
 * \param y The scalar to subtract
 * 
 * \return An expression where the ith element is x_i minus y
 */
Expression operator-(const Expression& x, real y);


/**
 * \ingroup arithmeticoperations
 * \brief Matrix multiplication
 * \details Multiply two matrices together. Like standard matrix multiplication, the
 *          second dimension of x and the first dimension of y must match.
 * 
 * \param x The left-hand matrix
 * \param y The right-hand matrix
 * 
 * \return An expression x times y
 */
Expression operator*(const Expression& x, const Expression& y);

/**
 * \ingroup arithmeticoperations
 * \brief Matrix-scalar multiplication
 * \details Multiply an expression component-wise by a scalar.
 * 
 * \param x The matrix
 * \param y The scalar
 * 
 * \return An expression where the ith element is x_i times y
 */
Expression operator*(const Expression& x, float y);

/**
 * \ingroup arithmeticoperations
 * \brief Matrix-scalar multiplication
 * \details Multiply an expression component-wise by a scalar.
 * 
 * \param x The scalar
 * \param y The matrix
 * 
 * \return An expression where the ith element is x_i times y
 */
inline Expression operator*(float y, const Expression& x) { return x * y; }

/**
 * \ingroup arithmeticoperations
 * \brief Matrix-scalar division
 * \details Divide an expression component-wise by a scalar.
 * 
 * \param x The matrix
 * \param y The scalar
 * 
 * \return An expression where the ith element is x_i divided by y
 */
inline Expression operator/(const Expression& x, float y) { return x * (1.f / y); }

/**
 * \ingroup arithmeticoperations
 * \brief Affine transform
 * \details This performs an affine transform over an arbitrary (odd) number of expressions
 *          held in the input initializer list xs.
 *          The first expression is the "bias," which is added to the expression as-is.
 *          The remaining expressions are multiplied together in pairs, then added.
 *          A very common usage case is the calculation of the score for a neural network
 *          layer (e.g. b + Wz) where b is the bias, W is the weight matrix, and z is the
 *          input. In this case xs[0] = b, xs[1] = W, and xs[2] = z.
 * 
 * \param xs An initializer list containing an odd number of expressions
 * 
 * \return An expression equal to: xs[0] + xs[1]*xs[2] + xs[3]*xs[4] + ...
 */
inline Expression affine_transform(const std::initializer_list<Expression>& xs) { return detail::f<AffineTransform>(xs); }
template <typename T>
inline Expression affine_transform(const T& xs) { return detail::f<AffineTransform>(xs); }

/**
 * \ingroup arithmeticoperations
 * \brief Sum
 * \details This performs an elementwise sum over all the expressions in xs
 * 
 * \param xs An initializer list containing expressions
 * 
 * \return An expression where the ith element is equal to xs[0][i] + xs[1][i] + ...
 */
inline Expression sum(const std::initializer_list<Expression>& xs) { return detail::f<Sum>(xs); }
template <typename T>
inline Expression sum(const T& xs) { return detail::f<Sum>(xs); }

/**
 * \ingroup arithmeticoperations
 * \brief Average
 * \details This performs an elementwise average over all the expressions in xs
 * 
 * \param xs An initializer list containing expressions
 * 
 * \return An expression where the ith element is equal to (xs[0][i] + xs[1][i] + ...)/|xs|
 */
inline Expression average(const std::initializer_list<Expression>& xs) { return detail::f<Average>(xs); }
template <typename T>
inline Expression average(const T& xs) { return detail::f<Average>(xs); }

/**
 * \ingroup arithmeticoperations
 * \brief Square root
 * \details Elementwise square root.
 * 
 * \param x The input expression
 * 
 * \return An expression where the ith element is equal to sqrt(x_i)
 */
Expression sqrt(const Expression& x);

/**
 * \ingroup arithmeticoperations
 * \brief Gaussian error function
 * \details Elementwise calculation of the Gaussian error function
 * 
 * \param x The input expression
 * 
 * \return An expression where the ith element is equal to erf(x_i)
 */
Expression erf(const Expression& x);

/**
 * \ingroup arithmeticoperations
 * \brief Hyperbolic tangent
 * \details Elementwise calculation of the hyperbolic tangent
 * 
 * \param x The input expression
 * 
 * \return An expression where the ith element is equal to tanh(x_i)
 */
Expression tanh(const Expression& x);

/**
 * \ingroup arithmeticoperations
 * \brief Natural exponent
 * \details Calculate elementwise y_i = e^{x_i}
 * 
 * \param x The input expression
 * 
 * \return An expression where the ith element is equal to e^{x_i}
 */
Expression exp(const Expression& x);

/**
 * \ingroup arithmeticoperations
 * \brief Square
 * \details Calculate elementwise y_i = x_i^2
 * 
 * \param x The input expression
 * 
 * \return An expression where the ith element is equal to x_i^2
 */
Expression square(const Expression& x);

/**
 * \ingroup arithmeticoperations
 * \brief Cube
 * \details Calculate elementwise y_i = x_i^3
 * 
 * \param x The input expression
 * 
 * \return An expression where the ith element is equal to x_i^3
 */
Expression cube(const Expression& x);

/**
 * \ingroup arithmeticoperations
 * \brief Log gamma
 * \details Calculate elementwise y_i = ln(gamma(x_i))
 * 
 * \param x The input expression
 * 
 * \return An expression where the ith element is equal to ln(gamma(x_i))
 */
Expression lgamma(const Expression& x);

/**
 * \ingroup arithmeticoperations
 * \brief Logarithm
 * \details Calculate the elementwise natural logarithm y_i = ln(x_i)
 * 
 * \param x The input expression
 * 
 * \return An expression where the ith element is equal to ln(x_i)
 */
Expression log(const Expression& x);

/**
 * \ingroup arithmeticoperations
 * \brief Logistic sigmoid function
 * \details Calculate elementwise y_i = 1/(1+e^{-x_i})
 * 
 * \param x The input expression
 * 
 * \return An expression where the ith element is equal to y_i = 1/(1+e^{-x_i})
 */
Expression logistic(const Expression& x);

/**
 * \ingroup arithmeticoperations
 * \brief Rectifier
 * \details Calculate elementwise the recitifer (ReLU) function y_i = max(x_i,0)
 * 
 * \param x The input expression
 * 
 * \return An expression where the ith element is equal to max(x_i,0)
 */
Expression rectify(const Expression& x);

/**
 * \ingroup arithmeticoperations
 * \brief Soft Sign
 * \details Calculate elementwise the softsign function y_i = x_i/(1+|x_i|)
 * 
 * \param x The input expression
 * 
 * \return An expression where the ith element is equal to x_i/(1+|x_i|)
 */
Expression softsign(const Expression& x);

/**
 * \ingroup arithmeticoperations
 * \brief Power function
 * \details Calculate an output where the ith element is equal to x_i^y_i
 * 
 * \param x The input expression
 * \param y The exponent expression
 * 
 * \return An expression where the ith element is equal to x_i^y_i
 */
Expression pow(const Expression& x, const Expression& y);

/**
 * \ingroup arithmeticoperations
 * \brief Minimum
 * \details Calculate an output where the ith element is min(x_i,y_i)
 * 
 * \param x The first input expression
 * \param y The second input expression
 * 
 * \return An expression where the ith element is equal to min(x_i,y_i)
 */
Expression min(const Expression& x, const Expression& y);

/**
 * \ingroup arithmeticoperations
 * \brief Maximum
 * \details Calculate an output where the ith element is max(x_i,y_i)
 * 
 * \param x The first input expression
 * \param y The second input expression
 * 
 * \return An expression where the ith element is equal to max(x_i,y_i)
 */
Expression max(const Expression& x, const Expression& y);

/**
 * \ingroup arithmeticoperations
 * \brief Max
 * \details This performs an elementwise max over all the expressions in xs
 * 
 * \param xs An initializer list containing expressions
 * 
 * \return An expression where the ith element is equal to max(xs[0][i], xs[1][i], ...)
 */
inline Expression max(const std::initializer_list<Expression>& xs) { return detail::f<Max>(xs); }
template <typename T>
inline Expression max(const T& xs) { return detail::f<Max>(xs); }

/**
 * \ingroup arithmeticoperations
 * \brief Dot Product
 * \details Calculate the dot product sum_i x_i*y_i
 * 
 * \param x The input expression
 * \param y The input expression
 * 
 * \return An expression equal to the dot product
 */
Expression dot_product(const Expression& x, const Expression& y);

/**
 * \ingroup arithmeticoperations
 * \brief Componentwise multiply
 * \details Do a componentwise multiply where each value is equal to x_i*y_i.
 *          This function used to be called cwise_multiply.
 * 
 * \param x The first input expression
 * \param y The second input expression
 * 
 * \return An expression where the ith element is equal to x_i*y_i
 */
Expression cmult(const Expression& x, const Expression& y);

/**
 * \ingroup arithmeticoperations
 * \brief Componentwise multiply
 * \details Do a componentwise multiply where each value is equal to x_i/y_i
 * 
 * \param x The first input expression
 * \param y The second input expression
 * 
 * \return An expression where the ith element is equal to x_i/y_i
 */
Expression cdiv(const Expression& x, const Expression& y);

/**
 * \ingroup arithmeticoperations
 * \brief Columnwise addition
 * \details Add vector "bias" to each column of matrix "x"
 * 
 * \param x An MxN matrix
 * \param bias A length M vector
 * 
 * \return An expression where bias is added to each column of x
 */
Expression colwise_add(const Expression& x, const Expression& bias);

////////////////////////////////////////////////
// Probability/loss operations                //
////////////////////////////////////////////////

/**
 * \ingroup lossoperations
 * \brief Softmax
 * \details The softmax function normalizes each column to ensure that all
 *          values are between 0 and 1 and add to one by applying the
 *          e^{x[i]}/{sum_j e^{x[j]}}.
 * 
 * \param x A vector or matrix
 * 
 * \return A vector or matrix after calculating the softmax
 */
Expression softmax(const Expression& x);

/**
 * \ingroup lossoperations
 * \brief Log softmax
 * \details The log softmax function normalizes each column to ensure that all
 *          values are between 0 and 1 and add to one by applying the
 *          e^{x[i]}/{sum_j e^{x[j]}}, then takes the log
 * 
 * \param x A vector or matrix
 * 
 * \return A vector or matrix after calculating the log softmax
 */
Expression log_softmax(const Expression& x);
<<<<<<< HEAD
Expression log_softmax(const Expression& x, const std::vector<unsigned>& restriction);
Expression sparsemax(const Expression& x);
Expression sparsemax_loss(const Expression& x, const std::vector<unsigned>& target_support);
Expression sparsemax_loss(const Expression& x, const std::vector<unsigned>* ptarget_support);
Expression constrained_softmax(const Expression& x, const Expression& y);
=======

/**
 * \ingroup lossoperations
 * \brief Restricted log softmax
 * \details The log softmax function calculated over only a subset of the vector elements. The
 *          elements to be included are set by the ``restriction`` variable. All elements not
 *          included in ``restriction`` are set to negative infinity.
 * 
 * \param x A vector over which to calculate the softmax
 * \param restriction The elements over which to calculate the softmax
 * 
 * \return A vector with the log softmax over the specified elements
 */
Expression log_softmax(const Expression& x, const std::vector<unsigned>& restriction);
>>>>>>> 3ae72138

/**
 * \ingroup lossoperations
 * \brief Log, sum, exp
 * \details The elementwise "logsumexp" function that calculates
 *   \f$ln(\sum_i e^{xs_i})\f$, used in adding probabilities in the log domain.
 * 
 * \param xs Expressions with respect to which to calculate the logsumexp.
 * 
 * \return The result.
 */
inline Expression logsumexp(const std::initializer_list<Expression>& xs) { return detail::f<LogSumExp>(xs); }
template <typename T>
inline Expression logsumexp(const T& xs) { return detail::f<LogSumExp>(xs); }

/**
 * \ingroup lossoperations
 * \brief Negative softmax log likelihood
 * \details This function takes in a vector of scores ``x``, and performs a log softmax, takes
 *          the negative, and selects the likelihood corresponding to the element ``v``. This is
 *          perhaps the most standard loss function for training neural networks to predict
 *          one out of a set of elements.
 * 
 * \param x A vector of scores
 * \param v The element with which to calculate the loss
 * 
 * \return The negative log likelihood of element ``v`` after taking the softmax
 */
Expression pickneglogsoftmax(const Expression& x, unsigned v);

/**
 * \ingroup lossoperations
 * \brief Modifiable negative softmax log likelihood
 * \details This function calculates the negative log likelihood after the softmax with
 *          respect to index ``*pv``. This computes the same value as the previous function
 *          that passes the index ``v`` by value, but instead passes by pointer so the value
 *          ``*pv`` can be modified without re-constructing the computation graph. This can be
 *          used in situations where we want to create a computation graph once, then feed it
 *          different data points.
 * 
 * \param x A vector of scores
 * \param pv A pointer to the index of the correct element
 * 
 * \return The negative log likelihood of element ``*pv`` after taking the softmax
 */
Expression pickneglogsoftmax(const Expression& x, const unsigned * pv);

/**
 * \ingroup lossoperations
 * \brief Batched negative softmax log likelihood
 * \details This function is similar to standard pickneglogsoftmax, but calculates loss with
 *          respect to multiple batch elements. The input will be a mini-batch of score vectors
 *          where the number of batch elements is equal to the number of indices in ``v``.
 * 
 * \param x An expression with vectors of scores over N batch elements
 * \param v A size-N vector indicating the index with respect to all the batch elements
 * 
 * \return The negative log likelihoods over all the batch elements
 */
Expression pickneglogsoftmax(const Expression& x, const std::vector<unsigned> & v);

/**
 * \ingroup lossoperations
 * \brief Modifiable batched negative softmax log likelihood
 * \details This function is a combination of modifiable pickneglogsoftmax and batched
 *          pickneglogsoftmax: ``pv`` can be modified without re-creating the computation graph.
 * 
 * \param x An expression with vectors of scores over N batch elements
 * \param pv A pointer to the indexes
 * 
 * \return The negative log likelihoods over all the batch elements
 */
Expression pickneglogsoftmax(const Expression& x, const std::vector<unsigned> * pv);

/**
 * \ingroup lossoperations
 * \brief Hinge loss
 * \details This expression calculates the hinge loss, formally expressed as:
 *          \f$ \text{hinge}(x,index,m) = \sum_{i \ne index} \max(0, m-x[index]+x[i]). \f$
 * 
 * \param x A vector of scores
 * \param index The index of the correct candidate
 * \param m The margin
 * 
 * \return The hinge loss of candidate ``index`` with respect to margin ``m``
 */
Expression hinge(const Expression& x, unsigned index, float m = 1.0);

/**
 * \ingroup lossoperations
 * \brief Modifiable hinge loss
 * \details This function calculates the hinge loss with
 *          with respect to index ``*pindex``. This computes the same value as the previous function
 *          that passes the index ``index`` by value, but instead passes by pointer so the value
 *          ``*pindex`` can be modified without re-constructing the computation graph. This can be
 *          used in situations where we want to create a computation graph once, then feed it
 *          different data points.
 * 
 * \param x A vector of scores
 * \param pindex A pointer to the index of the correct candidate
 * \param m The margin
 * 
 * \return The hinge loss of candidate ``*pindex`` with respect to margin ``m``
 */
Expression hinge(const Expression& x, const unsigned* pindex, float m = 1.0);

/**
 * \ingroup lossoperations
 * \brief Batched hinge loss
 * \details The same as hinge loss, but for the case where ``x`` is a mini-batched tensor
 *          with ``indices.size()`` batch elements, and ``indices`` is a vector indicating
 *          the index of each of the correct elements for these elements.
 * 
 * \param x A mini-batch of vectors with ``indices.size()`` batch elements
 * \param indices The indices of the correct candidates for each batch element
 * \param m The margin
 * 
 * \return The hinge loss of each mini-batch
 */
Expression hinge(const Expression& x, const std::vector<unsigned> & indices, float m = 1.0);

/**
 * \ingroup lossoperations
 * \brief Batched modifiable hinge loss
 * \details A combination of the previous batched and modifiable hinge loss functions, where
 *          vector ``*pindices`` can be modified.
 * 
 * \param x A mini-batch of vectors with ``indices.size()`` batch elements
 * \param pindices Pointer to the indices of the correct candidates for each batch element
 * \param m The margin
 * 
 * \return The hinge loss of each mini-batch
 */
Expression hinge(const Expression& x, const std::vector<unsigned> * pindices, float m = 1.0);

/**
 * \ingroup lossoperations
 * \brief Sparsemax
 * \details The sparsemax function (Martins et al. 2016), which is similar to softmax,
 *          but induces sparse solutions where most of the vector elements are zero.
 *          **Note:** This function is not yet implemented on GPU.
 * 
 * \param x A vector of scores
 * 
 * \return The sparsemax of the scores
 */
Expression sparsemax(const Expression& x);

/**
 * \ingroup lossoperations
 * \brief Sparsemax loss
 * \details The sparsemax loss function (Martins et al. 2016), which is similar to
 *          softmax loss, but induces sparse solutions where most of the vector
 *          elements are zero. It has a gradient similar to the sparsemax function
 *          and thus is useful for optimizing when the sparsemax will be used at
 *          test time.
 *          **Note:** This function is not yet implemented on GPU.
 * 
 * \param x A vector of scores
 * \param target_support The target correct labels.
 * 
 * \return The sparsemax loss of the labels
 */
Expression sparsemax_loss(const Expression& x, const std::vector<unsigned>& target_support);

/**
 * \ingroup lossoperations
 * \brief Modifiable sparsemax loss
 * \details Similar to the sparsemax loss, but with ptarget_support being a pointer
 *          to a vector, allowing it to be modified without re-creating the compuation
 *          graph.
 *          **Note:** This function is not yet implemented on GPU.
 * 
 * \param x A vector of scores
 * \param ptarget_support A pointer to the target correct labels.
 * 
 * \return The sparsemax loss of the labels
 */
Expression sparsemax_loss(const Expression& x, const std::vector<unsigned>* ptarget_support);

/**
 * \ingroup lossoperations
 * \brief Squared norm
 * \details The squared norm of the values of x: \f$\sum_i x_i^2\f$.
 * 
 * \param x A vector of values
 * 
 * \return The squared norm
 */
Expression squared_norm(const Expression& x);

/**
 * \ingroup lossoperations
 * \brief Squared distance
 * \details The squared distance between values of ``x`` and ``y``: \f$\sum_i (x_i-y_i)^2\f$.
 * 
 * \param x A vector of values
 * \param y Another vector of values
 * 
 * \return The squared distance
 */
Expression squared_distance(const Expression& x, const Expression& y);

/**
 * \ingroup lossoperations
 * \brief Squared distance
 * \details The L1 distance between values of ``x`` and ``y``: \f$\sum_i |x_i-y_i|\f$.
 * 
 * \param x A vector of values
 * \param y Another vector of values
 * 
 * \return The squared distance
 */
Expression l1_distance(const Expression& x, const Expression& y);

/**
 * \ingroup lossoperations
 * \brief Huber distance
 * \details The huber distance between values of ``x`` and ``y`` parameterized
 *    by ``c,`` \f$\sum_i L_c(x_i, y_i)\f$ where:
 *    
 *    \f$
 *      L_c(x, y) = \begin{cases}{lr}
 *        \frac{1}{2}(y - x)^2                   & \textrm{for } |y - f(x)| \le c, \\
 *        c\, |y - f(x)| - \frac{1}{2}c^2 & \textrm{otherwise.}
 *      \end{cases}
 *    \f$
 *
 * \param x A vector of values
 * \param y Another vector of values
 * \param c The parameter of the huber distance parameterizing the cuttoff
 * 
 * \return The huber distance
 */
Expression huber_distance(const Expression& x, const Expression& y, float c = 1.345f);

/**
 * \ingroup lossoperations
 * \brief Binary log loss
 * \details The log loss of a binary decision according to the sigmoid
 *          sigmoid function \f$- \sum_i (y_i * ln(x_i) + (1-y_i) * ln(1-x_i)) \f$
 * 
 * \param x A vector of values
 * \param y A vector of true answers
 * 
 * \return The log loss of the sigmoid function
 */
Expression binary_log_loss(const Expression& x, const Expression& y);

/**
 * \ingroup lossoperations
 * \brief Pairwise rank loss
 * \details A margin-based loss, where every margin violation for each pair of
 *          values is penalized: \f$\sum_i max(x_i-y_i+m, 0)\f$
 * 
 * \param x A vector of values
 * \param y A vector of true answers
 * \param m The margin
 * 
 * \return The pairwise rank loss
 */
Expression pairwise_rank_loss(const Expression& x, const Expression& y, real m=1.0);

/**
 * \ingroup lossoperations
 * \brief Poisson loss
 * \details The negative log probability of ``y`` according to a Poisson
 *          distribution with parameter ``x``. Useful in Poisson regression
 *          where, we try to predict the parameters of a Possion distribution
 *          to maximize the probability of data ``y``.
 * 
 * \param x The parameter of the Poisson distribution.
 * \param y The target value
 * 
 * \return The Poisson loss
 */
Expression poisson_loss(const Expression& x, unsigned y);
/**
 * \ingroup lossoperations
 * \brief Modifiable Poisson loss
 * \details Similar to Poisson loss, but with the target value passed by
 *          pointer so that it can be modified without re-constructing the
 *          computation graph.
 * 
 * \param x The parameter of the Poisson distribution.
 * \param py A pointer to the target value
 * 
 * \return The Poisson loss
 */
Expression poisson_loss(const Expression& x, const unsigned* py);

////////////////////////////////////////////////
// Flow operations                            //
////////////////////////////////////////////////

/**
 * \ingroup flowoperations
 * \brief Prevent backprop
 * \details This node has no effect on the forward pass, but prevents gradients from
 *          flowing backward during the backward pass. This is useful when there's
 *          a subgraph for which you don't want loss passed back to the parameters.
 * 
 * \param x The input expression
 * 
 * \return The new expression
 */
Expression nobackprop(const Expression& x);

/**
 * \ingroup flowoperations
 * \brief Reshape to another size
 * \details This node reshapes a tensor to another size, without changing the
 *          underlying layout of the data. The layout of the data in DyNet is
 *          column-major, so if we have a 3x4 matrix
 *    
 *    \f$
 *      \begin{pmatrix}
 *        x_{1,1} & x_{1,2} & x_{1,3} & x_{1,4} \\
 *        x_{2,1} & x_{2,2} & x_{2,3} & x_{2,4} \\
 *        x_{3,1} & x_{3,2} & x_{3,3} & x_{3,4} \\
 *      \end{pmatrix}
 *    \f$
 *
 *          and transform it into a 2x6 matrix, it will be rearranged as:
 *
 *    \f$
 *      \begin{pmatrix}
 *        x_{1,1} & x_{3,1} & x_{2,2} & x_{1,3} & x_{3,3} & x_{2,4} \\
 *        x_{2,1} & x_{1,2} & x_{3,2} & x_{2,3} & x_{1,4} & x_{3,4} \\
 *      \end{pmatrix}
 *    \f$
 *
 *         **Note:** This is O(1) for forward, and O(n) for backward.
 * 
 * \param x The input expression
 * \param d The new dimensions
 * 
 * \return The reshaped expression
 */
Expression reshape(const Expression& x, const Dim& d);

/**
 * \ingroup flowoperations
 * \brief Transpose a matrix
 * \details Get the transpose of the matrix.
 *          **Note:** This is O(1) if either the row or column dimension is 1,
 *          and O(n) otherwise.
 * 
 * \param x The input expression
 * 
 * \return The transposed expression
 */
Expression transpose(const Expression& x);

/**
 * \ingroup flowoperations
 * \brief Select rows
 * \details Select a subset of rows of a matrix.
 * 
 * \param x The input expression
 * \param rows The rows to extract
 * 
 * \return An expression containing the selected rows
 */
Expression select_rows(const Expression& x, const std::vector<unsigned>& rows);

/**
 * \ingroup flowoperations
 * \brief Modifiable select rows
 * \details Select a subset of rows of a matrix, where the elements of prows
 *          can be modified without re-creating the computation graph.
 * 
 * \param x The input expression
 * \param prows The rows to extract
 * 
 * \return An expression containing the selected rows
 */
Expression select_rows(const Expression& x, const std::vector<unsigned>* prows);

/**
 * \ingroup flowoperations
 * \brief Select columns
 * \details Select a subset of columns of a matrix. select_cols is more 
 *          efficient than select_rows since DyNet uses column-major order.
 * 
 * \param x The input expression
 * \param columns The columns to extract
 * 
 * \return An expression containing the selected columns
 */
Expression select_cols(const Expression& x, const std::vector<unsigned>& cols);

/**
 * \ingroup flowoperations
 * \brief Modifiable select columns
 * \details Select a subset of columns of a matrix, where the elements of pcols
 *          can be modified without re-creating the computation graph.
 * 
 * \param x The input expression
 * \param pcolumns The columns to extract
 * 
 * \return An expression containing the selected columns
 */
Expression select_cols(const Expression& x, const std::vector<unsigned>* pcols);

/**
 * \ingroup flowoperations
 * \brief Sum over minibatches
 * \details Sum an expression that consists of multiple minibatches into one of
 *          equal dimension but with only a single minibatch. This is useful
 *          for summing loss functions at the end of minibatch training.
 * 
 * \param x The input mini-batched expression
 * 
 * \return An expression with a single batch
 */
Expression sum_batches(const Expression& x);

/**
 * \ingroup flowoperations
 * \brief Pick element
 * \details Pick a single element/row/column/sub-tensor from an expression.
 *          This will result in the dimension of the tensor being reduced
 *          by 1.
 * 
 * \param x The input expression
 * \param v The index of the element to select
 * \param d The dimension along which to choose the element
 * 
 * \return The value of x[v] along dimension d
 */
Expression pick(const Expression& x, unsigned v, unsigned d = 0);

/**
 * \ingroup flowoperations
 * \brief Batched pick
 * \details Pick elements from multiple batches.
 * 
 * \param x The input expression
 * \param v A vector of indicies to choose, one for each batch in the
 *          input expression.
 * \param d The dimension along which to choose the elements
 * 
 * \return A mini-batched expression containing the picked elements
 */
Expression pick(const Expression& x, const std::vector<unsigned> & v, unsigned d = 0);

/**
 * \ingroup flowoperations
 * \brief Modifiable pick element
 * \details Pick a single element from an expression, where the index is
 *          passed by pointer so we do not need to re-create the computation
 *          graph every time.
 * 
 * \param x The input expression
 * \param pv Pointer to the index of the element to select
 * \param d The dimension along which to choose the elements
 * 
 * \return The value of x[*pv]
 */
Expression pick(const Expression& x, const unsigned * pv, unsigned d = 0);

/**
 * \ingroup flowoperations
 * \brief Modifiable batched pick element
 * \details Pick multiple elements from an input expression, where the indices
 *          are passed by pointer so we do not need to re-create the computation
 *          graph every time.
 * 
 * \param x The input expression
 * \param pv A pointer to vector of indicies to choose
 * \param d The dimension along which to choose the elements
 * 
 * \return A mini-batched expression containing the picked elements
 */
Expression pick(const Expression& x, const std::vector<unsigned> * pv, unsigned d = 0);

/**
 * \ingroup flowoperations
 * \brief Pick range of elements
 * \details Pick a range of elements from an expression.
 * 
 * \param x The input expression
 * \param v The beginning index
 * \param u The end index
 * 
 * \return The value of {x[v],...,x[u]}
 */
Expression pickrange(const Expression& x, unsigned v, unsigned u);

/**
 * \ingroup flowoperations
 * \brief Concatenate columns
 * \details Perform a concatenation of the columns in multiple expressions.
 *          All expressions must have the same number of rows.
 * 
 * \param xs The input expressions
 * 
 * \return The expression with the columns concatenated
 */
inline Expression concatenate_cols(const std::initializer_list<Expression>& xs) { return detail::f<ConcatenateColumns>(xs); }
template <typename T>
inline Expression concatenate_cols(const T& xs) { return detail::f<ConcatenateColumns>(xs); }

/**
 * \ingroup flowoperations
 * \brief Concatenate rows
 * \details Perform a concatenation of the rows in multiple expressions.
 *          All expressions must have the same number of columns.
 * 
 * \param xs The input expressions
 * 
 * \return The expression with the rows concatenated
 */
inline Expression concatenate(const std::initializer_list<Expression>& xs) { return detail::f<Concatenate>(xs); }
template <typename T>
inline Expression concatenate(const T& xs) { return detail::f<Concatenate>(xs); }

////////////////////////////////////////////////
// Noise operations                           //
////////////////////////////////////////////////

/**
 * \ingroup noiseoperations
 * \brief Gaussian noise
 * \details Add gaussian noise to an expression.
 * 
 * \param x The input expression
 * \param stddev The standard deviation of the gaussian
 * 
 * \return The noised expression
 */
Expression noise(const Expression& x, real stddev);

/**
 * \ingroup noiseoperations
 * \brief Dropout
 * \details
 *   With a fixed probability, drop out (set to zero) nodes in the input
 *   expression, and **scale** the remaining nodes by 1/p. Note that there are
 *   [two kinds of dropout](http://cs231n.github.io/neural-networks-2/#reg):
 *   - *Regular dropout:* where we perform dropout at training time and then\n
 *     scale outputs by p at test time.
 *   - *Inverted dropout:* where we perform dropout and scaling at training\n
 *     time, and do not need to do anything at test time.
 *   DyNet implements the latter, so you only need to apply dropout at training
 *   time, and do not need to perform scaling and test time.
 * 
 * \param x The input expression
 * \param p The dropout probability
 * 
 * \return The dropped out expression
 */
Expression dropout(const Expression& x, real p);

/**
 * \ingroup noiseoperations
 * \brief Block dropout
 * \details Identical to the dropout operation, but either drops out *all*
 *          or *no* values in the expression, as opposed to making a decision
 *          about each value individually.
 * 
 * \param x The input expression
 * \param p The block dropout probability
 * 
 * \return The block dropout expression
 */
Expression block_dropout(const Expression& x, real p);

////////////////////////////////////////////////
// Convolution operations                     //
////////////////////////////////////////////////

Expression conv1d_narrow(const Expression& x, const Expression& f);
Expression conv1d_wide(const Expression& x, const Expression& f);
Expression filter1d_narrow(const Expression& x, const Expression& f);
Expression kmax_pooling(const Expression& x, unsigned k);
Expression fold_rows(const Expression& x, unsigned nrows=2);
Expression sum_dim(const Expression& x, unsigned d);
Expression sum_cols(const Expression& x);
Expression sum_rows(const Expression& x);
Expression average_cols(const Expression& x);
Expression kmh_ngram(const Expression& x, unsigned n);

////////////////////////////////////////////////
// Tensor operations                          //
////////////////////////////////////////////////

// z_ij = x_ijk * y_k
Expression contract3d_1d(const Expression& x, const Expression& y);
// z_i = x_ijk * y_k * z_j (+ b_i)
Expression contract3d_1d_1d(const Expression& x, const Expression& y, const Expression& z);
Expression contract3d_1d_1d(const Expression& x, const Expression& y, const Expression& z, const Expression& b);
// z_ij = x_ijk * y_k + b_ij
Expression contract3d_1d(const Expression& x, const Expression& y, const Expression& b);


////////////////////////////////////////////////
// Linear algebra operations                  //
////////////////////////////////////////////////

// matrix inverse
Expression inverse(const Expression& x);
Expression logdet(const Expression& x);

Expression trace_of_product(const Expression& x, const Expression& y);


}
// Because expressions are now such a fundamental part of DyNet it doesn't
// make much sense to keep them in separate namespaces, so we import expr
// to the dynet namespace.
using namespace expr;
}

#endif<|MERGE_RESOLUTION|>--- conflicted
+++ resolved
@@ -766,13 +766,6 @@
  * \return A vector or matrix after calculating the log softmax
  */
 Expression log_softmax(const Expression& x);
-<<<<<<< HEAD
-Expression log_softmax(const Expression& x, const std::vector<unsigned>& restriction);
-Expression sparsemax(const Expression& x);
-Expression sparsemax_loss(const Expression& x, const std::vector<unsigned>& target_support);
-Expression sparsemax_loss(const Expression& x, const std::vector<unsigned>* ptarget_support);
-Expression constrained_softmax(const Expression& x, const Expression& y);
-=======
 
 /**
  * \ingroup lossoperations
@@ -787,7 +780,6 @@
  * \return A vector with the log softmax over the specified elements
  */
 Expression log_softmax(const Expression& x, const std::vector<unsigned>& restriction);
->>>>>>> 3ae72138
 
 /**
  * \ingroup lossoperations
@@ -970,13 +962,28 @@
 
 /**
  * \ingroup lossoperations
+ * \brief Constrained softmax loss
+ * \details The constrained softmax loss function.
+ *          **Note:** This function is not yet implemented on GPU.
+ * 
+ * \param x A vector of scores
+ * \param target_support The target correct labels.
+ * 
+ * \return The sparsemax loss of the labels
+ */
+Expression constrained_softmax(const Expression& x, const Expression& y);
+
+/**
+ * \ingroup lossoperations
  * \brief Squared norm
  * \details The squared norm of the values of x: \f$\sum_i x_i^2\f$.
  * 
  * \param x A vector of values
+ * \param y A vector of upper bound constraints on probabilities
  * 
  * \return The squared norm
  */
+
 Expression squared_norm(const Expression& x);
 
 /**
