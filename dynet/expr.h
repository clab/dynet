/**
 * \file expr.h
 * \defgroup operations operations
 * \defgroup inputoperations inputoperations
 * \defgroup arithmeticoperations arithmeticoperations
 * \defgroup lossoperations lossoperations
 * \defgroup flowoperations flowoperations
 * \defgroup noiseoperations noiseoperations
 * \defgroup convolutionoperations convolutionoperations
 * \defgroup tensoroperations tensoroperations
 * \defgroup linalgoperations linalgoperations
 * \defgroup normoperations normoperations
 * \brief The various operations that you can use in building a DyNet graph
 *
 * \details TODO: **This documentation is incomplete. See expr.h for a full list of expressions.**
 */

#ifndef DYNET_EXPR_H
#define DYNET_EXPR_H

#include "dynet/dynet.h"
<<<<<<< HEAD
#include "dynet/nodes.h"
#include "dynet/nodes-contract.h"
#include "dynet/devices.h"
=======

// TODO: Ideally, we would not include these, but these are inlined at the moment.
// If we can figure out a way to move the inlined functions to expr.cc that would be better.
#include "dynet/nodes-affinetransform.h"
#include "dynet/nodes-arith-sum.h"
#include "dynet/nodes-concat.h"
#include "dynet/nodes-logsumexp.h"
#include "dynet/nodes-minmax.h"
#include "dynet/nodes-moments.h"

>>>>>>> a674a377
#include <stdexcept>


namespace dynet {
/**
 * \ingroup operations
 * \brief Expressions are the building block of a Dynet computation graph
 * \details [long description]
 */
struct Expression {
  ComputationGraph *pg;
  VariableIndex i;
  unsigned graph_id;

  Expression() : pg(nullptr), i(0), graph_id(0) {}

  /**
   * \brief Base expression constructor
   * \details Used when creating operations
   *
   * \param pg Pointer to the computation graph
   * \param i Variable index
   */
  Expression(ComputationGraph *pg, VariableIndex i) : pg(pg),
    i(i), graph_id(pg->get_id()) {}

  inline std::string get_device_name() const {
    if (pg->nodes[i]->device == nullptr)
      throw std::runtime_error("Unknown device for node:" + std::to_string(i));
    return pg->nodes[i]->device->name;
  }

  const bool is_stale() const {
    return (get_number_of_active_graphs() != 1 || graph_id != get_current_graph_id());
  }

  /**
   * \brief Get value of the expression
   * \details Throws a tuntime_error exception if no computation graph is available
   * \return Value of the expression as a tensor
   */
  const Tensor& value() const {
    if (this->is_stale()) {
      throw std::runtime_error("Attempt to use a stale expression.");
    }
    return pg->get_value(i);
  }
  /**
   * \brief Get gradient of the expression
   * \details Throws a tuntime_error exception if no computation graph is available
   * 
   * Make sure to call `backward` on a downstream expression before calling this.
   * 
   * If the expression is a constant expression (meaning it's not a function of a parameter), dynet won't compute it's gradient for the sake of efficiency. You need to manually force the gradient computation by adding the agument `full=true` to `backward`
        
   * \return Value of the expression as a tensor
   */
  const Tensor& gradient() const {
    if (this->is_stale()) {
      throw std::runtime_error("Attempt to use a stale expression.");
    }
    return pg->get_gradient(i);
  }
  /**
   * \brief Get dimension of the expression
   * \details Throws a tuntime_error exception if no computation graph is available
   * \return Dimension of the expression
   */
  const Dim& dim() const {
    if (this->is_stale()) {
      throw std::runtime_error("Attempt to use a stale expression.");
    }
    return pg->get_dimension(i);
  }
};

namespace detail {
template <typename F, typename T>
Expression f(const T& xs) {
  ComputationGraph *pg = xs.begin()->pg;
  std::vector<VariableIndex> xis(xs.size());
  int i = 0;
  for (auto xi = xs.begin(); xi != xs.end(); ++xi) xis[i++] = xi->i;
  return Expression(pg, pg->add_function<F>(xis));
}
template <typename F, typename T, typename T1>
Expression f(const T& xs, const T1& arg1) {
  ComputationGraph *pg = xs.begin()->pg;
  std::vector<VariableIndex> xis(xs.size());
  int i = 0;
  for (auto xi = xs.begin(); xi != xs.end(); ++xi) xis[i++] = xi->i;
  return Expression(pg, pg->add_function<F>(xis, arg1));
}
} // namespace detail

////////////////////////////////////////////////
// Input operations                           //
////////////////////////////////////////////////

/**
 * \ingroup inputoperations
 * \brief Scalar input
 * \details Create an expression that represents the scalar value s
 *
 * \param g Computation graph
 * \param s Real number
 * \param device The place device for the input value, default_device by default
 *
 * \return An expression representing s
 */
Expression input(ComputationGraph& g, real s, Device *device = dynet::default_device);

/**
 * \ingroup inputoperations
 * \brief Modifiable scalar input
 * \details Create an expression that represents the scalar value *ps.
 *          If *ps is changed and the computation graph recalculated, the
 *          next forward pass will reflect the new value.
 *
 * \param g Computation graph
 * \param ps Real number pointer
 * \param device The place device for the input value, default_device by default
 *
 * \return An expression representing *ps
 */
Expression input(ComputationGraph& g, const real *ps, Device *device = dynet::default_device);

/**
 * \ingroup inputoperations
 * \brief Vector/matrix/tensor input
 * \details Create an expression that represents a vector, matrix, or tensor
 *          input. The dimensions of the input are defined by ``d``. So for example
 *          > ``input(g,{50},data)``: will result in a 50-length vector
 *          > ``input(g,{50,30},data)``: will result in a 50x30 matrix
 *          and so on, for an arbitrary number of dimensions.
 *          This function can also be used to import minibatched inputs. For example,
 *          if we have 10 examples in a minibatch, each with size 50x30, then we call
 *          > ``input(g,Dim({50,30},10),data)``
 *          The data vector "data" will contain the values used to fill the input, in
 *          column-major format. The length must add to the product of all dimensions in
 *          d.
 *
 * \param g Computation graph
 * \param d Dimension of the input matrix
 * \param data A vector of data points
 * \param device The place device for the input value, default_device by default
 *
 * \return An expression representing data
 */
Expression input(ComputationGraph& g, const Dim& d, const std::vector<float>& data, Device *device = dynet::default_device);

/**
 * \ingroup inputoperations
 * \brief Updatable vector/matrix/tensor input
 * \details Similarly to input that takes a vector reference, input a vector, matrix,
 *          or tensor input. Because we pass the pointer, the data can be updated.
 *
 * \param g Computation graph
 * \param d Dimension of the input matrix
 * \param pdata A pointer to an (updatable) vector of data points
 * \param device The place device for the input value, default_device by default
 *
 * \return An expression representing *pdata
 */
Expression input(ComputationGraph& g, const Dim& d, const std::vector<float>* pdata, Device *device = dynet::default_device);

/**
 * \ingroup inputoperations
 * \brief Sparse vector input
 * \details This operation takes input as a sparse matrix of index/value pairs. It is
 *          exactly the same as the standard input via vector reference, but sets all
 *          non-specified values to "defdata" and resets all others to the appropriate
 *          input values.
 *
 * \param g Computation graph
 * \param d Dimension of the input matrix
 * \param ids The indexes of the data points to update
 * \param data The data points corresponding to each index
 * \param defdata The default data with which to set the unspecified data points
 * \param device The place device for the input value, default_device by default
 *
 * \return An expression representing data
 */
Expression input(ComputationGraph& g, const Dim& d,
                 const std::vector<unsigned int>& ids, const std::vector<float>& data,
                 float defdata = 0.f, Device *device = dynet::default_device);

/**
 * \ingroup inputoperations
 * \brief Load parameter
 * \details Load parameters into the computation graph.
 *
 * \param g Computation graph
 * \param p Parameter object to load
 *
 * \return An expression representing p
 */
Expression parameter(ComputationGraph& g, Parameter p);

/**
 * \ingroup inputoperations
 * \brief Load lookup parameter
 * \details Load a full tensor of lookup parameters into the computation graph.
 *          Normally lookup parameters are accessed by using the lookup() function
 *          to grab a single element. However, in some cases we'll want to access
 *          all of the parameters in the entire set of lookup parameters for some
 *          reason. In this case you can use this function. In this case, the
 *          first dimensions in the returned tensor will be equivalent to the
 *          dimensions that we would get if we get calling the lookup() function,
 *          and the size of the final dimension will be equal to the size of the
 *          vocabulary.
 *
 * \param g Computation graph
 * \param lp LookupParameter object to load
 *
 * \return An expression representing lp
 */
Expression parameter(ComputationGraph& g, LookupParameter lp);

/**
 * \ingroup inputoperations
 * \brief Load constant parameters
 * \details Load parameters into the computation graph, but prevent them from being
 *          updated when performing parameter update.
 *
 * \param g Computation graph
 * \param p Parameter object to load
 *
 * \return An expression representing the constant p
 */
Expression const_parameter(ComputationGraph& g, Parameter p);

/**
 * \ingroup inputoperations
 * \brief Load constant lookup parameters
 * \details Load lookup parameters into the computation graph, but prevent them from being
 *          updated when performing parameter update.
 *
 * \param g Computation graph
 * \param lp LookupParameter object to load
 *
 * \return An expression representing the constant lp
 */
Expression const_parameter(ComputationGraph& g, LookupParameter lp);

/**
 * \ingroup inputoperations
 * \brief Look up parameter
 * \details Look up parameters according to an index, and load them into the
 *          computation graph.
 *
 * \param g Computation graph
 * \param p LookupParameter object from which to load
 * \param index Index of the parameters within p
 *
 * \return An expression representing p[index]
 */
Expression lookup(ComputationGraph& g, LookupParameter p, unsigned index);

/**
 * \ingroup inputoperations
 * \brief Look up parameters with modifiable index
 * \details Look up parameters according to the *pindex, and load them into the
 *          computation graph. When *pindex changes, on the next computation of
 *          forward() the values will change.
 *
 * \param g Computation graph
 * \param p LookupParameter object from which to load
 * \param pindex Pointer index of the parameters within p
 *
 * \return An expression representing p[*pindex]
 */
Expression lookup(ComputationGraph& g, LookupParameter p, const unsigned* pindex);

/**
 * \ingroup inputoperations
 * \brief Look up parameter
 * \details Look up parameters according to an index, and load them into the
 *          computation graph. Do not perform gradient update on the parameters.
 *
 * \param g Computation graph
 * \param p LookupParameter object from which to load
 * \param index Index of the parameters within p
 *
 * \return A constant expression representing p[index]
 */
Expression const_lookup(ComputationGraph& g, LookupParameter p, unsigned index);

/**
 * \ingroup inputoperations
 * \brief Constant lookup parameters with modifiable index
 * \details Look up parameters according to the *pindex, and load them into the
 *          computation graph. When *pindex changes, on the next computation of
 *          forward() the values will change. However, gradient updates will not be
            performend.
 *
 * \param g Computation graph
 * \param p LookupParameter object from which to load
 * \param pindex Pointer index of the parameters within p
 *
 * \return A constant expression representing p[*pindex]
 */
Expression const_lookup(ComputationGraph& g, LookupParameter p, const unsigned* pindex);

// Batched versions of lookup and const_lookup

/**
 * \ingroup inputoperations
 * \brief Look up parameters
 * \details The mini-batched version of lookup. The resulting expression will be
 *          a mini-batch of parameters, where the "i"th element of the batch corresponds
 *          to the parameters at the position specified by the "i"th element of
 *          "indices"
 *
 * \param g Computation graph
 * \param p LookupParameter object from which to load
 * \param indices Index of the parameters at each position in the batch
 *
 * \return An expression with the "i"th batch element representing p[indices[i]]
 */
Expression lookup(ComputationGraph& g, LookupParameter p, const std::vector<unsigned>& indices);

/**
 * \ingroup inputoperations
 * \brief Look up parameters
 * \details The mini-batched version of lookup with modifiable parameter indices.
 *
 * \param g Computation graph
 * \param p LookupParameter object from which to load
 * \param pindices Pointer to lookup indices
 *
 * \return An expression with the "i"th batch element representing p[*pindices[i]]
 */
Expression lookup(ComputationGraph& g, LookupParameter p, const std::vector<unsigned>* pindices);

/**
 * \ingroup inputoperations
 * \brief Look up parameters
 * \details Mini-batched lookup that will not update the parameters.
 *
 * \param g Computation graph
 * \param p LookupParameter object from which to load
 * \param indices Lookup indices
 *
 * \return A constant expression with the "i"th batch element representing p[indices[i]]
 */
Expression const_lookup(ComputationGraph& g, LookupParameter p, const std::vector<unsigned>& indices);

/**
 * \ingroup inputoperations
 * \brief Look up parameters
 * \details Mini-batched lookup that will not update the parameters, with modifiable
 *          indices.
 *
 * \param g Computation graph
 * \param p LookupParameter object from which to load
 * \param pindices Lookup index pointers.
 *
 * \return A constant expression with the "i"th batch element representing
 *         p[*pindices[i]]
 */
Expression const_lookup(ComputationGraph& g, LookupParameter p, const std::vector<unsigned>* pindices);

/**
 * \ingroup inputoperations
 * \brief Create an input full of zeros
 * \details Create an input full of zeros, sized according to dimensions d.
 *
 * \param g Computation graph
 * \param d The dimensions of the input
 *
 * \return A "d" dimensioned zero vector
 */
Expression zeroes(ComputationGraph& g, const Dim& d);

/**
 * \ingroup inputoperations
 * \brief Create a random normal vector
 * \details Create a vector distributed according to normal distribution with mean
 *          0, variance 1.
 *
 * \param g Computation graph
 * \param d The dimensions of the input
 *
 * \return A "d" dimensioned normally distributed vector
 */
Expression random_normal(ComputationGraph& g, const Dim& d);

/**
 * \ingroup inputoperations
 * \brief Create a random bernoulli vector
 * \details Create a vector distributed according to bernoulli distribution with parameter p.
 *
 * \param g Computation graph
 * \param d The dimensions of the input
 * \param p The bernoulli p parameter
 * \param scale A scaling factor for the output ("active" elements will receive this value)
 *
 * \return A "d" dimensioned bernoulli distributed vector
 */
Expression random_bernoulli(ComputationGraph& g, const Dim& d, real p, real scale = 1.0f);

/**
 * \ingroup inputoperations
 * \brief Create a random uniform vector
 * \details Create a vector distributed according to uniform distribution with boundaries left and right.
 *
 * \param g Computation graph
 * \param d The dimensions of the input
 * \param left The left boundary
 * \param right The right boundary
 *
 * \return A "d" dimensioned uniform distributed vector
 */
Expression random_uniform(ComputationGraph& g, const Dim& d, real left, real right);

/**
 * \ingroup inputoperations
 * \brief Create a random Gumbel sampled vector
 * \details Create a vector distributed according to a Gumbel distribution with the specified parameters. (Currently only the defaults of mu=0.0 and beta=1.0 supported.
 *
 * \param g Computation graph
 * \param d The dimensions of the input
 * \param mu The mu parameter
 * \param beta The beta parameter
 *
 * \return A "d" dimensioned Gumbel distributed vector
 */
Expression random_gumbel(ComputationGraph& g, const Dim& d, real mu = 0.0, real beta = 1.0);

////////////////////////////////////////////////
// Arithmetic operations                      //
////////////////////////////////////////////////

/**
 * \ingroup arithmeticoperations
 * \brief Negation
 * \details Negate the passed argument.
 *
 * \param x An input expression
 *
 * \return The negation of x
 */
Expression operator-(const Expression& x);

/**
 * \ingroup arithmeticoperations
 * \brief Expression addition
 * \details Add two expressions of the same dimensions.
 *
 * \param x The first input
 * \param y The second input
 *
 * \return The sum of x and y
 */
Expression operator+(const Expression& x, const Expression& y);

/**
 * \ingroup arithmeticoperations
 * \brief Scalar addition
 * \details Add a scalar to an expression
 *
 * \param x The expression
 * \param y The scalar
 *
 * \return An expression equal to x, with every component increased by y
 */
Expression operator+(const Expression& x, real y);

/**
 * \ingroup arithmeticoperations
 * \brief Scalar addition
 * \details Add a scalar to an expression
 *
 * \param x The scalar
 * \param y The expression
 *
 * \return An expression equal to y, with every component increased by x
 */
Expression operator+(real x, const Expression& y);

/**
 * \ingroup arithmeticoperations
 * \brief Expression subtraction
 * \details Subtract one expression from another.
 *
 * \param x The expression from which to subtract
 * \param y The expression to subtract
 *
 * \return An expression where the ith element is x_i minus y_i
 */
Expression operator-(const Expression& x, const Expression& y);

/**
 * \ingroup arithmeticoperations
 * \brief Scalar subtraction
 * \details Subtract an expression from a scalar
 *
 * \param x The scalar from which to subtract
 * \param y The expression to subtract
 *
 * \return An expression where the ith element is x_i minus y
 */
Expression operator-(real x, const Expression& y);

/**
 * \ingroup arithmeticoperations
 * \brief Scalar subtraction
 * \details Subtract a scalar from an expression
 *
 * \param x The expression from which to subtract
 * \param y The scalar to subtract
 *
 * \return An expression where the ith element is x_i minus y
 */
Expression operator-(const Expression& x, real y);


/**
 * \ingroup arithmeticoperations
 * \brief Matrix multiplication
 * \details Multiply two matrices together. Like standard matrix multiplication, the
 *          second dimension of x and the first dimension of y must match.
 *
 * \param x The left-hand matrix
 * \param y The right-hand matrix
 *
 * \return An expression x times y
 */
Expression operator*(const Expression& x, const Expression& y);

/**
 * \ingroup arithmeticoperations
 * \brief Matrix-scalar multiplication
 * \details Multiply an expression component-wise by a scalar.
 *
 * \param x The matrix
 * \param y The scalar
 *
 * \return An expression where the ith element is x_i times y
 */
Expression operator*(const Expression& x, float y);

/**
 * \ingroup arithmeticoperations
 * \brief Matrix-scalar multiplication
 * \details Multiply an expression component-wise by a scalar.
 *
 * \param x The scalar
 * \param y The matrix
 *
 * \return An expression where the ith element is x_i times y
 */
inline Expression operator*(float y, const Expression& x) { return x * y; }

/**
 * \ingroup arithmeticoperations
 * \brief Matrix-scalar division
 * \details Divide an expression component-wise by a scalar.
 *
 * \param x The matrix
 * \param y The scalar
 *
 * \return An expression where the ith element is x_i divided by y
 */
inline Expression operator/(const Expression& x, float y) { return x * (1.f / y); }

/**
 * \ingroup arithmeticoperations
 * \brief Affine transform
 * \details This performs an affine transform over an arbitrary (odd) number of expressions
 *          held in the input initializer list xs.
 *          The first expression is the "bias," which is added to the expression as-is.
 *          The remaining expressions are multiplied together in pairs, then added.
 *          A very common usage case is the calculation of the score for a neural network
 *          layer (e.g. b + Wz) where b is the bias, W is the weight matrix, and z is the
 *          input. In this case xs[0] = b, xs[1] = W, and xs[2] = z.
 *
 * \param xs An initializer list containing an odd number of expressions
 *
 * \return An expression equal to: xs[0] + xs[1]*xs[2] + xs[3]*xs[4] + ...
 */
inline Expression affine_transform(const std::initializer_list<Expression>& xs) { return detail::f<AffineTransform>(xs); }
template <typename T>
inline Expression affine_transform(const T& xs) { return detail::f<AffineTransform>(xs); }

/**
 * \ingroup arithmeticoperations
 * \brief Sum
 * \details This performs an elementwise sum over all the expressions in xs
 *
 * \param xs An initializer list containing expressions
 *
 * \return An expression where the ith element is equal to xs[0][i] + xs[1][i] + ...
 */
inline Expression sum(const std::initializer_list<Expression>& xs) { return detail::f<Sum>(xs); }
template <typename T>
inline Expression sum(const T& xs) { return detail::f<Sum>(xs); }

/**
 * \ingroup arithmeticoperations
 * \brief Sum all elements
 * \details Sum all the elements in an expression.
 *
 * \param x The input expression
 *
 * \return The sum of all of its elements
 */
Expression sum_elems(const Expression& x);

/**
 * \ingroup arithmeticoperations
 * \brief Compute moment over all elements
 * \details Compute the moment of order \f$r\f$, \f$\frac 1 n\sum_{i=1}^nx_i^r\f$ over all the elements in each batch of the expression
 *
 * \param x The input mini-batched expression
 * \param r Order of the moment
 *
 * \return A scalar expression (with a potential batch dimension)
 */
Expression moment_elems(const Expression& x, unsigned r);

/**
 * \ingroup arithmeticoperations
 * \brief Compute mean over all elements
 * \details Computes \f$\frac 1 n\sum_{i=1}^nx_i\f$ over all the elements in each batch of the expression
 *
 * \param x The input mini-batched expression
 *
 * \return A scalar expression (with a potential batch dimension)
 */
Expression mean_elems(const Expression& x);

/**
 * \ingroup arithmeticoperations
 * \brief Compute Standard deviation over all elements
 * \details Computes \f$\frac 1 n\sum_{i=1}^n(x_i -\mu)^2\f$ where \f$\mu=\frac 1 n\sum_{i=1}^nx_i\f$ over all the elements in each batch of the expression
 *
 * \param x The input mini-batched expression
 *
 * \return A scalar expression (with a potential batch dimension)
 */
Expression std_elems(const Expression& x);

/**
 * \ingroup arithmeticoperations
 * \brief Average
 * \details This performs an elementwise average over all the expressions in xs
 *
 * \param xs An initializer list containing expressions
 *
 * \return An expression where the ith element is equal to (xs[0][i] + xs[1][i] + ...)/|xs|
 */
inline Expression average(const std::initializer_list<Expression>& xs) { return detail::f<Average>(xs); }
template <typename T>
inline Expression average(const T& xs) { return detail::f<Average>(xs); }

/**
 * \ingroup arithmeticoperations
 * \brief Square root
 * \details Elementwise square root.
 *
 * \param x The input expression
 *
 * \return An expression where the ith element is equal to \f$\sqrt(x_i)\f$
 */
Expression sqrt(const Expression& x);

/**
 * \ingroup arithmeticoperations
 * \brief Absolute value
 * \details Elementwise absolute value.
 *
 * \param x The input expression
 *
 * \return An expression where the ith element is equal to \f$\vert x_i\vert\f$
 */
Expression abs(const Expression& x);


/**
 * \ingroup arithmeticoperations
 * \brief Gaussian error function
 * \details Elementwise calculation of the Gaussian error function
 *
 * \param x The input expression
 *
 * \return An expression where the ith element is equal to erf(x_i)
 */
Expression erf(const Expression& x);

/**
 * \ingroup arithmeticoperations
 * \brief Hyperbolic tangent
 * \details Elementwise calculation of the hyperbolic tangent
 *
 * \param x The input expression
 *
 * \return An expression where the ith element is equal to tanh(x_i)
 */
Expression tanh(const Expression& x);

/**
 * \ingroup arithmeticoperations
 * \brief Natural exponent
 * \details Calculate elementwise y_i = e^{x_i}
 *
 * \param x The input expression
 *
 * \return An expression where the ith element is equal to e^{x_i}
 */
Expression exp(const Expression& x);

/**
 * \ingroup arithmeticoperations
 * \brief Square
 * \details Calculate elementwise y_i = x_i^2
 *
 * \param x The input expression
 *
 * \return An expression where the ith element is equal to x_i^2
 */
Expression square(const Expression& x);

/**
 * \ingroup arithmeticoperations
 * \brief Cube
 * \details Calculate elementwise y_i = x_i^3
 *
 * \param x The input expression
 *
 * \return An expression where the ith element is equal to x_i^3
 */
Expression cube(const Expression& x);

/**
 * \ingroup arithmeticoperations
 * \brief Log gamma
 * \details Calculate elementwise y_i = ln(gamma(x_i))
 *
 * \param x The input expression
 *
 * \return An expression where the ith element is equal to ln(gamma(x_i))
 */
Expression lgamma(const Expression& x);

/**
 * \ingroup arithmeticoperations
 * \brief Logarithm
 * \details Calculate the elementwise natural logarithm y_i = ln(x_i)
 *
 * \param x The input expression
 *
 * \return An expression where the ith element is equal to ln(x_i)
 */
Expression log(const Expression& x);

/**
 * \ingroup arithmeticoperations
 * \brief Logistic sigmoid function
 * \details Calculate elementwise y_i = 1/(1+e^{-x_i})
 *
 * \param x The input expression
 *
 * \return An expression where the ith element is equal to y_i = 1/(1+e^{-x_i})
 */
Expression logistic(const Expression& x);

/**
 * \ingroup arithmeticoperations
 * \brief Rectifier
 * \details Calculate elementwise the recitifer (ReLU) function y_i = max(x_i,0)
 *
 * \param x The input expression
 *
 * \return An expression where the ith element is equal to max(x_i,0)
 */
Expression rectify(const Expression& x);


/**
 * \ingroup arithmeticoperations
 * \brief Exponential Linear Unit
 * \details Calculate elementwise the function 
 * 
 * \f$
 * y_i = \left\{\begin{array}{lr}
 *            x_i, & \text{if } x>0\\
 *            \alpha\times(e^{x_i} - 1), & \text{if }x\leqslant 0\\
 *          \end{array}\right.
 * \f$
 * 
 * Reference: [Clevert et al., 2015](https://arxiv.org/abs/1511.07289v5)
 *
 * \param x The input expression
 *
 * \return An expression where the ith element is equal to \f$\text{ELU}(x_i, \alpha)\f$
 */
Expression elu(const Expression& x, float alpha=1.f);

/**
 * \ingroup arithmeticoperations
 * \brief Scaled Exponential Linear Unit (SELU)
 * \details Calculate elementwise the function 
 * 
 * \f$
 * y_i = \lambda\times\left\{\begin{array}{lr}
 *            x_i, & \text{if } x>0\\
 *            \alpha\times(e^{x_i} - 1), & \text{if }x\leqslant 0\\
 *          \end{array}\right.
 * \f$
 * 
 * With 
 * \f$
 * \begin{split}
 * \lambda &=\texttt{1.0507009873554804934193349852946}\\
 * \alpha &=\texttt{1.6732632423543772848170429916717}\\
 * \end{split}
 * \f$
 * 
 * Reference: [Klambaouer et al., 2017](https://arxiv.org/abs/1706.02515)
 *
 * \param x The input expression
 *
 * \return An expression where the ith element is equal to \f$\text{SELU}(x_i)\f$
 */
Expression selu(const Expression& x);

/**
 * \ingroup arithmeticoperations
 * \brief Soft Sign
 * \details Calculate elementwise the softsign function y_i = x_i/(1+|x_i|)
 *
 * \param x The input expression
 *
 * \return An expression where the ith element is equal to x_i/(1+|x_i|)
 */
Expression softsign(const Expression& x);

/**
 * \ingroup arithmeticoperations
 * \brief Power function
 * \details Calculate an output where the ith element is equal to x_i^y_i
 *
 * \param x The input expression
 * \param y The exponent expression
 *
 * \return An expression where the ith element is equal to x_i^y_i
 */
Expression pow(const Expression& x, const Expression& y);

/**
 * \ingroup arithmeticoperations
 * \brief Minimum
 * \details Calculate an output where the ith element is min(x_i,y_i)
 *
 * \param x The first input expression
 * \param y The second input expression
 *
 * \return An expression where the ith element is equal to min(x_i,y_i)
 */
Expression min(const Expression& x, const Expression& y);

/**
 * \ingroup arithmeticoperations
 * \brief Maximum
 * \details Calculate an output where the ith element is max(x_i,y_i)
 *
 * \param x The first input expression
 * \param y The second input expression
 *
 * \return An expression where the ith element is equal to max(x_i,y_i)
 */
Expression max(const Expression& x, const Expression& y);

/**
 * \ingroup arithmeticoperations
 * \brief Max
 * \details This performs an elementwise max over all the expressions in xs
 *
 * \param xs An initializer list containing expressions
 *
 * \return An expression where the ith element is equal to max(xs[0][i], xs[1][i], ...)
 */
inline Expression max(const std::initializer_list<Expression>& xs) { return detail::f<Max>(xs); }
template <typename T>
inline Expression max(const T& xs) { return detail::f<Max>(xs); }

/**
 * \ingroup arithmeticoperations
 * \brief Dot Product
 * \details Calculate the dot product sum_i x_i*y_i
 *
 * \param x The input expression
 * \param y The input expression
 *
 * \return An expression equal to the dot product
 */
Expression dot_product(const Expression& x, const Expression& y);

/**
 * \ingroup arithmeticoperations
 * \brief Componentwise multiply
 * \details Do a componentwise multiply where each value is equal to x_i*y_i.
 *          This function used to be called cwise_multiply.
 *
 * \param x The first input expression
 * \param y The second input expression
 *
 * \return An expression where the ith element is equal to x_i*y_i
 */
Expression cmult(const Expression& x, const Expression& y);

/**
 * \ingroup arithmeticoperations
 * \brief Componentwise multiply
 * \details Do a componentwise multiply where each value is equal to x_i/y_i
 *
 * \param x The first input expression
 * \param y The second input expression
 *
 * \return An expression where the ith element is equal to x_i/y_i
 */
Expression cdiv(const Expression& x, const Expression& y);

/**
 * \ingroup arithmeticoperations
 * \brief Columnwise addition
 * \details Add vector "bias" to each column of matrix "x"
 *
 * \param x An MxN matrix
 * \param bias A length M vector
 *
 * \return An expression where bias is added to each column of x
 */
Expression colwise_add(const Expression& x, const Expression& bias);

////////////////////////////////////////////////
// Probability/loss operations                //
////////////////////////////////////////////////

/**
 * \ingroup lossoperations
 * \brief Softmax
 * \details The softmax function normalizes each column to ensure that all
 *          values are between 0 and 1 and add to one by applying the
 *          e^{x[i]}/{sum_j e^{x[j]}}.
 *
 * \param x A vector or matrix
 *
 * \return A vector or matrix after calculating the softmax
 */
Expression softmax(const Expression& x);

/**
 * \ingroup lossoperations
 * \brief Log softmax
 * \details The log softmax function normalizes each column to ensure that all
 *          values are between 0 and 1 and add to one by applying the
 *          e^{x[i]}/{sum_j e^{x[j]}}, then takes the log
 *
 * \param x A vector or matrix
 *
 * \return A vector or matrix after calculating the log softmax
 */
Expression log_softmax(const Expression& x);

/**
 * \ingroup lossoperations
 * \brief Restricted log softmax
 * \details The log softmax function calculated over only a subset of the vector elements. The
 *          elements to be included are set by the ``restriction`` variable. All elements not
 *          included in ``restriction`` are set to negative infinity.
 *
 * \param x A vector over which to calculate the softmax
 * \param restriction The elements over which to calculate the softmax
 *
 * \return A vector with the log softmax over the specified elements
 */
Expression log_softmax(const Expression& x, const std::vector<unsigned>& restriction);

/**
 * \ingroup lossoperations
 * \brief Log, sum, exp
 * \details The elementwise "logsumexp" function that calculates
 *   \f$ln(\sum_i e^{xs_i})\f$, used in adding probabilities in the log domain.
 *
 * \param xs Expressions with respect to which to calculate the logsumexp.
 *
 * \return The result.
 */
inline Expression logsumexp(const std::initializer_list<Expression>& xs) { return detail::f<LogSumExp>(xs); }
template <typename T>
inline Expression logsumexp(const T& xs) { return detail::f<LogSumExp>(xs); }

/**
 * \ingroup lossoperations
 * \brief Negative softmax log likelihood
 * \details This function takes in a vector of scores ``x``, and performs a log softmax, takes
 *          the negative, and selects the likelihood corresponding to the element ``v``. This is
 *          perhaps the most standard loss function for training neural networks to predict
 *          one out of a set of elements.
 *
 * \param x A vector of scores
 * \param v The element with which to calculate the loss
 *
 * \return The negative log likelihood of element ``v`` after taking the softmax
 */
Expression pickneglogsoftmax(const Expression& x, unsigned v);

/**
 * \ingroup lossoperations
 * \brief Modifiable negative softmax log likelihood
 * \details This function calculates the negative log likelihood after the softmax with
 *          respect to index ``*pv``. This computes the same value as the previous function
 *          that passes the index ``v`` by value, but instead passes by pointer so the value
 *          ``*pv`` can be modified without re-constructing the computation graph. This can be
 *          used in situations where we want to create a computation graph once, then feed it
 *          different data points.
 *
 * \param x A vector of scores
 * \param pv A pointer to the index of the correct element
 *
 * \return The negative log likelihood of element ``*pv`` after taking the softmax
 */
Expression pickneglogsoftmax(const Expression& x, const unsigned * pv);

/**
 * \ingroup lossoperations
 * \brief Batched negative softmax log likelihood
 * \details This function is similar to standard pickneglogsoftmax, but calculates loss with
 *          respect to multiple batch elements. The input will be a mini-batch of score vectors
 *          where the number of batch elements is equal to the number of indices in ``v``.
 *
 * \param x An expression with vectors of scores over N batch elements
 * \param v A size-N vector indicating the index with respect to all the batch elements
 *
 * \return The negative log likelihoods over all the batch elements
 */
Expression pickneglogsoftmax(const Expression& x, const std::vector<unsigned> & v);

/**
 * \ingroup lossoperations
 * \brief Modifiable batched negative softmax log likelihood
 * \details This function is a combination of modifiable pickneglogsoftmax and batched
 *          pickneglogsoftmax: ``pv`` can be modified without re-creating the computation graph.
 *
 * \param x An expression with vectors of scores over N batch elements
 * \param pv A pointer to the indexes
 *
 * \return The negative log likelihoods over all the batch elements
 */
Expression pickneglogsoftmax(const Expression& x, const std::vector<unsigned> * pv);

/**
 * \ingroup lossoperations
 * \brief Hinge loss
 * \details This expression calculates the hinge loss, formally expressed as:
 *          \f$ \text{hinge}(x,index,m) = \sum_{i \ne index} \max(0, m-x[index]+x[i]). \f$
 *
 * \param x A vector of scores
 * \param index The index of the correct candidate
 * \param m The margin
 *
 * \return The hinge loss of candidate ``index`` with respect to margin ``m``
 */
Expression hinge(const Expression& x, unsigned index, float m = 1.0);

/**
 * \ingroup lossoperations
 * \brief Modifiable hinge loss
 * \details This function calculates the hinge loss with
 *          with respect to index ``*pindex``. This computes the same value as the previous function
 *          that passes the index ``index`` by value, but instead passes by pointer so the value
 *          ``*pindex`` can be modified without re-constructing the computation graph. This can be
 *          used in situations where we want to create a computation graph once, then feed it
 *          different data points.
 *
 * \param x A vector of scores
 * \param pindex A pointer to the index of the correct candidate
 * \param m The margin
 *
 * \return The hinge loss of candidate ``*pindex`` with respect to margin ``m``
 */
Expression hinge(const Expression& x, const unsigned* pindex, float m = 1.0);

/**
 * \ingroup lossoperations
 * \brief Batched hinge loss
 * \details The same as hinge loss, but for the case where ``x`` is a mini-batched tensor
 *          with ``indices.size()`` batch elements, and ``indices`` is a vector indicating
 *          the index of each of the correct elements for these elements.
 *
 * \param x A mini-batch of vectors with ``indices.size()`` batch elements
 * \param indices The indices of the correct candidates for each batch element
 * \param m The margin
 *
 * \return The hinge loss of each mini-batch
 */
Expression hinge(const Expression& x, const std::vector<unsigned> & indices, float m = 1.0);

/**
 * \ingroup lossoperations
 * \brief Batched modifiable hinge loss
 * \details A combination of the previous batched and modifiable hinge loss functions, where
 *          vector ``*pindices`` can be modified.
 *
 * \param x A mini-batch of vectors with ``indices.size()`` batch elements
 * \param pindices Pointer to the indices of the correct candidates for each batch element
 * \param m The margin
 *
 * \return The hinge loss of each mini-batch
 */
Expression hinge(const Expression& x, const std::vector<unsigned> * pindices, float m = 1.0);

/**
 * \ingroup lossoperations
 * \brief Dimensionwise hinge loss
 * \details This expression calculates the hinge loss over a particular dimension ``d``.
 *
 * \param x A matrix of scores
 * \param indices The indices of the correct candidate (equal in length to the
 *                dimension not specified by "d")
 * \param d The dimension over which to calculate the loss (0 or 1)
 * \param m The margin
 *
 * \return A vector of hinge losses for each index in ``indices``.
 */
Expression hinge_dim(const Expression& x, const std::vector<unsigned>& indices, unsigned d = 0, float m = 1.0);

/**
 * \ingroup lossoperations
 * \brief Modifiable dimensionwise hinge loss
 * \details This function calculates the modifiable version of dimensionwise hinge loss.
 *
 * \param x A vector of scores
 * \param pindex A pointer to the index of the correct candidate
 * \param d The dimension over which to calculate the loss (0 or 1)
 * \param m The margin
 *
 * \return A vector of hinge losses for each index in ``indices``.
 */
Expression hinge_dim(const Expression& x, const std::vector<unsigned>* pindex, unsigned d = 0, float m = 1.0);

/**
 * \ingroup lossoperations
 * \brief Batched dimensionwise hinge loss
 * \details The same as dimensionwise hinge loss, but for the case where ``x`` is a mini-batched tensor
 *          with ``indices.size()`` batch elements.
 *
 * \param x A mini-batch of vectors with ``indices.size()`` batch elements
 * \param indices The indices of the correct candidates for each batch element
 * \param d The dimension over which to calculate the loss (0 or 1)
 * \param m The margin
 *
 * \return A vector of hinge losses for each mini-batch
 */
Expression hinge_dim(const Expression& x, const std::vector<std::vector<unsigned> >& indices, unsigned d = 0, float m = 1.0);

/**
 * \ingroup lossoperations
 * \brief Batched modifiable hinge loss
 * \details A combination of the previous batched and modifiable hinge loss functions, where
 *          vector ``*pindices`` can be modified.
 *
 * \param x A mini-batch of vectors with ``indices.size()`` batch elements
 * \param pindices Pointer to the indices of the correct candidates for each batch element
 * \param d The dimension over which to calculate the loss (0 or 1)
 * \param m The margin
 *
 * \return The hinge loss of each mini-batch
 */
Expression hinge_dim(const Expression& x, const std::vector<std::vector<unsigned> >* pindices, unsigned d = 0, float m = 1.0);

/**
 * \ingroup lossoperations
 * \brief Sparsemax
 * \details The sparsemax function (Martins et al. 2016), which is similar to softmax,
 *          but induces sparse solutions where most of the vector elements are zero.
 *          **Note:** This function is not yet implemented on GPU.
 *
 * \param x A vector of scores
 *
 * \return The sparsemax of the scores
 */
Expression sparsemax(const Expression& x);

/**
 * \ingroup lossoperations
 * \brief Sparsemax loss
 * \details The sparsemax loss function (Martins et al. 2016), which is similar to
 *          softmax loss, but induces sparse solutions where most of the vector
 *          elements are zero. It has a gradient similar to the sparsemax function
 *          and thus is useful for optimizing when the sparsemax will be used at
 *          test time.
 *          **Note:** This function is not yet implemented on GPU.
 *
 * \param x A vector of scores
 * \param target_support The target correct labels.
 *
 * \return The sparsemax loss of the labels
 */
Expression sparsemax_loss(const Expression& x, const std::vector<unsigned>& target_support);

/**
 * \ingroup lossoperations
 * \brief Modifiable sparsemax loss
 * \details Similar to the sparsemax loss, but with ptarget_support being a pointer
 *          to a vector, allowing it to be modified without re-creating the compuation
 *          graph.
 *          **Note:** This function is not yet implemented on GPU.
 *
 * \param x A vector of scores
 * \param ptarget_support A pointer to the target correct labels.
 *
 * \return The sparsemax loss of the labels
 */
Expression sparsemax_loss(const Expression& x, const std::vector<unsigned>* ptarget_support);

/**
 * \ingroup lossoperations
 * \brief Squared norm
 * \details The squared L2 norm of the values of x: \f$\sum_i x_i^2\f$.
 *
 * \param x A vector of values
 *
 * \return The squared L2 norm
 */
Expression squared_norm(const Expression& x);

/**
 * \ingroup lossoperations
 * \brief L2 norm
 * \details The L2 norm of the values of x: \f$\sum_i x_i^2\f$.
 *
 * \param x A vector of values
 *
 * \return The L2 norm
 */
Expression l2_norm(const Expression& x);

/**
 * \ingroup lossoperations
 * \brief Squared distance
 * \details The squared distance between values of ``x`` and ``y``: \f$\sum_i (x_i-y_i)^2\f$.
 *
 * \param x A vector of values
 * \param y Another vector of values
 *
 * \return The squared distance
 */
Expression squared_distance(const Expression& x, const Expression& y);

/**
 * \ingroup lossoperations
 * \brief L1 distance
 * \details The L1 distance between values of ``x`` and ``y``: \f$\sum_i |x_i-y_i|\f$.
 *
 * \param x A vector of values
 * \param y Another vector of values
 *
 * \return The squared distance
 */
Expression l1_distance(const Expression& x, const Expression& y);

/**
 * \ingroup lossoperations
 * \brief Huber distance
 * \details The huber distance between values of ``x`` and ``y`` parameterized
 *    by ``c,`` \f$\sum_i L_c(x_i, y_i)\f$ where:
 *
 *    \f$
 *      L_c(x, y) = \begin{cases}{lr}
 *        \frac{1}{2}(y - x)^2                   & \textrm{for } |y - f(x)| \le c, \\
 *        c\, |y - f(x)| - \frac{1}{2}c^2 & \textrm{otherwise.}
 *      \end{cases}
 *    \f$
 *
 * \param x A vector of values
 * \param y Another vector of values
 * \param c The parameter of the huber distance parameterizing the cuttoff
 *
 * \return The huber distance
 */
Expression huber_distance(const Expression& x, const Expression& y, float c = 1.345f);

/**
 * \ingroup lossoperations
 * \brief Binary log loss
 * \details The log loss of a binary decision according to the sigmoid
 *          sigmoid function \f$- \sum_i (y_i * ln(x_i) + (1-y_i) * ln(1-x_i)) \f$
 *
 * \param x A vector of values
 * \param y A vector of true answers
 *
 * \return The log loss of the sigmoid function
 */
Expression binary_log_loss(const Expression& x, const Expression& y);

/**
 * \ingroup lossoperations
 * \brief Pairwise rank loss
 * \details A margin-based loss, where every margin violation for each pair of
 *          values is penalized: \f$\sum_i max(x_i-y_i+m, 0)\f$
 *
 * \param x A vector of values
 * \param y A vector of true answers
 * \param m The margin
 *
 * \return The pairwise rank loss
 */
Expression pairwise_rank_loss(const Expression& x, const Expression& y, real m = 1.0);

/**
 * \ingroup lossoperations
 * \brief Poisson loss
 * \details The negative log probability of ``y`` according to a Poisson
 *          distribution with parameter ``x``. Useful in Poisson regression
 *          where, we try to predict the parameters of a Possion distribution
 *          to maximize the probability of data ``y``.
 *
 * \param x The parameter of the Poisson distribution.
 * \param y The target value
 *
 * \return The Poisson loss
 */
Expression poisson_loss(const Expression& x, unsigned y);
/**
 * \ingroup lossoperations
 * \brief Modifiable Poisson loss
 * \details Similar to Poisson loss, but with the target value passed by
 *          pointer so that it can be modified without re-constructing the
 *          computation graph.
 *
 * \param x The parameter of the Poisson distribution.
 * \param py A pointer to the target value
 *
 * \return The Poisson loss
 */
Expression poisson_loss(const Expression& x, const unsigned* py);

////////////////////////////////////////////////
// Flow operations                            //
////////////////////////////////////////////////

/**
 * \ingroup flowoperations
 * \brief Prevent backprop
 * \details This node has no effect on the forward pass, but prevents gradients from
 *          flowing backward during the backward pass. This is useful when there's
 *          a subgraph for which you don't want loss passed back to the parameters.
 *
 * \param x The input expression
 *
 * \return The new expression
 */
Expression nobackprop(const Expression& x);

/**
 * \ingroup flowoperations
 * \brief Negative backprop
 * \details This node has no effect on the forward pass, but takes negative on backprop process.
 *          This operation is widely used in adversarial networks.
 *
 * \param x The input expression
 *
 * \return An output expression containing the same as input (only effects on backprop process)
 */
Expression flip_gradient(const Expression& x);

/**
 * \ingroup flowoperations
 * \brief Reshape to another size
 * \details This node reshapes a tensor to another size, without changing the
 *          underlying layout of the data. The layout of the data in DyNet is
 *          column-major, so if we have a 3x4 matrix
 *
 *    \f$
 *      \begin{pmatrix}
 *        x_{1,1} & x_{1,2} & x_{1,3} & x_{1,4} \\
 *        x_{2,1} & x_{2,2} & x_{2,3} & x_{2,4} \\
 *        x_{3,1} & x_{3,2} & x_{3,3} & x_{3,4} \\
 *      \end{pmatrix}
 *    \f$
 *
 *          and transform it into a 2x6 matrix, it will be rearranged as:
 *
 *    \f$
 *      \begin{pmatrix}
 *        x_{1,1} & x_{3,1} & x_{2,2} & x_{1,3} & x_{3,3} & x_{2,4} \\
 *        x_{2,1} & x_{1,2} & x_{3,2} & x_{2,3} & x_{1,4} & x_{3,4} \\
 *      \end{pmatrix}
 *    \f$
 *
 *         **Note:** This is O(1) for forward, and O(n) for backward.
 *
 * \param x The input expression
 * \param d The new dimensions
 *
 * \return The reshaped expression
 */
Expression reshape(const Expression& x, const Dim& d);

/**
 * \ingroup flowoperations
 * \brief Transpose a matrix
 * \details Transpose a matrix or tensor, or if dims is specified shuffle the
 *          dimensions arbitrarily.
 *          **Note:** This is O(1) if either the row or column dimension is 1,
 *          and O(n) otherwise.
 *
 * \param x The input expression
 * \param dims The dimensions to swap. The ith dimension of the output will be equal
 *          to the dims[i] dimension of the input. dims must have the same number
 *          of dimensions as x.
 *
 * \return The transposed/shuffled expression
 */
Expression transpose(const Expression& x, const std::vector<unsigned> & dims = {1,0});

/**
 * \ingroup flowoperations
 * \brief Select rows
 * \details Select a subset of rows of a matrix.
 *
 * \param x The input expression
 * \param rows The rows to extract
 *
 * \return An expression containing the selected rows
 */
Expression select_rows(const Expression& x, const std::vector<unsigned>& rows);

/**
 * \ingroup flowoperations
 * \brief Modifiable select rows
 * \details Select a subset of rows of a matrix, where the elements of prows
 *          can be modified without re-creating the computation graph.
 *
 * \param x The input expression
 * \param prows The rows to extract
 *
 * \return An expression containing the selected rows
 */
Expression select_rows(const Expression& x, const std::vector<unsigned>* prows);

/**
 * \ingroup flowoperations
 * \brief Select columns
 * \details Select a subset of columns of a matrix. select_cols is more
 *          efficient than select_rows since DyNet uses column-major order.
 *
 * \param x The input expression
 * \param columns The columns to extract
 *
 * \return An expression containing the selected columns
 */
Expression select_cols(const Expression& x, const std::vector<unsigned>& cols);

/**
 * \ingroup flowoperations
 * \brief Modifiable select columns
 * \details Select a subset of columns of a matrix, where the elements of pcols
 *          can be modified without re-creating the computation graph.
 *
 * \param x The input expression
 * \param pcolumns The columns to extract
 *
 * \return An expression containing the selected columns
 */
Expression select_cols(const Expression& x, const std::vector<unsigned>* pcols);

/**
 * \ingroup flowoperations
 * \brief Sum over minibatches
 * \details Sum an expression that consists of multiple minibatches into one of
 *          equal dimension but with only a single minibatch. This is useful
 *          for summing loss functions at the end of minibatch training.
 *
 * \param x The input mini-batched expression
 *
 * \return An expression with a single batch
 */
Expression sum_batches(const Expression& x);

/**
 * \ingroup flowoperations
 * \brief Compute moment over minibatches
 * \details Compute the moment of order \f$r\f$, \f$\frac 1 n\sum_{i=1}^nx_i^r\f$ along the batch dimension 
 *
 * \param x The input mini-batched expression
 * \param r Order of the moment
 *
 * \return An expression with a single batch
 */
Expression moment_batches(const Expression& x, unsigned r);


/**
 * \ingroup flowoperations
 * \brief Compute mean over minibatches
 * \details Computes \f$\frac 1 n\sum_{i=1}^nx_i\f$ along the batch dimension 
 *
 * \param x The input mini-batched expression
 *
 * \return An expression with a single batch
 */
Expression mean_batches(const Expression& x);

/**
 * \ingroup flowoperations
 * \brief Compute standard deviation over minibatches
 * \details Computes \f$\frac 1 n\sum_{i=1}^n(x_i -\mu)^2\f$ where \f$\mu=\frac 1 n\sum_{i=1}^nx_i\f$ along the batch dimension 
 *
 * \param x The input mini-batched expression
 *
 * \return A scalar expression (with a potential batch dimension)
 */
Expression std_batches(const Expression& x);

/**
 * \ingroup flowoperations
 * \brief Compute standard deviation along an arbitrary dimension
 * \details Computes \f$\frac 1 n\sum_{i=1}^n(x_i -\mu)^2\f$ where \f$\mu=\frac 1 n\sum_{i=1}^nx_i\f$ along an arbitrary dimension
 *
 * \param x The input mini-batched expression
 * \param d Dimension along which to reduce
 *
 * \return A scalar expression (with a potential batch dimension)
 */
Expression std_dim(const Expression& x, unsigned d);

/**
 * \ingroup flowoperations
 * \brief Compute moment along a specific dimension
 * \details Compute the moment of order \f$r\f$, \f$\frac 1 n\sum_{i=1}^nx_i^r\f$ along a specific dimension
 *
 * \param x The input mini-batched expression
 * \param d Dimension along which to reduce
 * \param r Order of the moment
 *
 * \return An expression with one less dimension
 */
Expression moment_dim(const Expression& x, unsigned d, unsigned r);
/**
 * \ingroup flowoperations
 * \brief Compute mean along  a specific dimension
 * \details Computes \f$\frac 1 n\sum_{i=1}^nx_i\f$ along a specific dimension
 *
 * \param x The input mini-batched expression
 * \param d Dimension along which to reduce
 *
 * \return An expression with one less dimension
 */
Expression mean_dim(const Expression& x, unsigned d);


/**
 * \ingroup flowoperations
 * \brief Pick element
 * \details Pick a single element/row/column/sub-tensor from an expression.
 *          This will result in the dimension of the tensor being reduced
 *          by 1.
 *
 * \param x The input expression
 * \param v The index of the element to select
 * \param d The dimension along which to choose the element
 *
 * \return The value of x[v] along dimension d
 */
Expression pick(const Expression& x, unsigned v, unsigned d = 0);

/**
 * \ingroup flowoperations
 * \brief Batched pick
 * \details Pick elements from multiple batches.
 *
 * \param x The input expression
 * \param v A vector of indicies to choose, one for each batch in the
 *          input expression.
 * \param d The dimension along which to choose the elements
 *
 * \return A mini-batched expression containing the picked elements
 */
Expression pick(const Expression& x, const std::vector<unsigned> & v, unsigned d = 0);

/**
 * \ingroup flowoperations
 * \brief Modifiable pick element
 * \details Pick a single element from an expression, where the index is
 *          passed by pointer so we do not need to re-create the computation
 *          graph every time.
 *
 * \param x The input expression
 * \param pv Pointer to the index of the element to select
 * \param d The dimension along which to choose the elements
 *
 * \return The value of x[*pv]
 */
Expression pick(const Expression& x, const unsigned * pv, unsigned d = 0);

/**
 * \ingroup flowoperations
 * \brief Modifiable batched pick element
 * \details Pick multiple elements from an input expression, where the indices
 *          are passed by pointer so we do not need to re-create the computation
 *          graph every time.
 *
 * \param x The input expression
 * \param pv A pointer to vector of indicies to choose
 * \param d The dimension along which to choose the elements
 *
 * \return A mini-batched expression containing the picked elements
 */
Expression pick(const Expression& x, const std::vector<unsigned> * pv, unsigned d = 0);

/**
 * \ingroup flowoperations
 * \brief Pick range of elements
 * \details Pick a range of elements from an expression.
 *
 * \param x The input expression
 * \param s The start index
 * \param e The end index
 * \param d The dimension along which to pick
 *
 * \return The value of {x[v],...,x[u]}
 */
Expression pick_range(const Expression& x, unsigned s, unsigned e, unsigned d = 0);
// DEPRECATED
Expression pickrange(const Expression& x, unsigned s, unsigned e);

/**
 * \ingroup flowoperations
 * \brief (Modifiable) Pick batch element.
 * \details Pick batch element from a batched expression. For a Tensor with 3 batch elements:
 *
 *    \f$
 *      \begin{pmatrix}
 *        x_{1,1,1} & x_{1,1,2} \\
 *        x_{1,2,1} & x_{1,2,2} \\
 *      \end{pmatrix}
 *      \begin{pmatrix}
 *        x_{2,1,1} & x_{2,1,2} \\
 *        x_{2,2,1} & x_{2,2,2} \\
 *      \end{pmatrix}
 *      \begin{pmatrix}
 *        x_{3,1,1} & x_{3,1,2} \\
 *        x_{3,2,1} & x_{3,2,2} \\
 *      \end{pmatrix}
 *    \f$
 * 
 * pick_batch_elem(t, 1) will return a Tensor of
 * 
 *    \f$
 *      \begin{pmatrix}
 *        x_{2,1,1} & x_{2,1,2} \\ 
 *        x_{2,2,1} & x_{2,2,2} \\
 *      \end{pmatrix}
 *    \f$
 *
 * \param x The input expression
 * \param v The index of the batch element to be picked.
 *
 * \return The expression of picked batch element. The picked element is a tensor
 *         whose `bd` equals to one.
 */
Expression pick_batch_elem(const Expression& x, unsigned v);

/**
 * \ingroup flowoperations
 * \brief (Modifiable) Pick batch elements.
 * \details Pick several batch elements from a batched expression. For a Tensor with 3 batch elements:
 *
 *    \f$
 *      \begin{pmatrix}
 *        x_{1,1,1} & x_{1,1,2} \\
 *        x_{1,2,1} & x_{1,2,2} \\
 *      \end{pmatrix}
 *      \begin{pmatrix}
 *        x_{2,1,1} & x_{2,1,2} \\
 *        x_{2,2,1} & x_{2,2,2} \\
 *      \end{pmatrix}
 *      \begin{pmatrix}
 *        x_{3,1,1} & x_{3,1,2} \\
 *        x_{3,2,1} & x_{3,2,2} \\
 *      \end{pmatrix}
 *    \f$
 * 
 * pick_batch_elems(t, {2, 3}) will return a Tensor of with 2 batch elements:
 * 
 *    \f$
 *      \begin{pmatrix}
 *        x_{2,1,1} & x_{2,1,2} \\ 
 *        x_{2,2,1} & x_{2,2,2} \\
 *      \end{pmatrix}
 *      \begin{pmatrix}
 *        x_{3,1,1} & x_{3,1,2} \\
 *        x_{3,2,1} & x_{3,2,2} \\
 *      \end{pmatrix}
 *    \f$
 *
 * \param x The input expression
 * \param v A vector of indicies of the batch elements to be picked.
 *
 * \return The expression of picked batch elements. The batch elements is a tensor
 *         whose `bd` equals to the size of vector `v`.
 */
Expression pick_batch_elems(const Expression& x, const std::vector<unsigned> & v);

/**
 * \ingroup flowoperations
 * \brief Pick batch element.
 * \details Pick batch element from a batched expression. 
 * \param x The input expression
 * \param v A pointer to the index of the correct element to be picked.
 *
 * \return The expression of picked batch element. The picked element is a tensor
 *         whose `bd` equals to one.
 */
Expression pick_batch_elem(const Expression& x, const unsigned* v);

/**
 * \ingroup flowoperations
 * \brief Pick batch elements.
 * \details Pick several batch elements from a batched expression. 
 * \param x The input expression
 * \param v A pointer to the indexes
 *
 * \return The expression of picked batch elements. The batch elements is a tensor
 *         whose `bd` equals to the size of vector `v`.
 */
Expression pick_batch_elems(const Expression& x, const std::vector<unsigned> * pv);

/**
 * \ingroup flowoperations
 * \brief Concatenate list of expressions to a single batched expression
 * \details Perform a concatenation of several expressions along the batch dimension.
 *          All expressions must have the same shape except for the batch dimension.
 *
 * \param xs The input expressions
 *
 * \return The expression with the batch dimensions concatenated
 */
inline Expression concatenate_to_batch(const std::initializer_list<Expression>& xs) { return detail::f<ConcatenateToBatch>(xs); }
template <typename T>
inline Expression concatenate_to_batch(const T& xs) { return detail::f<ConcatenateToBatch>(xs); }

/**
 * \ingroup flowoperations
 * \brief Concatenate columns
 * \details Perform a concatenation of the columns in multiple expressions.
 *          All expressions must have the same number of rows.
 *
 * \param xs The input expressions
 *
 * \return The expression with the columns concatenated
 */
inline Expression concatenate_cols(const std::initializer_list<Expression>& xs) { return detail::f<Concatenate>(xs, 1); }
template <typename T>
inline Expression concatenate_cols(const T& xs) { return detail::f<Concatenate>(xs, 1); }

/**
 * \ingroup flowoperations
 * \brief Concatenate
 * \details Perform a concatenation of multiple expressions along
 *          a particular dimension.
 *          All expressions must have the same dimensions except for
 *          the dimension to be concatenated (rows by default).
 *
 * \param xs The input expressions
 * \param xs The dimension along which to perform concatenation
 *
 * \return The expression with the specified dimension concatenated
 */
inline Expression concatenate(const std::initializer_list<Expression>& xs, unsigned d = 0) { return detail::f<Concatenate>(xs, d); }
template <typename T>
inline Expression concatenate(const T& xs, unsigned d = 0) { return detail::f<Concatenate>(xs, d); }

/**
 * \ingroup flowoperations
 * \brief Max out through a dimension
 * \details Select out a element/row/column/sub-tensor from an expression, 
 *          with maximum value along a given dimension.
 *          This will result in the dimension of the tensor being reduced
 *          by 1.
 *
 * \param x The input expression
 * \param d The dimension along which to choose the element
 *
 * \return An expression of sub-tensor with max value along dimension d
 */
Expression max_dim(const Expression& x, unsigned d = 0);

/**
 * \ingroup flowoperations
 * \brief Min out through a dimension
 * \details Select out a element/row/column/sub-tensor from an expression, 
 *          with minimum value along a given dimension.
 *          This will result in the dimension of the tensor being reduced
 *          by 1.
 *
 * \param x The input expression
 * \param d The dimension along which to choose the element
 *
 * \return An expression of sub-tensor with min value along dimension d
 */
Expression min_dim(const Expression& x, unsigned d = 0);


////////////////////////////////////////////////
// Noise operations                           //
////////////////////////////////////////////////

/**
 * \ingroup noiseoperations
 * \brief Gaussian noise
 * \details Add gaussian noise to an expression.
 *
 * \param x The input expression
 * \param stddev The standard deviation of the gaussian
 *
 * \return The noised expression
 */
Expression noise(const Expression& x, real stddev);

/**
 * \ingroup noiseoperations
 * \brief Dropout
 * \details
 *   With a fixed probability, drop out (set to zero) nodes in the input
 *   expression, and **scale** the remaining nodes by 1/p. Note that there are
 *   [two kinds of dropout](http://cs231n.github.io/neural-networks-2/#reg):
 *   - *Regular dropout:* where we perform dropout at training time and then\n
 *     scale outputs by p at test time.
 *   - *Inverted dropout:* where we perform dropout and scaling at training\n
 *     time, and do not need to do anything at test time.
 *   DyNet implements the latter, so you only need to apply dropout at training
 *   time, and do not need to perform scaling and test time.
 *
 * \param x The input expression
 * \param p The dropout probability
 *
 * \return The dropped out expression
 */
Expression dropout(const Expression& x, real p);

/**
 * \ingroup noiseoperations
 * \brief Dropout along a specific dimension
 * \details Identical to the dropout operation except the dropout mask is the same across one dimension. Use this if you want to drop columns or lines in a matrix for example 
 * 
 * For now this only supports tensors of order <= 3 (with or without batch dimension)
 *
 * \param x The input expression
 * \param d The dimension along which to drop
 * \param p The dropout probability
 *
 * \return The dropped out expression
 */
Expression dropout_dim(const Expression& x, unsigned d, real p);

/**
 * \ingroup noiseoperations
 * \brief Dropout entire elements of a minibatch
 * \details Identical to the dropout operation except entire batch elements are dropped
 * 
 * \param x The input expression
 * \param p The dropout probability
 *
 * \return The dropped out expression
 */
Expression dropout_batch(const Expression& x, real p);

/**
 * \ingroup noiseoperations
 * \brief Block dropout
 * \details Identical to the dropout operation, but either drops out *all*
 *          or *no* values in the expression, as opposed to making a decision
 *          about each value individually.
 *
 * \param x The input expression
 * \param p The block dropout probability
 *
 * \return The block dropout expression
 */
Expression block_dropout(const Expression& x, real p);

////////////////////////////////////////////////
// Convolution operations                     //
////////////////////////////////////////////////

//Expression conv1d_narrow(const Expression& x, const Expression& f);
//Expression conv1d_wide(const Expression& x, const Expression& f);
Expression filter1d_narrow(const Expression& x, const Expression& f);
Expression kmax_pooling(const Expression& x, unsigned k, unsigned d = 1);
Expression fold_rows(const Expression& x, unsigned nrows = 2);
Expression sum_dim(const Expression& x, unsigned d);
Expression sum_cols(const Expression& x);
Expression sum_rows(const Expression& x);
Expression average_cols(const Expression& x);
Expression kmh_ngram(const Expression& x, unsigned n);


/**
 * \ingroup convolutionoperations
 * \brief conv2d without bias
 * \details
 *   2D convolution operator without bias parameters.
 *   'VALID' and 'SAME' convolutions are supported.
 *   Think about when stride is 1, the distinction:
 *   - *SAME*: output size is the same with input size. To do so, one needs to pad the input so the filter can sweep outside of the input maps.
 *   - *VALID*: output size shrinks by filter_size - 1, and the filters always sweep at valid positions inside the input maps. No padding needed.
 *
 *   In detail, assume:
 *   - Input feature maps: (XH x XW x XC) x N
 *   - Filters: FH x FW x XC x FC, 4D tensor
 *   - Strides: strides[0] and strides[1] are row (h) and col (w) stride, respectively.
 *
 *   For the *SAME* convolution: the output height (YH) and width (YW) are computed as:
 *   - YH = ceil(float(XH) / float(strides[0]))
 *   - YW = ceil(float(XW) / float(strides[1]))
 *   and the paddings are computed as:
 *   - pad_along_height = max((YH - 1) * strides[0] + FH - XH, 0)
 *   - pad_along_width = max((YW - 1) * strides[1] + FW - XW, 0)
 *   - pad_top = pad_along_height / 2
 *   - pad_bottom = pad_along_height - pad_top
 *   - pad_left = pad_along_width / 2
 *   - pad_right = pad_along_width - pad_left
 *
 *   For the *VALID* convolution: the output height (YH) and width (YW) are computed as:
 *   - YH = ceil(float(XH - FH + 1) / float(strides[0]))
 *   - YW = ceil(float(XW - FW + 1) / float(strides[1]))
 *   and the paddings are always zeros.
 *
 * \param x The input feature maps: (H x W x Ci) x N (ColMaj), 3D tensor with an optional batch dimension
 * \param f 2D convolution filters: H x W x Ci x Co (ColMaj), 4D tensor
 * \param stride the row and column strides
 * \param is_valid 'VALID' convolution or 'SAME' convolution, default is True ('VALID')
 *
 * \return The output feature maps (H x W x Co) x N, 3D tensor with an optional batch dimension
 */
Expression conv2d(const Expression& x, const Expression& f, const std::vector<unsigned>& stride, bool is_valid = true);

/**
 * \ingroup convolutionoperations
 * \brief conv2d with bias
 * \details
 *   2D convolution operator with bias parameters.
 *   'VALID' and 'SAME' convolutions are supported.
 *   Think about when stride is 1, the distinction:
 *   - *SAME*: output size is the same with input size. To do so, one needs to pad the input so the filter can sweep outside of the input maps.
 *   - *VALID*: output size shrinks by filter_size - 1, and the filters always sweep at valid positions inside the input maps. No padding needed.
 *
 *   In detail, assume:
 *   - Input feature maps: XH x XW x XC x N
 *   - Filters: FH x FW x XC x FC 
 *   - Strides: strides[0] and strides[1] are row (h) and col (w) stride, respectively.
 *
 *   For the *SAME* convolution: the output height (YH) and width (YW) are computed as:
 *   - YH = ceil(float(XH) / float(strides[0]))
 *   - YW = ceil(float(XW) / float(strides[1]))
 *   and the paddings are computed as:
 *   - pad_along_height = max((YH - 1) * strides[0] + FH - XH, 0)
 *   - pad_along_width = max((YW - 1) * strides[1] + FW - XW, 0)
 *   - pad_top = pad_along_height / 2
 *   - pad_bottom = pad_along_height - pad_top
 *   - pad_left = pad_along_width / 2
 *   - pad_right = pad_along_width - pad_left
 *
 *   For the *VALID* convolution: the output height (YH) and width (YW) are computed as:
 *   - YH = ceil(float(XH - FH + 1) / float(strides[0]))
 *   - YW = ceil(float(XW - FW + 1) / float(strides[1]))
 *   and the paddings are always zeros.
 *
 * \param x The input feature maps: (H x W x Ci) x N (ColMaj), 3D tensor with an optional batch dimension
 * \param f 2D convolution filters: H x W x Ci x Co (ColMaj), 4D tensor
 * \param b The bias (1D: Ci)
 * \param stride the row and column strides
 * \param is_valid 'VALID' convolution or 'SAME' convolution, default is True ('VALID')
 *
 * \return The output feature maps (H x W x Co) x N, 3D tensor with an optional batch dimension
 */
Expression conv2d(const Expression& x, const Expression& f, const Expression& b, const std::vector<unsigned>& stride, bool is_valid = true);

/**
 * \ingroup convolutionoperations
 * \brief maxpooling2d
 * \details
 *   2D maxpooling operator.
 *
 * \param x The input feature maps: (H x W x Ci) x N (ColMaj), 3D tensor with an optional batch dimension
 * \param ksize the height and width of the maxpooling2d window or kernel
 * \param stride the row and column strides
 * \param is_valid 'VALID' or 'SAME' (see comments for conv2d) , default is True ('VALID')
 *
 * \return The output feature maps (H x W x Co) x N, 3D tensor with an optional batch dimension
 */
Expression maxpooling2d(const Expression& x, const std::vector<unsigned>& ksize, const std::vector<unsigned>& stride, bool is_valid = true);


////////////////////////////////////////////////
// Tensor operations                          //
////////////////////////////////////////////////

/**
 * \ingroup tensoroperations
 * \brief Contracts a rank 3 tensor and a rank 1 tensor into a rank 2 tensor
 * \details The resulting tensor \f$z\f$ has coordinates \f$z_ij = \sum_k x_{ijk} y_k\f$
 * 
 * \param x Rank 3 tensor
 * \param y Vector
 * 
 * \return Matrix
 */
Expression contract3d_1d(const Expression& x, const Expression& y);
// z_i = x_ijk * y_k * z_j (+ b_i)
/**
 * \ingroup tensoroperations
 * \brief Contracts a rank 3 tensor and two rank 1 tensor into a rank 1 tensor
 * \details This is the equivalent of calling `contract3d_1d` and then performing a matrix vector multiplication.
 * 
 * The resulting tensor \f$t\f$ has coordinates \f$t_i = \sum_{j,k} x_{ijk} y_k z_j\f$
 * 
 * \param x Rank 3 tensor
 * \param y Vector
 * \param z Vector
 * \return Vector
 */
Expression contract3d_1d_1d(const Expression& x, const Expression& y, const Expression& z);
/**
 * \ingroup tensoroperations
 * \brief Same as `contract3d_1d_1d` with an additional bias parameter
 * \details This is the equivalent of calling `contract3d_1d` and then performing an affine transform.
 * 
 * The resulting tensor \f$t\f$ has coordinates \f$t_i = b_i + \sum_{j,k} x_{ijk} y_k z_j\f$
 * 
 * \param x Rank 3 tensor
 * \param y Vector
 * \param z Vector
 * \param b Bias vector
 * \return Vector
 */
Expression contract3d_1d_1d(const Expression& x, const Expression& y, const Expression& z, const Expression& b);
// z_ij = x_ijk * y_k + b_ij
/**
 * \ingroup tensoroperations
 * \brief Same as `contract3d_1d` with an additional bias parameter
 * \details The resulting tensor \f$z\f$ has coordinates \f$z_{ij} = b_{ij}+\sum_k x_{ijk} y_k\f$
 * 
 * \param x Rank 3 tensor
 * \param y Vector
 * \param b Bias matrix
 * \return Matrix
 */
Expression contract3d_1d(const Expression& x, const Expression& y, const Expression& b);


////////////////////////////////////////////////
// Linear algebra operations                  //
////////////////////////////////////////////////

/**
 * \ingroup linalgoperations
 * \brief Matrix Inverse
 * \details Takes the inverse of a matrix (not implemented on GPU yet, although
 *          contributions are welcome: https://github.com/clab/dynet/issues/158).
 *          Note that back-propagating through an inverted matrix can also be the
 *          source of stability problems sometimes.
 *
 * \param x A square matrix
 *
 * \return The inverse of the matrix
 */
Expression inverse(const Expression& x);

/**
 * \ingroup linalgoperations
 * \brief Log determinant
 * \details Takes the log of the determinant of a matrix.
 *          (not implemented on GPU yet, although
 *          contributions are welcome: https://github.com/clab/dynet/issues/158).
 *
 * \param x A square matrix
 *
 * \return The log of its determinant
 */
Expression logdet(const Expression& x);

/**
 * \ingroup linalgoperations
 * \brief Trace of Matrix Product
 * \details Takes the trace of the product of matrices.
 *          (not implemented on GPU yet, although
 *          contributions are welcome: https://github.com/clab/dynet/issues/158).
 *
 * \param x1 A matrix
 * \param x2 Another matrix
 *
 * \return trace(x1 * x2)
 */
Expression trace_of_product(const Expression& x, const Expression& y);

////////////////////////////////////////////////
// Normalization operations                   //
////////////////////////////////////////////////

/**
 * \ingroup normoperations
 * \brief Layer normalization
 * \details Performs layer normalization : 
 * 
 * \f$
 * \begin{split}
 *    \mu &= \frac 1 n \sum_{i=1}^n x_i\\
 *    \sigma &= \sqrt{\frac 1 n \sum_{i=1}^n (x_i-\mu)^2}\\
 *    y&=\frac {\boldsymbol{g}} \sigma \circ (\boldsymbol{x}-\mu) + \boldsymbol{b}\\
 * \end{split}
 * \f$
 * 
 * Reference : [Ba et al., 2016](http://arxiv.org/abs/1607.06450)
 * 
 * \param x Input expression (possibly batched)
 * \param g Gain (same dimension as x, no batch dimension)
 * \param b Bias (same dimension as x, no batch dimension)
 * \return An expression of the same dimension as `x`
 */
Expression layer_norm(const Expression& x, const Expression& g, const Expression& b);

/**
 * \ingroup normoperations
 * \brief Weight normalization
 * \details Performs weight normalization : 
 * 
 * \f$
 * \begin{split}
 *    \hat{w} &= g\frac{w}{\Vert w\Vert}\\
 * \end{split}
 * \f$
 * 
 * Reference : [Salimans, Kingma 2016](https://arxiv.org/abs/1602.07868)
 * 
 * \param w Input expression (weight parameter)
 * \param g Gain (scalar expression, usually also a parameter)
 * \return An expression of the same dimension as `w`
 */
Expression weight_norm(const Expression& w, const Expression& g);

/**
 * \ingroup change device operation
 * \brief Copy tensor between devices
 * \details Copy tensor from x's device to device 
 *
 * \param x Input expression
 * \param device Device to place return tensor
 * \return An expression of x's tensor in device
 */
Expression to_device(const Expression & x, Device *device);
/**
 * \ingroup lstm
 * \brief Computes LSTM matrix multiplies plus nonlinearities
 * \details Computes LSTM gates (matrix multiply + nonlinearities) as follows:
 *
 *     gates_i = sigmoid (Wx_i * x_t + Wh_i * h_tm1 + b_i)
 *     gates_f = sigmoid (Wx_f * x_t + Wh_f * h_tm1 + b_f + 1)
 *     gates_o = sigmoid (Wx_o * x_t + Wh_o * h_tm1 + b_o)
 *     gates_g =   tanh  (Wx_g * x_t + Wh_g * h_tm1 + b_g)
 *
 *     Where optionally gaussian noise with the given standard deviation is applied to Wx, Wh, b parameters.
 *
 *     returns [gates_i]
 *             [gates_f]
 *             [gates_o]
 *             [gates_g]
 *
 *
 * \param x_t Input at current timestep (vector size I)
 * \param h_tm1 h of previous timestep
 * \param Wx State previous timestep (vector size H)
 * \param Wh Parameter matrix size 4H x I
 * \param b Bias parameter size 4H
 * \param weightnoise_std: apply gaussian noise to weights (Wx, Wh, b); requires only temporary additional memory
 * \return An expression with dimensions 4H
 */
Expression vanilla_lstm_gates(const Expression& x_t,  const Expression& h_tm1, const Expression& Wx, const Expression& Wh, const Expression& b, real weightnoise_std=0.f);

/**
 * \ingroup lstm
 * \brief Computes LSTM matrix multiplies plus nonlinearities, while applying a dropout mask to input and previous state
 * \param x_t Input at current timestep (vector size I)
 * \param h_tm1 h of previous timestep
 * \param Wx State previous timestep (vector size H)
 * \param Wh Parameter matrix size 4H x I
 * \param b Bias parameter size 4H
 * \param dropout_mask_x Input dropout mask, size I
 * \param dropout_mask_h Hidden state dropout mask, size H
 * \param weightnoise_std: apply gaussian noise to weights (Wx, Wh, b); requires only temporary additional memory
 * \return An expression with dimensions 4H
 */
Expression vanilla_lstm_gates(const Expression& x_t,  const Expression& h_tm1, const Expression& Wx, const Expression& Wh, const Expression& b, const Expression& dropout_mask_x, const Expression& dropout_mask_h, real weightnoise_std=0.f);

/**
 * \ingroup lstm
 * \brief Computes LSTM cell state
 * \details Computes LSTM cell: c_t = gates_i . gates_g + gates_f . c_tm1
 *
 * \param c_tm1 Cell at previous timestep (vector size H)
 * \param gates_t Gates at current timestep as computed by vanilla_lstm_gates (vector size 4H)
 * \return Vector size H
 */
Expression vanilla_lstm_c(const Expression& c_tm1, const Expression& gates_t);

/**
 * \ingroup lstm
 * \brief Computes LSTM hidden state
 * \details Computes LSTM output: h_t = o_t . tanh(c_t)
 *
 * \param c_t Cell at current timestep (vector size H)
 * \param gates_t Gates at current timestep as computed by vanilla_lstm_gates (vector size 4H)
 * \return Vector size H
 */

Expression vanilla_lstm_h(const Expression& c_t, const Expression& gates_t);

}  // namespace dynet

#endif<|MERGE_RESOLUTION|>--- conflicted
+++ resolved
@@ -19,11 +19,6 @@
 #define DYNET_EXPR_H
 
 #include "dynet/dynet.h"
-<<<<<<< HEAD
-#include "dynet/nodes.h"
-#include "dynet/nodes-contract.h"
-#include "dynet/devices.h"
-=======
 
 // TODO: Ideally, we would not include these, but these are inlined at the moment.
 // If we can figure out a way to move the inlined functions to expr.cc that would be better.
@@ -33,8 +28,10 @@
 #include "dynet/nodes-logsumexp.h"
 #include "dynet/nodes-minmax.h"
 #include "dynet/nodes-moments.h"
-
->>>>>>> a674a377
+#include "dynet/nodes-contract.h"
+
+#include "dynet/devices.h"
+
 #include <stdexcept>
 
 
