/**
 * \file expr.h
 * \defgroup operations operations
 * \defgroup inputoperations inputoperations
 * \defgroup arithmeticoperations arithmeticoperations
 * \defgroup lossoperations lossoperations
 * \defgroup flowoperations flowoperations
 * \defgroup noiseoperations noiseoperations
 * \defgroup convolutionoperations convolutionoperations
 * \defgroup tensoroperations tensoroperations
 * \defgroup linalgoperations linalgoperations
 * \defgroup normoperations normoperations
 * \brief The various operations that you can use in building a DyNet graph
 *
 * \details TODO: **This documentation is incomplete. See expr.h for a full list of expressions.**
 */

#ifndef DYNET_EXPR_H
#define DYNET_EXPR_H

#include "dynet/dynet.h"

// TODO: Ideally, we would not include these, but these are inlined at the moment.
// If we can figure out a way to move the inlined functions to expr.cc that would be better.
#include "dynet/nodes-affinetransform.h"
#include "dynet/nodes-arith-sum.h"
#include "dynet/nodes-concat.h"
#include "dynet/nodes-logsumexp.h"
#include "dynet/nodes-minmax.h"
#include "dynet/nodes-moments.h"
#include "dynet/nodes-contract.h"

#include "dynet/devices.h"

#include <stdexcept>


namespace dynet {
/**
 * \ingroup operations
 * \brief Expressions are the building block of a Dynet computation graph
 * \details [long description]
 */
struct Expression {
  ComputationGraph *pg;
  VariableIndex i;
  unsigned graph_id;

  Expression() : pg(nullptr), i(0), graph_id(0) {}

  /**
   * \brief Base expression constructor
   * \details Used when creating operations
   *
   * \param pg Pointer to the computation graph
   * \param i Variable index
   */
  Expression(ComputationGraph *pg, VariableIndex i) : pg(pg),
    i(i), graph_id(pg->get_id()) {}

  inline std::string get_device_name() const {
    if (pg->nodes[i]->device == nullptr)
      throw std::runtime_error("Unknown device for node:" + std::to_string(i));
    return pg->nodes[i]->device->name;
  }

  const bool is_stale() const {
    return (get_number_of_active_graphs() != 1 || graph_id != get_current_graph_id());
  }

  /**
   * \brief Get value of the expression
   * \details Throws a tuntime_error exception if no computation graph is available
   * \return Value of the expression as a tensor
   */
  const Tensor& value() const {
    if (this->is_stale()) {
      throw std::runtime_error("Attempt to use a stale expression.");
    }
    return pg->get_value(i);
  }
  /**
   * \brief Get gradient of the expression
   * \details Throws a tuntime_error exception if no computation graph is available
   *
   * Make sure to call `backward` on a downstream expression before calling this.
   *
   * If the expression is a constant expression (meaning it's not a function of a parameter), dynet won't compute it's gradient for the sake of efficiency. You need to manually force the gradient computation by adding the agument `full=true` to `backward`

   * \return Value of the expression as a tensor
   */
  const Tensor& gradient() const {
    if (this->is_stale()) {
      throw std::runtime_error("Attempt to use a stale expression.");
    }
    return pg->get_gradient(i);
  }
  /**
   * \brief Get dimension of the expression
   * \details Throws a tuntime_error exception if no computation graph is available
   * \return Dimension of the expression
   */
  const Dim& dim() const {
    if (this->is_stale()) {
      throw std::runtime_error("Attempt to use a stale expression.");
    }
    return pg->get_dimension(i);
  }
};

namespace detail {
template <typename F, typename T>
Expression f(const T& xs) {
  ComputationGraph *pg = xs.begin()->pg;
  std::vector<VariableIndex> xis(xs.size());
  int i = 0;
  for (auto xi = xs.begin(); xi != xs.end(); ++xi) xis[i++] = xi->i;
  return Expression(pg, pg->add_function<F>(xis));
}
template <typename F, typename T, typename T1>
Expression f(const T& xs, const T1& arg1) {
  ComputationGraph *pg = xs.begin()->pg;
  std::vector<VariableIndex> xis(xs.size());
  int i = 0;
  for (auto xi = xs.begin(); xi != xs.end(); ++xi) xis[i++] = xi->i;
  return Expression(pg, pg->add_function<F>(xis, arg1));
}
} // namespace detail

////////////////////////////////////////////////
// Input operations                           //
////////////////////////////////////////////////

/**
 * \ingroup inputoperations
 * \brief Scalar input
 * \details Create an expression that represents the scalar value s
 *
 * \param g Computation graph
 * \param s Real number
 * \param device The place device for the input value, default_device by default
 *
 * \return An expression representing s
 */
Expression input(ComputationGraph& g, real s, Device *device = dynet::default_device);

/**
 * \ingroup inputoperations
 * \brief Modifiable scalar input
 * \details Create an expression that represents the scalar value *ps.
 *          If *ps is changed and the computation graph recalculated, the
 *          next forward pass will reflect the new value.
 *
 * \param g Computation graph
 * \param ps Real number pointer
 * \param device The place device for the input value, default_device by default
 *
 * \return An expression representing *ps
 */
Expression input(ComputationGraph& g, const real *ps, Device *device = dynet::default_device);

/**
 * \ingroup inputoperations
 * \brief Vector/matrix/tensor input
 * \details Create an expression that represents a vector, matrix, or tensor
 *          input. The dimensions of the input are defined by ``d``. So for example
 *          > ``input(g,{50},data)``: will result in a 50-length vector
 *          > ``input(g,{50,30},data)``: will result in a 50x30 matrix
 *          and so on, for an arbitrary number of dimensions.
 *          This function can also be used to import minibatched inputs. For example,
 *          if we have 10 examples in a minibatch, each with size 50x30, then we call
 *          > ``input(g,Dim({50,30},10),data)``
 *          The data vector "data" will contain the values used to fill the input, in
 *          column-major format. The length must add to the product of all dimensions in
 *          d.
 *
 * \param g Computation graph
 * \param d Dimension of the input matrix
 * \param data A vector of data points
 * \param device The place device for the input value, default_device by default
 *
 * \return An expression representing data
 */
Expression input(ComputationGraph& g, const Dim& d, const std::vector<float>& data, Device *device = dynet::default_device);

/**
 * \ingroup inputoperations
 * \brief Updatable vector/matrix/tensor input
 * \details Similarly to input that takes a vector reference, input a vector, matrix,
 *          or tensor input. Because we pass the pointer, the data can be updated.
 *
 * \param g Computation graph
 * \param d Dimension of the input matrix
 * \param pdata A pointer to an (updatable) vector of data points
 * \param device The place device for the input value, default_device by default
 *
 * \return An expression representing *pdata
 */
Expression input(ComputationGraph& g, const Dim& d, const std::vector<float>* pdata, Device *device = dynet::default_device);

/**
 * \ingroup inputoperations
 * \brief Sparse vector input
 * \details This operation takes input as a sparse matrix of index/value pairs. It is
 *          exactly the same as the standard input via vector reference, but sets all
 *          non-specified values to "defdata" and resets all others to the appropriate
 *          input values.
 *
 * \param g Computation graph
 * \param d Dimension of the input matrix
 * \param ids The indexes of the data points to update
 * \param data The data points corresponding to each index
 * \param defdata The default data with which to set the unspecified data points
 * \param device The place device for the input value, default_device by default
 *
 * \return An expression representing data
 */
Expression input(ComputationGraph& g, const Dim& d,
                 const std::vector<unsigned int>& ids, const std::vector<float>& data,
                 float defdata = 0.f, Device *device = dynet::default_device);

/**
 * \ingroup inputoperations
 * \brief Load parameter
 * \details Load parameters into the computation graph.
 *
 * \param g Computation graph
 * \param p Parameter object to load
 *
 * \return An expression representing p
 */
Expression parameter(ComputationGraph& g, Parameter p);

/**
 * \ingroup inputoperations
 * \brief Load lookup parameter
 * \details Load a full tensor of lookup parameters into the computation graph.
 *          Normally lookup parameters are accessed by using the lookup() function
 *          to grab a single element. However, in some cases we'll want to access
 *          all of the parameters in the entire set of lookup parameters for some
 *          reason. In this case you can use this function. In this case, the
 *          first dimensions in the returned tensor will be equivalent to the
 *          dimensions that we would get if we get calling the lookup() function,
 *          and the size of the final dimension will be equal to the size of the
 *          vocabulary.
 *
 * \param g Computation graph
 * \param lp LookupParameter object to load
 *
 * \return An expression representing lp
 */
Expression parameter(ComputationGraph& g, LookupParameter lp);

/**
 * \ingroup inputoperations
 * \brief Load constant parameters
 * \details Load parameters into the computation graph, but prevent them from being
 *          updated when performing parameter update.
 *
 * \param g Computation graph
 * \param p Parameter object to load
 *
 * \return An expression representing the constant p
 */
Expression const_parameter(ComputationGraph& g, Parameter p);

/**
 * \ingroup inputoperations
 * \brief Load constant lookup parameters
 * \details Load lookup parameters into the computation graph, but prevent them from being
 *          updated when performing parameter update.
 *
 * \param g Computation graph
 * \param lp LookupParameter object to load
 *
 * \return An expression representing the constant lp
 */
Expression const_parameter(ComputationGraph& g, LookupParameter lp);

/**
 * \ingroup inputoperations
 * \brief Look up parameter
 * \details Look up parameters according to an index, and load them into the
 *          computation graph.
 *
 * \param g Computation graph
 * \param p LookupParameter object from which to load
 * \param index Index of the parameters within p
 *
 * \return An expression representing p[index]
 */
Expression lookup(ComputationGraph& g, LookupParameter p, unsigned index);

/**
 * \ingroup inputoperations
 * \brief Look up parameters with modifiable index
 * \details Look up parameters according to the *pindex, and load them into the
 *          computation graph. When *pindex changes, on the next computation of
 *          forward() the values will change.
 *
 * \param g Computation graph
 * \param p LookupParameter object from which to load
 * \param pindex Pointer index of the parameters within p
 *
 * \return An expression representing p[*pindex]
 */
Expression lookup(ComputationGraph& g, LookupParameter p, const unsigned* pindex);

/**
 * \ingroup inputoperations
 * \brief Look up parameter
 * \details Look up parameters according to an index, and load them into the
 *          computation graph. Do not perform gradient update on the parameters.
 *
 * \param g Computation graph
 * \param p LookupParameter object from which to load
 * \param index Index of the parameters within p
 *
 * \return A constant expression representing p[index]
 */
Expression const_lookup(ComputationGraph& g, LookupParameter p, unsigned index);

/**
 * \ingroup inputoperations
 * \brief Constant lookup parameters with modifiable index
 * \details Look up parameters according to the *pindex, and load them into the
 *          computation graph. When *pindex changes, on the next computation of
 *          forward() the values will change. However, gradient updates will not be
            performend.
 *
 * \param g Computation graph
 * \param p LookupParameter object from which to load
 * \param pindex Pointer index of the parameters within p
 *
 * \return A constant expression representing p[*pindex]
 */
Expression const_lookup(ComputationGraph& g, LookupParameter p, const unsigned* pindex);

// Batched versions of lookup and const_lookup

/**
 * \ingroup inputoperations
 * \brief Look up parameters
 * \details The mini-batched version of lookup. The resulting expression will be
 *          a mini-batch of parameters, where the "i"th element of the batch corresponds
 *          to the parameters at the position specified by the "i"th element of
 *          "indices"
 *
 * \param g Computation graph
 * \param p LookupParameter object from which to load
 * \param indices Index of the parameters at each position in the batch
 *
 * \return An expression with the "i"th batch element representing p[indices[i]]
 */
Expression lookup(ComputationGraph& g, LookupParameter p, const std::vector<unsigned>& indices);

/**
 * \ingroup inputoperations
 * \brief Look up parameters
 * \details The mini-batched version of lookup with modifiable parameter indices.
 *
 * \param g Computation graph
 * \param p LookupParameter object from which to load
 * \param pindices Pointer to lookup indices
 *
 * \return An expression with the "i"th batch element representing p[*pindices[i]]
 */
Expression lookup(ComputationGraph& g, LookupParameter p, const std::vector<unsigned>* pindices);

/**
 * \ingroup inputoperations
 * \brief Look up parameters
 * \details Mini-batched lookup that will not update the parameters.
 *
 * \param g Computation graph
 * \param p LookupParameter object from which to load
 * \param indices Lookup indices
 *
 * \return A constant expression with the "i"th batch element representing p[indices[i]]
 */
Expression const_lookup(ComputationGraph& g, LookupParameter p, const std::vector<unsigned>& indices);

/**
 * \ingroup inputoperations
 * \brief Look up parameters
 * \details Mini-batched lookup that will not update the parameters, with modifiable
 *          indices.
 *
 * \param g Computation graph
 * \param p LookupParameter object from which to load
 * \param pindices Lookup index pointers.
 *
 * \return A constant expression with the "i"th batch element representing
 *         p[*pindices[i]]
 */
Expression const_lookup(ComputationGraph& g, LookupParameter p, const std::vector<unsigned>* pindices);

/**
 * \ingroup inputoperations
 * \brief Create an input full of zeros
 * \details Create an input full of zeros, sized according to dimensions d.
 *
 * \param g Computation graph
 * \param d The dimensions of the input
 *
 * \return A `d` dimensioned zero tensor
 */
Expression zeros(ComputationGraph& g, const Dim& d);
// For backward compatibility
inline Expression zeroes(ComputationGraph& g, const Dim& d) {return zeros(g, d);}

/**
 * \ingroup inputoperations
 * \brief Create an input full of ones
 * \details Create an input full of ones, sized according to dimensions d.
 *
 * \param g Computation graph
 * \param d The dimensions of the input
 *
 * \return A `d` dimensioned tensor of ones
 */
Expression ones(ComputationGraph& g, const Dim& d);

/**
 * \ingroup inputoperations
 * \brief Create an input with one constant value
 * \details Create an input full of `val`, sized according to dimensions d.
 *
 * \param g Computation graph
 * \param d The dimensions of the input
 * \param val The value of the input
 *
 * \return A `d` dimensioned tensor filled with value `val`
 */
Expression constant(ComputationGraph& g, const Dim& d, float val);

/**
 * \ingroup inputoperations
 * \brief Create a random normal vector
 * \details Create a vector distributed according to normal distribution with mean
 *          0, variance 1.
 *
 * \param g Computation graph
 * \param d The dimensions of the input
 *
 * \return A "d" dimensioned normally distributed vector
 */
Expression random_normal(ComputationGraph& g, const Dim& d);

/**
 * \ingroup inputoperations
 * \brief Create a random bernoulli vector
 * \details Create a vector distributed according to bernoulli distribution with parameter p.
 *
 * \param g Computation graph
 * \param d The dimensions of the input
 * \param p The bernoulli p parameter
 * \param scale A scaling factor for the output ("active" elements will receive this value)
 *
 * \return A "d" dimensioned bernoulli distributed vector
 */
Expression random_bernoulli(ComputationGraph& g, const Dim& d, real p, real scale = 1.0f);

/**
 * \ingroup inputoperations
 * \brief Create a random uniform vector
 * \details Create a vector distributed according to uniform distribution with boundaries left and right.
 *
 * \param g Computation graph
 * \param d The dimensions of the input
 * \param left The left boundary
 * \param right The right boundary
 *
 * \return A "d" dimensioned uniform distributed vector
 */
Expression random_uniform(ComputationGraph& g, const Dim& d, real left, real right);

/**
 * \ingroup inputoperations
 * \brief Create a random Gumbel sampled vector
 * \details Create a vector distributed according to a Gumbel distribution with the specified parameters. (Currently only the defaults of mu=0.0 and beta=1.0 supported.
 *
 * \param g Computation graph
 * \param d The dimensions of the input
 * \param mu The mu parameter
 * \param beta The beta parameter
 *
 * \return A "d" dimensioned Gumbel distributed vector
 */
Expression random_gumbel(ComputationGraph& g, const Dim& d, real mu = 0.0, real beta = 1.0);

////////////////////////////////////////////////
// Arithmetic operations                      //
////////////////////////////////////////////////

/**
 * \ingroup arithmeticoperations
 * \brief Negation
 * \details Negate the passed argument.
 *
 * \param x An input expression
 *
 * \return The negation of x
 */
Expression operator-(const Expression& x);

/**
 * \ingroup arithmeticoperations
 * \brief Expression addition
 * \details Add two expressions of the same dimensions.
 *
 * \param x The first input
 * \param y The second input
 *
 * \return The sum of x and y
 */
Expression operator+(const Expression& x, const Expression& y);

/**
 * \ingroup arithmeticoperations
 * \brief Scalar addition
 * \details Add a scalar to an expression
 *
 * \param x The expression
 * \param y The scalar
 *
 * \return An expression equal to x, with every component increased by y
 */
Expression operator+(const Expression& x, real y);

/**
 * \ingroup arithmeticoperations
 * \brief Scalar addition
 * \details Add a scalar to an expression
 *
 * \param x The scalar
 * \param y The expression
 *
 * \return An expression equal to y, with every component increased by x
 */
Expression operator+(real x, const Expression& y);

/**
 * \ingroup arithmeticoperations
 * \brief Expression subtraction
 * \details Subtract one expression from another.
 *
 * \param x The expression from which to subtract
 * \param y The expression to subtract
 *
 * \return An expression where the ith element is x_i minus y_i
 */
Expression operator-(const Expression& x, const Expression& y);

/**
 * \ingroup arithmeticoperations
 * \brief Scalar subtraction
 * \details Subtract an expression from a scalar
 *
 * \param x The scalar from which to subtract
 * \param y The expression to subtract
 *
 * \return An expression where the ith element is x_i minus y
 */
Expression operator-(real x, const Expression& y);

/**
 * \ingroup arithmeticoperations
 * \brief Scalar subtraction
 * \details Subtract a scalar from an expression
 *
 * \param x The expression from which to subtract
 * \param y The scalar to subtract
 *
 * \return An expression where the ith element is x_i minus y
 */
Expression operator-(const Expression& x, real y);


/**
 * \ingroup arithmeticoperations
 * \brief Matrix multiplication
 * \details Multiply two matrices together. Like standard matrix multiplication, the
 *          second dimension of x and the first dimension of y must match.
 *
 * \param x The left-hand matrix
 * \param y The right-hand matrix
 *
 * \return An expression x times y
 */
Expression operator*(const Expression& x, const Expression& y);

/**
 * \ingroup arithmeticoperations
 * \brief Matrix-scalar multiplication
 * \details Multiply an expression component-wise by a scalar.
 *
 * \param x The matrix
 * \param y The scalar
 *
 * \return An expression where the ith element is x_i times y
 */
Expression operator*(const Expression& x, float y);

/**
 * \ingroup arithmeticoperations
 * \brief Matrix-scalar multiplication
 * \details Multiply an expression component-wise by a scalar.
 *
 * \param x The scalar
 * \param y The matrix
 *
 * \return An expression where the ith element is x_i times y
 */
inline Expression operator*(float y, const Expression& x) { return x * y; }

/**
 * \ingroup arithmeticoperations
 * \brief Matrix-scalar division
 * \details Divide an expression component-wise by a scalar.
 *
 * \param x The matrix
 * \param y The scalar
 *
 * \return An expression where the ith element is x_i divided by y
 */
inline Expression operator/(const Expression& x, float y) { return x * (1.f / y); }

/**
 * \ingroup arithmeticoperations
 * \brief Expression addition
 * \details Add two expressions, broadcasting dimensions if necessary.
 *
 * \param x The first input
 * \param y The second input
 *
 * \return The sum of x and y
 */
Expression cadd(const Expression& x, const Expression& y);


/**
 * \ingroup arithmeticoperations
 * \brief Affine transform
 * \details This performs an affine transform over an arbitrary (odd) number of expressions
 *          held in the input initializer list xs.
 *          The first expression is the "bias," which is added to the expression as-is.
 *          The remaining expressions are multiplied together in pairs, then added.
 *          A very common usage case is the calculation of the score for a neural network
 *          layer (e.g. b + Wz) where b is the bias, W is the weight matrix, and z is the
 *          input. In this case xs[0] = b, xs[1] = W, and xs[2] = z.
 *
 * \param xs An initializer list containing an odd number of expressions
 *
 * \return An expression equal to: xs[0] + xs[1]*xs[2] + xs[3]*xs[4] + ...
 */
inline Expression affine_transform(const std::initializer_list<Expression>& xs) { return detail::f<AffineTransform>(xs); }
template <typename T>
inline Expression affine_transform(const T& xs) { return detail::f<AffineTransform>(xs); }

/**
 * \ingroup arithmeticoperations
 * \brief Sum
 * \details This performs an elementwise sum over all the expressions in xs
 *
 * \param xs An initializer list containing expressions
 *
 * \return An expression where the ith element is equal to xs[0][i] + xs[1][i] + ...
 */
inline Expression sum(const std::initializer_list<Expression>& xs) { return detail::f<Sum>(xs); }
template <typename T>
inline Expression sum(const T& xs) { return detail::f<Sum>(xs); }

/**
 * \ingroup arithmeticoperations
 * \brief Sum all elements
 * \details Sum all the elements in an expression.
 *
 * \param x The input expression
 *
 * \return The sum of all of its elements
 */
Expression sum_elems(const Expression& x);

/**
 * \ingroup arithmeticoperations
 * \brief Compute moment over all elements
 * \details Compute the moment of order \f$r\f$, \f$\frac 1 n\sum_{i=1}^nx_i^r\f$ over all the elements in each batch of the expression
 *
 * \param x The input mini-batched expression
 * \param r Order of the moment
 *
 * \return A scalar expression (with a potential batch dimension)
 */
Expression moment_elems(const Expression& x, unsigned r);

/**
 * \ingroup arithmeticoperations
 * \brief Compute mean over all elements
 * \details Computes \f$\frac 1 n\sum_{i=1}^nx_i\f$ over all the elements in each batch of the expression
 *
 * \param x The input mini-batched expression
 *
 * \return A scalar expression (with a potential batch dimension)
 */
Expression mean_elems(const Expression& x);

/**
 * \ingroup arithmeticoperations
 * \brief Compute Standard deviation over all elements
 * \details Computes \f$\frac 1 n\sum_{i=1}^n(x_i -\mu)^2\f$ where \f$\mu=\frac 1 n\sum_{i=1}^nx_i\f$ over all the elements in each batch of the expression
 *
 * \param x The input mini-batched expression
 *
 * \return A scalar expression (with a potential batch dimension)
 */
Expression std_elems(const Expression& x);

/**
 * \ingroup arithmeticoperations
 * \brief Average
 * \details This performs an elementwise average over all the expressions in xs
 *
 * \param xs An initializer list containing expressions
 *
 * \return An expression where the ith element is equal to (xs[0][i] + xs[1][i] + ...)/|xs|
 */
inline Expression average(const std::initializer_list<Expression>& xs) { return detail::f<Average>(xs); }
template <typename T>
inline Expression average(const T& xs) { return detail::f<Average>(xs); }

/**
 * \ingroup arithmeticoperations
 * \brief Square root
 * \details Elementwise square root.
 *
 * \param x The input expression
 *
 * \return An expression where the ith element is equal to \f$\sqrt(x_i)\f$
 */
Expression sqrt(const Expression& x);

/**
 * \ingroup arithmeticoperations
 * \brief Absolute value
 * \details Elementwise absolute value.
 *
 * \param x The input expression
 *
 * \return An expression where the ith element is equal to \f$\vert x_i\vert\f$
 */
Expression abs(const Expression& x);


/**
 * \ingroup arithmeticoperations
 * \brief Gaussian error function
 * \details Elementwise calculation of the Gaussian error function
 *
 * \param x The input expression
 *
 * \return An expression where the ith element is equal to erf(x_i)
 */
Expression erf(const Expression& x);

/**
 * \ingroup arithmeticoperations
 * \brief Hyperbolic tangent
 * \details Elementwise calculation of the hyperbolic tangent
 *
 * \param x The input expression
 *
 * \return An expression where the ith element is equal to tanh(x_i)
 */
Expression tanh(const Expression& x);

/**
 * \ingroup arithmeticoperations
 * \brief Natural exponent
 * \details Calculate elementwise y_i = e^{x_i}
 *
 * \param x The input expression
 *
 * \return An expression where the ith element is equal to e^{x_i}
 */
Expression exp(const Expression& x);

/**
 * \ingroup arithmeticoperations
 * \brief Square
 * \details Calculate elementwise y_i = x_i^2
 *
 * \param x The input expression
 *
 * \return An expression where the ith element is equal to x_i^2
 */
Expression square(const Expression& x);

/**
 * \ingroup arithmeticoperations
 * \brief Cube
 * \details Calculate elementwise y_i = x_i^3
 *
 * \param x The input expression
 *
 * \return An expression where the ith element is equal to x_i^3
 */
Expression cube(const Expression& x);

/**
 * \ingroup arithmeticoperations
 * \brief Log gamma
 * \details Calculate elementwise y_i = ln(gamma(x_i))
 *
 * \param x The input expression
 *
 * \return An expression where the ith element is equal to ln(gamma(x_i))
 */
Expression lgamma(const Expression& x);

/**
 * \ingroup arithmeticoperations
 * \brief Logarithm
 * \details Calculate the elementwise natural logarithm y_i = ln(x_i)
 *
 * \param x The input expression
 *
 * \return An expression where the ith element is equal to ln(x_i)
 */
Expression log(const Expression& x);

/**
 * \ingroup arithmeticoperations
 * \brief Logistic sigmoid function
 * \details Calculate elementwise y_i = 1/(1+e^{-x_i})
 *
 * \param x The input expression
 *
 * \return An expression where the ith element is equal to y_i = 1/(1+e^{-x_i})
 */
Expression logistic(const Expression& x);

/**
 * \ingroup arithmeticoperations
 * \brief Rectifier
 * \details Calculate elementwise the recitifer (ReLU) function y_i = max(x_i,0)
 *
 * \param x The input expression
 *
 * \return An expression where the ith element is equal to max(x_i,0)
 */
Expression rectify(const Expression& x);


/**
 * \ingroup arithmeticoperations
 * \brief Exponential Linear Unit
 * \details Calculate elementwise the function
 *
 * \f$
 * y_i = \left\{\begin{array}{lr}
 *            x_i, & \text{if } x>0\\
 *            \alpha\times(e^{x_i} - 1), & \text{if }x\leqslant 0\\
 *          \end{array}\right.
 * \f$
 *
 * Reference: [Clevert et al., 2015](https://arxiv.org/abs/1511.07289v5)
 *
 * \param x The input expression
 *
 * \return An expression where the ith element is equal to \f$\text{ELU}(x_i, \alpha)\f$
 */
Expression elu(const Expression& x, float alpha = 1.f);

/**
 * \ingroup arithmeticoperations
 * \brief Scaled Exponential Linear Unit (SELU)
 * \details Calculate elementwise the function
 *
 * \f$
 * y_i = \lambda\times\left\{\begin{array}{lr}
 *            x_i, & \text{if } x>0\\
 *            \alpha\times(e^{x_i} - 1), & \text{if }x\leqslant 0\\
 *          \end{array}\right.
 * \f$
 *
 * With
 * \f$
 * \begin{split}
 * \lambda &=\texttt{1.0507009873554804934193349852946}\\
 * \alpha &=\texttt{1.6732632423543772848170429916717}\\
 * \end{split}
 * \f$
 *
 * Reference: [Klambaouer et al., 2017](https://arxiv.org/abs/1706.02515)
 *
 * \param x The input expression
 *
 * \return An expression where the ith element is equal to \f$\text{SELU}(x_i)\f$
 */
Expression selu(const Expression& x);

/**
 * \ingroup arithmeticoperations
 * \brief Soft Sign
 * \details Calculate elementwise the softsign function y_i = x_i/(1+|x_i|)
 *
 * \param x The input expression
 *
 * \return An expression where the ith element is equal to x_i/(1+|x_i|)
 */
Expression softsign(const Expression& x);

/**
 * \ingroup arithmeticoperations
 * \brief Power function
 * \details Calculate an output where the ith element is equal to x_i^y_i
 *
 * \param x The input expression
 * \param y The exponent expression
 *
 * \return An expression where the ith element is equal to x_i^y_i
 */
Expression pow(const Expression& x, const Expression& y);

/**
 * \ingroup arithmeticoperations
 * \brief Minimum
 * \details Calculate an output where the ith element is min(x_i,y_i)
 *
 * \param x The first input expression
 * \param y The second input expression
 *
 * \return An expression where the ith element is equal to min(x_i,y_i)
 */
Expression min(const Expression& x, const Expression& y);

/**
 * \ingroup arithmeticoperations
 * \brief Maximum
 * \details Calculate an output where the ith element is max(x_i,y_i)
 *
 * \param x The first input expression
 * \param y The second input expression
 *
 * \return An expression where the ith element is equal to max(x_i,y_i)
 */
Expression max(const Expression& x, const Expression& y);

/**
 * \ingroup arithmeticoperations
 * \brief Max
 * \details This performs an elementwise max over all the expressions in xs
 *
 * \param xs An initializer list containing expressions
 *
 * \return An expression where the ith element is equal to max(xs[0][i], xs[1][i], ...)
 */
inline Expression max(const std::initializer_list<Expression>& xs) { return detail::f<Max>(xs); }
template <typename T>
inline Expression max(const T& xs) { return detail::f<Max>(xs); }

/**
 * \ingroup arithmeticoperations
 * \brief Dot Product
 * \details Calculate the dot product sum_i x_i*y_i
 *
 * \param x The input expression
 * \param y The input expression
 *
 * \return An expression equal to the dot product
 */
Expression dot_product(const Expression& x, const Expression& y);

/**
 * \ingroup arithmeticoperations
 * \brief Componentwise multiply
 * \details Do a componentwise multiply where each value is equal to x_i*y_i.
 *          This function used to be called cwise_multiply.
 *
 * \param x The first input expression
 * \param y The second input expression
 *
 * \return An expression where the ith element is equal to x_i*y_i
 */
Expression cmult(const Expression& x, const Expression& y);

/**
 * \ingroup arithmeticoperations
 * \brief Componentwise multiply
 * \details Do a componentwise multiply where each value is equal to x_i/y_i
 *
 * \param x The first input expression
 * \param y The second input expression
 *
 * \return An expression where the ith element is equal to x_i/y_i
 */
Expression cdiv(const Expression& x, const Expression& y);

/**
 * \ingroup arithmeticoperations
 * \brief Columnwise addition
 * \details Add vector "bias" to each column of matrix "x"
 *
 * \param x An MxN matrix
 * \param bias A length M vector
 *
 * \return An expression where bias is added to each column of x
 */
Expression colwise_add(const Expression& x, const Expression& bias);

////////////////////////////////////////////////
// Probability/loss operations                //
////////////////////////////////////////////////

/**
 * \ingroup lossoperations
 * \brief Softmax
 * \details The softmax function normalizes each column to ensure that all
 *          values are between 0 and 1 and add to one by applying the
 *          e^{x[i]}/{sum_j e^{x[j]}}.
 *
 * \param x A vector or matrix
 *
 * \return A vector or matrix after calculating the softmax
 */
Expression softmax(const Expression& x);

/**
 * \ingroup lossoperations
 * \brief Log softmax
 * \details The log softmax function normalizes each column to ensure that all
 *          values are between 0 and 1 and add to one by applying the
 *          e^{x[i]}/{sum_j e^{x[j]}}, then takes the log
 *
 * \param x A vector or matrix
 *
 * \return A vector or matrix after calculating the log softmax
 */
Expression log_softmax(const Expression& x);

/**
 * \ingroup lossoperations
 * \brief Restricted log softmax
 * \details The log softmax function calculated over only a subset of the vector elements. The
 *          elements to be included are set by the ``restriction`` variable. All elements not
 *          included in ``restriction`` are set to negative infinity.
 *
 * \param x A vector over which to calculate the softmax
 * \param restriction The elements over which to calculate the softmax
 *
 * \return A vector with the log softmax over the specified elements
 */
Expression log_softmax(const Expression& x, const std::vector<unsigned>& restriction);

/**
 * \ingroup lossoperations
 * \brief Log, sum, exp
 * \details The elementwise "logsumexp" function that calculates
 *   \f$ln(\sum_i e^{xs_i})\f$, used in adding probabilities in the log domain.
 *
 * \param xs Expressions with respect to which to calculate the logsumexp.
 *
 * \return The result.
 */
inline Expression logsumexp(const std::initializer_list<Expression>& xs) { return detail::f<LogSumExp>(xs); }
template <typename T>
inline Expression logsumexp(const T& xs) { return detail::f<LogSumExp>(xs); }

/**
 * \ingroup lossoperations
 * \brief Negative softmax log likelihood
 * \details This function takes in a vector of scores ``x``, and performs a log softmax, takes
 *          the negative, and selects the likelihood corresponding to the element ``v``. This is
 *          perhaps the most standard loss function for training neural networks to predict
 *          one out of a set of elements.
 *
 * \param x A vector of scores
 * \param v The element with which to calculate the loss
 *
 * \return The negative log likelihood of element ``v`` after taking the softmax
 */
Expression pickneglogsoftmax(const Expression& x, unsigned v);

/**
 * \ingroup lossoperations
 * \brief Modifiable negative softmax log likelihood
 * \details This function calculates the negative log likelihood after the softmax with
 *          respect to index ``*pv``. This computes the same value as the previous function
 *          that passes the index ``v`` by value, but instead passes by pointer so the value
 *          ``*pv`` can be modified without re-constructing the computation graph. This can be
 *          used in situations where we want to create a computation graph once, then feed it
 *          different data points.
 *
 * \param x A vector of scores
 * \param pv A pointer to the index of the correct element
 *
 * \return The negative log likelihood of element ``*pv`` after taking the softmax
 */
Expression pickneglogsoftmax(const Expression& x, const unsigned * pv);

/**
 * \ingroup lossoperations
 * \brief Batched negative softmax log likelihood
 * \details This function is similar to standard pickneglogsoftmax, but calculates loss with
 *          respect to multiple batch elements. The input will be a mini-batch of score vectors
 *          where the number of batch elements is equal to the number of indices in ``v``.
 *
 * \param x An expression with vectors of scores over N batch elements
 * \param v A size-N vector indicating the index with respect to all the batch elements
 *
 * \return The negative log likelihoods over all the batch elements
 */
Expression pickneglogsoftmax(const Expression& x, const std::vector<unsigned> & v);

/**
 * \ingroup lossoperations
 * \brief Modifiable batched negative softmax log likelihood
 * \details This function is a combination of modifiable pickneglogsoftmax and batched
 *          pickneglogsoftmax: ``pv`` can be modified without re-creating the computation graph.
 *
 * \param x An expression with vectors of scores over N batch elements
 * \param pv A pointer to the indexes
 *
 * \return The negative log likelihoods over all the batch elements
 */
Expression pickneglogsoftmax(const Expression& x, const std::vector<unsigned> * pv);

/**
 * \ingroup lossoperations
 * \brief Hinge loss
 * \details This expression calculates the hinge loss, formally expressed as:
 *          \f$ \text{hinge}(x,index,m) = \sum_{i \ne index} \max(0, m-x[index]+x[i]). \f$
 *
 * \param x A vector of scores
 * \param index The index of the correct candidate
 * \param m The margin
 *
 * \return The hinge loss of candidate ``index`` with respect to margin ``m``
 */
Expression hinge(const Expression& x, unsigned index, float m = 1.0);

/**
 * \ingroup lossoperations
 * \brief Modifiable hinge loss
 * \details This function calculates the hinge loss with
 *          with respect to index ``*pindex``. This computes the same value as the previous function
 *          that passes the index ``index`` by value, but instead passes by pointer so the value
 *          ``*pindex`` can be modified without re-constructing the computation graph. This can be
 *          used in situations where we want to create a computation graph once, then feed it
 *          different data points.
 *
 * \param x A vector of scores
 * \param pindex A pointer to the index of the correct candidate
 * \param m The margin
 *
 * \return The hinge loss of candidate ``*pindex`` with respect to margin ``m``
 */
Expression hinge(const Expression& x, const unsigned* pindex, float m = 1.0);

/**
 * \ingroup lossoperations
 * \brief Batched hinge loss
 * \details The same as hinge loss, but for the case where ``x`` is a mini-batched tensor
 *          with ``indices.size()`` batch elements, and ``indices`` is a vector indicating
 *          the index of each of the correct elements for these elements.
 *
 * \param x A mini-batch of vectors with ``indices.size()`` batch elements
 * \param indices The indices of the correct candidates for each batch element
 * \param m The margin
 *
 * \return The hinge loss of each mini-batch
 */
Expression hinge(const Expression& x, const std::vector<unsigned> & indices, float m = 1.0);

/**
 * \ingroup lossoperations
 * \brief Batched modifiable hinge loss
 * \details A combination of the previous batched and modifiable hinge loss functions, where
 *          vector ``*pindices`` can be modified.
 *
 * \param x A mini-batch of vectors with ``indices.size()`` batch elements
 * \param pindices Pointer to the indices of the correct candidates for each batch element
 * \param m The margin
 *
 * \return The hinge loss of each mini-batch
 */
Expression hinge(const Expression& x, const std::vector<unsigned> * pindices, float m = 1.0);

/**
 * \ingroup lossoperations
 * \brief Dimensionwise hinge loss
 * \details This expression calculates the hinge loss over a particular dimension ``d``.
 *
 * \param x A matrix of scores
 * \param indices The indices of the correct candidate (equal in length to the
 *                dimension not specified by "d")
 * \param d The dimension over which to calculate the loss (0 or 1)
 * \param m The margin
 *
 * \return A vector of hinge losses for each index in ``indices``.
 */
Expression hinge_dim(const Expression& x, const std::vector<unsigned>& indices, unsigned d = 0, float m = 1.0);

/**
 * \ingroup lossoperations
 * \brief Modifiable dimensionwise hinge loss
 * \details This function calculates the modifiable version of dimensionwise hinge loss.
 *
 * \param x A vector of scores
 * \param pindex A pointer to the index of the correct candidate
 * \param d The dimension over which to calculate the loss (0 or 1)
 * \param m The margin
 *
 * \return A vector of hinge losses for each index in ``indices``.
 */
Expression hinge_dim(const Expression& x, const std::vector<unsigned>* pindex, unsigned d = 0, float m = 1.0);

/**
 * \ingroup lossoperations
 * \brief Batched dimensionwise hinge loss
 * \details The same as dimensionwise hinge loss, but for the case where ``x`` is a mini-batched tensor
 *          with ``indices.size()`` batch elements.
 *
 * \param x A mini-batch of vectors with ``indices.size()`` batch elements
 * \param indices The indices of the correct candidates for each batch element
 * \param d The dimension over which to calculate the loss (0 or 1)
 * \param m The margin
 *
 * \return A vector of hinge losses for each mini-batch
 */
Expression hinge_dim(const Expression& x, const std::vector<std::vector<unsigned> >& indices, unsigned d = 0, float m = 1.0);

/**
 * \ingroup lossoperations
 * \brief Batched modifiable hinge loss
 * \details A combination of the previous batched and modifiable hinge loss functions, where
 *          vector ``*pindices`` can be modified.
 *
 * \param x A mini-batch of vectors with ``indices.size()`` batch elements
 * \param pindices Pointer to the indices of the correct candidates for each batch element
 * \param d The dimension over which to calculate the loss (0 or 1)
 * \param m The margin
 *
 * \return The hinge loss of each mini-batch
 */
Expression hinge_dim(const Expression& x, const std::vector<std::vector<unsigned> >* pindices, unsigned d = 0, float m = 1.0);

/**
 * \ingroup lossoperations
 * \brief Sparsemax
 * \details The sparsemax function (Martins et al. 2016), which is similar to softmax,
 *          but induces sparse solutions where most of the vector elements are zero.
 *          **Note:** This function is not yet implemented on GPU.
 *
 * \param x A vector of scores
 *
 * \return The sparsemax of the scores
 */
Expression sparsemax(const Expression& x);

/**
 * \ingroup lossoperations
 * \brief Sparsemax loss
 * \details The sparsemax loss function (Martins et al. 2016), which is similar to
 *          softmax loss, but induces sparse solutions where most of the vector
 *          elements are zero. It has a gradient similar to the sparsemax function
 *          and thus is useful for optimizing when the sparsemax will be used at
 *          test time.
 *          **Note:** This function is not yet implemented on GPU.
 *
 * \param x A vector of scores
 * \param target_support The target correct labels.
 *
 * \return The sparsemax loss of the labels
 */
Expression sparsemax_loss(const Expression& x, const std::vector<unsigned>& target_support);

/**
 * \ingroup lossoperations
 * \brief Modifiable sparsemax loss
 * \details Similar to the sparsemax loss, but with ptarget_support being a pointer
 *          to a vector, allowing it to be modified without re-creating the compuation
 *          graph.
 *          **Note:** This function is not yet implemented on GPU.
 *
 * \param x A vector of scores
 * \param ptarget_support A pointer to the target correct labels.
 *
 * \return The sparsemax loss of the labels
 */
Expression sparsemax_loss(const Expression& x, const std::vector<unsigned>* ptarget_support);

/**
 * \ingroup lossoperations
 * \brief Squared norm
 * \details The squared L2 norm of the values of x: \f$\sum_i x_i^2\f$.
 *
 * \param x A vector of values
 *
 * \return The squared L2 norm
 */
Expression squared_norm(const Expression& x);

/**
 * \ingroup lossoperations
 * \brief L2 norm
 * \details The L2 norm of the values of x: \f$\sum_i x_i^2\f$.
 *
 * \param x A vector of values
 *
 * \return The L2 norm
 */
Expression l2_norm(const Expression& x);

/**
 * \ingroup lossoperations
 * \brief Squared distance
 * \details The squared distance between values of ``x`` and ``y``: \f$\sum_i (x_i-y_i)^2\f$.
 *
 * \param x A vector of values
 * \param y Another vector of values
 *
 * \return The squared distance
 */
Expression squared_distance(const Expression& x, const Expression& y);

/**
 * \ingroup lossoperations
 * \brief L1 distance
 * \details The L1 distance between values of ``x`` and ``y``: \f$\sum_i |x_i-y_i|\f$.
 *
 * \param x A vector of values
 * \param y Another vector of values
 *
 * \return The squared distance
 */
Expression l1_distance(const Expression& x, const Expression& y);

/**
 * \ingroup lossoperations
 * \brief Huber distance
 * \details The huber distance between values of ``x`` and ``y`` parameterized
 *    by ``c,`` \f$\sum_i L_c(x_i, y_i)\f$ where:
 *
 *    \f$
 *      L_c(x, y) = \begin{cases}{lr}
 *        \frac{1}{2}(y - x)^2                   & \textrm{for } |y - f(x)| \le c, \\
 *        c\, |y - f(x)| - \frac{1}{2}c^2 & \textrm{otherwise.}
 *      \end{cases}
 *    \f$
 *
 * \param x A vector of values
 * \param y Another vector of values
 * \param c The parameter of the huber distance parameterizing the cuttoff
 *
 * \return The huber distance
 */
Expression huber_distance(const Expression& x, const Expression& y, float c = 1.345f);

/**
 * \ingroup lossoperations
 * \brief Binary log loss
 * \details The log loss of a binary decision according to the sigmoid
 *          sigmoid function \f$- \sum_i (y_i * ln(x_i) + (1-y_i) * ln(1-x_i)) \f$
 *
 * \param x A vector of values
 * \param y A vector of true answers
 *
 * \return The log loss of the sigmoid function
 */
Expression binary_log_loss(const Expression& x, const Expression& y);

/**
 * \ingroup lossoperations
 * \brief Pairwise rank loss
 * \details A margin-based loss, where every margin violation for each pair of
 *          values is penalized: \f$\sum_i max(x_i-y_i+m, 0)\f$
 *
 * \param x A vector of values
 * \param y A vector of true answers
 * \param m The margin
 *
 * \return The pairwise rank loss
 */
Expression pairwise_rank_loss(const Expression& x, const Expression& y, real m = 1.0);

/**
 * \ingroup lossoperations
 * \brief Poisson loss
 * \details The negative log probability of ``y`` according to a Poisson
 *          distribution with parameter ``x``. Useful in Poisson regression
 *          where, we try to predict the parameters of a Possion distribution
 *          to maximize the probability of data ``y``.
 *
 * \param x The parameter of the Poisson distribution.
 * \param y The target value
 *
 * \return The Poisson loss
 */
Expression poisson_loss(const Expression& x, unsigned y);
/**
 * \ingroup lossoperations
 * \brief Modifiable Poisson loss
 * \details Similar to Poisson loss, but with the target value passed by
 *          pointer so that it can be modified without re-constructing the
 *          computation graph.
 *
 * \param x The parameter of the Poisson distribution.
 * \param py A pointer to the target value
 *
 * \return The Poisson loss
 */
Expression poisson_loss(const Expression& x, const unsigned* py);

////////////////////////////////////////////////
// Flow operations                            //
////////////////////////////////////////////////

/**
 * \ingroup flowoperations
 * \brief Prevent backprop
 * \details This node has no effect on the forward pass, but prevents gradients from
 *          flowing backward during the backward pass. This is useful when there's
 *          a subgraph for which you don't want loss passed back to the parameters.
 *
 * \param x The input expression
 *
 * \return The new expression
 */
Expression nobackprop(const Expression& x);

/**
 * \ingroup flowoperations
 * \brief Negative backprop
 * \details This node has no effect on the forward pass, but takes negative on backprop process.
 *          This operation is widely used in adversarial networks.
 *
 * \param x The input expression
 *
 * \return An output expression containing the same as input (only effects on backprop process)
 */
Expression flip_gradient(const Expression& x);

/**
 * \ingroup flowoperations
 * \brief Reshape to another size
 * \details This node reshapes a tensor to another size, without changing the
 *          underlying layout of the data. The layout of the data in DyNet is
 *          column-major, so if we have a 3x4 matrix
 *
 *    \f$
 *      \begin{pmatrix}
 *        x_{1,1} & x_{1,2} & x_{1,3} & x_{1,4} \\
 *        x_{2,1} & x_{2,2} & x_{2,3} & x_{2,4} \\
 *        x_{3,1} & x_{3,2} & x_{3,3} & x_{3,4} \\
 *      \end{pmatrix}
 *    \f$
 *
 *          and transform it into a 2x6 matrix, it will be rearranged as:
 *
 *    \f$
 *      \begin{pmatrix}
 *        x_{1,1} & x_{3,1} & x_{2,2} & x_{1,3} & x_{3,3} & x_{2,4} \\
 *        x_{2,1} & x_{1,2} & x_{3,2} & x_{2,3} & x_{1,4} & x_{3,4} \\
 *      \end{pmatrix}
 *    \f$
 *
 *         **Note:** This is O(1) for forward, and O(n) for backward.
 *
 * \param x The input expression
 * \param d The new dimensions
 *
 * \return The reshaped expression
 */
Expression reshape(const Expression& x, const Dim& d);

/**
 * \ingroup flowoperations
 * \brief Transpose a matrix
 * \details Transpose a matrix or tensor, or if dims is specified shuffle the
 *          dimensions arbitrarily.
 *          **Note:** This is O(1) if either the row or column dimension is 1,
 *          and O(n) otherwise.
 *
 * \param x The input expression
 * \param dims The dimensions to swap. The ith dimension of the output will be equal
 *          to the dims[i] dimension of the input. dims must have the same number
 *          of dimensions as x.
 *
 * \return The transposed/shuffled expression
 */
Expression transpose(const Expression& x, const std::vector<unsigned> & dims = {1, 0});

/**
 * \ingroup flowoperations
 * \brief Select rows
 * \details Select a subset of rows of a matrix.
 *
 * \param x The input expression
 * \param rows The rows to extract
 *
 * \return An expression containing the selected rows
 */
Expression select_rows(const Expression& x, const std::vector<unsigned>& rows);

/**
 * \ingroup flowoperations
 * \brief Modifiable select rows
 * \details Select a subset of rows of a matrix, where the elements of prows
 *          can be modified without re-creating the computation graph.
 *
 * \param x The input expression
 * \param prows The rows to extract
 *
 * \return An expression containing the selected rows
 */
Expression select_rows(const Expression& x, const std::vector<unsigned>* prows);

/**
 * \ingroup flowoperations
 * \brief Select columns
 * \details Select a subset of columns of a matrix. select_cols is more
 *          efficient than select_rows since DyNet uses column-major order.
 *
 * \param x The input expression
 * \param columns The columns to extract
 *
 * \return An expression containing the selected columns
 */
Expression select_cols(const Expression& x, const std::vector<unsigned>& cols);

/**
 * \ingroup flowoperations
 * \brief Modifiable select columns
 * \details Select a subset of columns of a matrix, where the elements of pcols
 *          can be modified without re-creating the computation graph.
 *
 * \param x The input expression
 * \param pcolumns The columns to extract
 *
 * \return An expression containing the selected columns
 */
Expression select_cols(const Expression& x, const std::vector<unsigned>* pcols);

/**
 * \ingroup flowoperations
 * \brief Sum over minibatches
 * \details Sum an expression that consists of multiple minibatches into one of
 *          equal dimension but with only a single minibatch. This is useful
 *          for summing loss functions at the end of minibatch training.
 *
 * \param x The input mini-batched expression
 *
 * \return An expression with a single batch
 */
Expression sum_batches(const Expression& x);

/**
 * \ingroup flowoperations
 * \brief Compute moment over minibatches
 * \details Compute the moment of order \f$r\f$, \f$\frac 1 n\sum_{i=1}^nx_i^r\f$ along the batch dimension
 *
 * \param x The input mini-batched expression
 * \param r Order of the moment
 *
 * \return An expression with a single batch
 */
Expression moment_batches(const Expression& x, unsigned r);


/**
 * \ingroup flowoperations
 * \brief Compute mean over minibatches
 * \details Computes \f$\frac 1 n\sum_{i=1}^nx_i\f$ along the batch dimension
 *
 * \param x The input mini-batched expression
 *
 * \return An expression with a single batch
 */
Expression mean_batches(const Expression& x);

/**
 * \ingroup flowoperations
 * \brief Compute standard deviation over minibatches
 * \details Computes \f$\frac 1 n\sum_{i=1}^n(x_i -\mu)^2\f$ where \f$\mu=\frac 1 n\sum_{i=1}^nx_i\f$ along the batch dimension
 *
 * \param x The input mini-batched expression
 *
 * \return A scalar expression (with a potential batch dimension)
 */
Expression std_batches(const Expression& x);

/**
 * \ingroup flowoperations
 * \brief Compute standard deviation along an arbitrary dimension
 * \details Computes \f$\frac 1 n\sum_{i=1}^n(x_i -\mu)^2\f$ where \f$\mu=\frac 1 n\sum_{i=1}^nx_i\f$ along an arbitrary dimension
 *
 * \param x The input mini-batched expression
 * \param d Dimensions along which to reduce
 * \param b Whether to include batch dimension (default: false)
 *
 * \return An expression with |d| less dimensions and possibly dropped batch dimension
 */
Expression std_dim(const Expression& x, const std::vector<unsigned>& dims, bool b=false);

/**
 * \ingroup flowoperations
 * \brief Compute moment along a specific dimension
 * \details Compute the moment of order \f$r\f$, \f$\frac 1 n\sum_{i=1}^nx_i^r\f$ along a specific dimension
 *
 * \param x The input mini-batched expression
 * \param d Dimensions along which to reduce
 * \param r Order of the moment
 * \param b Whether to include batch dimension (default: false)
 *
 * \return An expression with |d| less dimensions and possibly dropped batch dimension
 */
Expression moment_dim(const Expression& x, const std::vector<unsigned>& dims, unsigned r, bool b=false);
/**
 * \ingroup flowoperations
 * \brief Compute mean along  a specific dimension
 * \details Computes \f$\frac 1 n\sum_{i=1}^nx_i\f$ along a specific dimension
 *
 * \param x The input mini-batched expression
 * \param d Dimensions along which to reduce
 * \param b Whether to include batch dimension (default: false)
 *
 * \return An expression with |d| less dimensions and possibly dropped batch dimension
 */
Expression mean_dim(const Expression& x, const std::vector<unsigned>& dims, bool b=false);


/**
 * \ingroup flowoperations
 * \brief Pick element
 * \details Pick a single element/row/column/sub-tensor from an expression.
 *          This will result in the dimension of the tensor being reduced
 *          by 1.
 *
 * \param x The input expression
 * \param v The index of the element to select
 * \param d The dimension along which to choose the element
 *
 * \return The value of x[v] along dimension d
 */
Expression pick(const Expression& x, unsigned v, unsigned d = 0);

/**
 * \ingroup flowoperations
 * \brief Batched pick
 * \details Pick elements from multiple batches.
 *
 * \param x The input expression
 * \param v A vector of indicies to choose, one for each batch in the
 *          input expression.
 * \param d The dimension along which to choose the elements
 *
 * \return A mini-batched expression containing the picked elements
 */
Expression pick(const Expression& x, const std::vector<unsigned> & v, unsigned d = 0);

/**
 * \ingroup flowoperations
 * \brief Modifiable pick element
 * \details Pick a single element from an expression, where the index is
 *          passed by pointer so we do not need to re-create the computation
 *          graph every time.
 *
 * \param x The input expression
 * \param pv Pointer to the index of the element to select
 * \param d The dimension along which to choose the elements
 *
 * \return The value of x[*pv]
 */
Expression pick(const Expression& x, const unsigned * pv, unsigned d = 0);

/**
 * \ingroup flowoperations
 * \brief Modifiable batched pick element
 * \details Pick multiple elements from an input expression, where the indices
 *          are passed by pointer so we do not need to re-create the computation
 *          graph every time.
 *
 * \param x The input expression
 * \param pv A pointer to vector of indicies to choose
 * \param d The dimension along which to choose the elements
 *
 * \return A mini-batched expression containing the picked elements
 */
Expression pick(const Expression& x, const std::vector<unsigned> * pv, unsigned d = 0);

/**
 * \ingroup flowoperations
 * \brief Pick range of elements
 * \details Pick a range of elements from an expression.
 *
 * \param x The input expression
 * \param s The start index
 * \param e The end index
 * \param d The dimension along which to pick
 *
 * \return The value of {x[v],...,x[u]}
 */
Expression pick_range(const Expression& x, unsigned s, unsigned e, unsigned d = 0);
// DEPRECATED
Expression pickrange(const Expression& x, unsigned s, unsigned e);

/**
 * \ingroup flowoperations
 * \brief (Modifiable) Pick batch element.
 * \details Pick batch element from a batched expression. For a Tensor with 3 batch elements:
 *
 *    \f$
 *      \begin{pmatrix}
 *        x_{1,1,1} & x_{1,1,2} \\
 *        x_{1,2,1} & x_{1,2,2} \\
 *      \end{pmatrix}
 *      \begin{pmatrix}
 *        x_{2,1,1} & x_{2,1,2} \\
 *        x_{2,2,1} & x_{2,2,2} \\
 *      \end{pmatrix}
 *      \begin{pmatrix}
 *        x_{3,1,1} & x_{3,1,2} \\
 *        x_{3,2,1} & x_{3,2,2} \\
 *      \end{pmatrix}
 *    \f$
 *
 * pick_batch_elem(t, 1) will return a Tensor of
 *
 *    \f$
 *      \begin{pmatrix}
 *        x_{2,1,1} & x_{2,1,2} \\
 *        x_{2,2,1} & x_{2,2,2} \\
 *      \end{pmatrix}
 *    \f$
 *
 * \param x The input expression
 * \param v The index of the batch element to be picked.
 *
 * \return The expression of picked batch element. The picked element is a tensor
 *         whose `bd` equals to one.
 */
Expression pick_batch_elem(const Expression& x, unsigned v);

/**
 * \ingroup flowoperations
 * \brief (Modifiable) Pick batch elements.
 * \details Pick several batch elements from a batched expression. For a Tensor with 3 batch elements:
 *
 *    \f$
 *      \begin{pmatrix}
 *        x_{1,1,1} & x_{1,1,2} \\
 *        x_{1,2,1} & x_{1,2,2} \\
 *      \end{pmatrix}
 *      \begin{pmatrix}
 *        x_{2,1,1} & x_{2,1,2} \\
 *        x_{2,2,1} & x_{2,2,2} \\
 *      \end{pmatrix}
 *      \begin{pmatrix}
 *        x_{3,1,1} & x_{3,1,2} \\
 *        x_{3,2,1} & x_{3,2,2} \\
 *      \end{pmatrix}
 *    \f$
 *
 * pick_batch_elems(t, {2, 3}) will return a Tensor of with 2 batch elements:
 *
 *    \f$
 *      \begin{pmatrix}
 *        x_{2,1,1} & x_{2,1,2} \\
 *        x_{2,2,1} & x_{2,2,2} \\
 *      \end{pmatrix}
 *      \begin{pmatrix}
 *        x_{3,1,1} & x_{3,1,2} \\
 *        x_{3,2,1} & x_{3,2,2} \\
 *      \end{pmatrix}
 *    \f$
 *
 * \param x The input expression
 * \param v A vector of indicies of the batch elements to be picked.
 *
 * \return The expression of picked batch elements. The batch elements is a tensor
 *         whose `bd` equals to the size of vector `v`.
 */
Expression pick_batch_elems(const Expression& x, const std::vector<unsigned> & v);

/**
 * \ingroup flowoperations
 * \brief Pick batch element.
 * \details Pick batch element from a batched expression.
 * \param x The input expression
 * \param v A pointer to the index of the correct element to be picked.
 *
 * \return The expression of picked batch element. The picked element is a tensor
 *         whose `bd` equals to one.
 */
Expression pick_batch_elem(const Expression& x, const unsigned* v);

/**
 * \ingroup flowoperations
 * \brief Pick batch elements.
 * \details Pick several batch elements from a batched expression.
 * \param x The input expression
 * \param v A pointer to the indexes
 *
 * \return The expression of picked batch elements. The batch elements is a tensor
 *         whose `bd` equals to the size of vector `v`.
 */
Expression pick_batch_elems(const Expression& x, const std::vector<unsigned> * pv);

/**
 * \ingroup flowoperations
 * \brief Concatenate list of expressions to a single batched expression
 * \details Perform a concatenation of several expressions along the batch dimension.
 *          All expressions must have the same shape except for the batch dimension.
 *
 * \param xs The input expressions
 *
 * \return The expression with the batch dimensions concatenated
 */
inline Expression concatenate_to_batch(const std::initializer_list<Expression>& xs) { return detail::f<ConcatenateToBatch>(xs); }
template <typename T>
inline Expression concatenate_to_batch(const T& xs) { return detail::f<ConcatenateToBatch>(xs); }

/**
 * \ingroup flowoperations
 * \brief Concatenate columns
 * \details Perform a concatenation of the columns in multiple expressions.
 *          All expressions must have the same number of rows.
 *
 * \param xs The input expressions
 *
 * \return The expression with the columns concatenated
 */
inline Expression concatenate_cols(const std::initializer_list<Expression>& xs) { return detail::f<Concatenate>(xs, 1); }
template <typename T>
inline Expression concatenate_cols(const T& xs) { return detail::f<Concatenate>(xs, 1); }

/**
 * \ingroup flowoperations
 * \brief Concatenate
 * \details Perform a concatenation of multiple expressions along
 *          a particular dimension.
 *          All expressions must have the same dimensions except for
 *          the dimension to be concatenated (rows by default).
 *
 * \param xs The input expressions
 * \param xs The dimension along which to perform concatenation
 *
 * \return The expression with the specified dimension concatenated
 */
inline Expression concatenate(const std::initializer_list<Expression>& xs, unsigned d = 0) { return detail::f<Concatenate>(xs, d); }
template <typename T>
inline Expression concatenate(const T& xs, unsigned d = 0) { return detail::f<Concatenate>(xs, d); }

/**
 * \ingroup flowoperations
 * \brief Max out through a dimension
 * \details Select out a element/row/column/sub-tensor from an expression,
 *          with maximum value along a given dimension.
 *          This will result in the dimension of the tensor being reduced
 *          by 1.
 *
 * \param x The input expression
 * \param d The dimension along which to choose the element
 *
 * \return An expression of sub-tensor with max value along dimension d
 */
Expression max_dim(const Expression& x, unsigned d = 0);

/**
 * \ingroup flowoperations
 * \brief Min out through a dimension
 * \details Select out a element/row/column/sub-tensor from an expression,
 *          with minimum value along a given dimension.
 *          This will result in the dimension of the tensor being reduced
 *          by 1.
 *
 * \param x The input expression
 * \param d The dimension along which to choose the element
 *
 * \return An expression of sub-tensor with min value along dimension d
 */
Expression min_dim(const Expression& x, unsigned d = 0);


////////////////////////////////////////////////
// Noise operations                           //
////////////////////////////////////////////////

/**
 * \ingroup noiseoperations
 * \brief Gaussian noise
 * \details Add gaussian noise to an expression.
 *
 * \param x The input expression
 * \param stddev The standard deviation of the gaussian
 *
 * \return The noised expression
 */
Expression noise(const Expression& x, real stddev);

/**
 * \ingroup noiseoperations
 * \brief Dropout
 * \details
 *   With a fixed probability, drop out (set to zero) nodes in the input
 *   expression, and **scale** the remaining nodes by 1/p. Note that there are
 *   [two kinds of dropout](http://cs231n.github.io/neural-networks-2/#reg):
 *   - *Regular dropout:* where we perform dropout at training time and then\n
 *     scale outputs by p at test time.
 *   - *Inverted dropout:* where we perform dropout and scaling at training\n
 *     time, and do not need to do anything at test time.
 *   DyNet implements the latter, so you only need to apply dropout at training
 *   time, and do not need to perform scaling and test time.
 *
 * \param x The input expression
 * \param p The dropout probability
 *
 * \return The dropped out expression
 */
Expression dropout(const Expression& x, real p);

/**
 * \ingroup noiseoperations
 * \brief Dropout along a specific dimension
 * \details Identical to the dropout operation except the dropout mask is the same across one dimension. Use this if you want to drop columns or lines in a matrix for example
 *
 * For now this only supports tensors of order <= 3 (with or without batch dimension)
 *
 * \param x The input expression
 * \param d The dimension along which to drop
 * \param p The dropout probability
 *
 * \return The dropped out expression
 */
Expression dropout_dim(const Expression& x, unsigned d, real p);

/**
 * \ingroup noiseoperations
 * \brief Dropout entire elements of a minibatch
 * \details Identical to the dropout operation except entire batch elements are dropped
 *
 * \param x The input expression
 * \param p The dropout probability
 *
 * \return The dropped out expression
 */
Expression dropout_batch(const Expression& x, real p);

/**
 * \ingroup noiseoperations
 * \brief Block dropout
 * \details Identical to the dropout operation, but either drops out *all*
 *          or *no* values in the expression, as opposed to making a decision
 *          about each value individually.
 *
 * \param x The input expression
 * \param p The block dropout probability
 *
 * \return The block dropout expression
 */
Expression block_dropout(const Expression& x, real p);

////////////////////////////////////////////////
// Convolution operations                     //
////////////////////////////////////////////////

//Expression conv1d_narrow(const Expression& x, const Expression& f);
//Expression conv1d_wide(const Expression& x, const Expression& f);
Expression filter1d_narrow(const Expression& x, const Expression& f);
Expression kmax_pooling(const Expression& x, unsigned k, unsigned d = 1);
Expression fold_rows(const Expression& x, unsigned nrows = 2);
Expression sum_dim(const Expression& x, unsigned d);
Expression sum_cols(const Expression& x);
Expression sum_rows(const Expression& x);
Expression average_cols(const Expression& x);
Expression kmh_ngram(const Expression& x, unsigned n);


/**
 * \ingroup convolutionoperations
 * \brief conv2d without bias
 * \details
 *   2D convolution operator without bias parameters.
 *   'VALID' and 'SAME' convolutions are supported.
 *   Think about when stride is 1, the distinction:
 *   - *SAME*: output size is the same with input size. To do so, one needs to pad the input so the filter can sweep outside of the input maps.
 *   - *VALID*: output size shrinks by filter_size - 1, and the filters always sweep at valid positions inside the input maps. No padding needed.
 *
 *   In detail, assume:
 *   - Input feature maps: (XH x XW x XC) x N
 *   - Filters: FH x FW x XC x FC, 4D tensor
 *   - Strides: strides[0] and strides[1] are row (h) and col (w) stride, respectively.
 *
 *   For the *SAME* convolution: the output height (YH) and width (YW) are computed as:
 *   - YH = ceil(float(XH) / float(strides[0]))
 *   - YW = ceil(float(XW) / float(strides[1]))
 *   and the paddings are computed as:
 *   - pad_along_height = max((YH - 1) * strides[0] + FH - XH, 0)
 *   - pad_along_width = max((YW - 1) * strides[1] + FW - XW, 0)
 *   - pad_top = pad_along_height / 2
 *   - pad_bottom = pad_along_height - pad_top
 *   - pad_left = pad_along_width / 2
 *   - pad_right = pad_along_width - pad_left
 *
 *   For the *VALID* convolution: the output height (YH) and width (YW) are computed as:
 *   - YH = ceil(float(XH - FH + 1) / float(strides[0]))
 *   - YW = ceil(float(XW - FW + 1) / float(strides[1]))
 *   and the paddings are always zeros.
 *
 * \param x The input feature maps: (H x W x Ci) x N (ColMaj), 3D tensor with an optional batch dimension
 * \param f 2D convolution filters: H x W x Ci x Co (ColMaj), 4D tensor
 * \param stride the row and column strides
 * \param is_valid 'VALID' convolution or 'SAME' convolution, default is True ('VALID')
 *
 * \return The output feature maps (H x W x Co) x N, 3D tensor with an optional batch dimension
 */
Expression conv2d(const Expression& x, const Expression& f, const std::vector<unsigned>& stride, bool is_valid = true);

/**
 * \ingroup convolutionoperations
 * \brief conv2d with bias
 * \details
 *   2D convolution operator with bias parameters.
 *   'VALID' and 'SAME' convolutions are supported.
 *   Think about when stride is 1, the distinction:
 *   - *SAME*: output size is the same with input size. To do so, one needs to pad the input so the filter can sweep outside of the input maps.
 *   - *VALID*: output size shrinks by filter_size - 1, and the filters always sweep at valid positions inside the input maps. No padding needed.
 *
 *   In detail, assume:
 *   - Input feature maps: XH x XW x XC x N
 *   - Filters: FH x FW x XC x FC
 *   - Strides: strides[0] and strides[1] are row (h) and col (w) stride, respectively.
 *
 *   For the *SAME* convolution: the output height (YH) and width (YW) are computed as:
 *   - YH = ceil(float(XH) / float(strides[0]))
 *   - YW = ceil(float(XW) / float(strides[1]))
 *   and the paddings are computed as:
 *   - pad_along_height = max((YH - 1) * strides[0] + FH - XH, 0)
 *   - pad_along_width = max((YW - 1) * strides[1] + FW - XW, 0)
 *   - pad_top = pad_along_height / 2
 *   - pad_bottom = pad_along_height - pad_top
 *   - pad_left = pad_along_width / 2
 *   - pad_right = pad_along_width - pad_left
 *
 *   For the *VALID* convolution: the output height (YH) and width (YW) are computed as:
 *   - YH = ceil(float(XH - FH + 1) / float(strides[0]))
 *   - YW = ceil(float(XW - FW + 1) / float(strides[1]))
 *   and the paddings are always zeros.
 *
 * \param x The input feature maps: (H x W x Ci) x N (ColMaj), 3D tensor with an optional batch dimension
 * \param f 2D convolution filters: H x W x Ci x Co (ColMaj), 4D tensor
 * \param b The bias (1D: Ci)
 * \param stride the row and column strides
 * \param is_valid 'VALID' convolution or 'SAME' convolution, default is True ('VALID')
 *
 * \return The output feature maps (H x W x Co) x N, 3D tensor with an optional batch dimension
 */
Expression conv2d(const Expression& x, const Expression& f, const Expression& b, const std::vector<unsigned>& stride, bool is_valid = true);

/**
 * \ingroup convolutionoperations
 * \brief maxpooling2d
 * \details
 *   2D maxpooling operator.
 *
 * \param x The input feature maps: (H x W x Ci) x N (ColMaj), 3D tensor with an optional batch dimension
 * \param ksize the height and width of the maxpooling2d window or kernel
 * \param stride the row and column strides
 * \param is_valid 'VALID' or 'SAME' (see comments for conv2d) , default is True ('VALID')
 *
 * \return The output feature maps (H x W x Co) x N, 3D tensor with an optional batch dimension
 */
Expression maxpooling2d(const Expression& x, const std::vector<unsigned>& ksize, const std::vector<unsigned>& stride, bool is_valid = true);


////////////////////////////////////////////////
// Tensor operations                          //
////////////////////////////////////////////////

/**
 * \ingroup tensoroperations
 * \brief Contracts a rank 3 tensor and a rank 1 tensor into a rank 2 tensor
 * \details The resulting tensor \f$z\f$ has coordinates \f$z_ij = \sum_k x_{ijk} y_k\f$
 *
 * \param x Rank 3 tensor
 * \param y Vector
 *
 * \return Matrix
 */
Expression contract3d_1d(const Expression& x, const Expression& y);
// z_i = x_ijk * y_k * z_j (+ b_i)
/**
 * \ingroup tensoroperations
 * \brief Contracts a rank 3 tensor and two rank 1 tensor into a rank 1 tensor
 * \details This is the equivalent of calling `contract3d_1d` and then performing a matrix vector multiplication.
 *
 * The resulting tensor \f$t\f$ has coordinates \f$t_i = \sum_{j,k} x_{ijk} y_k z_j\f$
 *
 * \param x Rank 3 tensor
 * \param y Vector
 * \param z Vector
 * \return Vector
 */
Expression contract3d_1d_1d(const Expression& x, const Expression& y, const Expression& z);
/**
 * \ingroup tensoroperations
 * \brief Same as `contract3d_1d_1d` with an additional bias parameter
 * \details This is the equivalent of calling `contract3d_1d` and then performing an affine transform.
 *
 * The resulting tensor \f$t\f$ has coordinates \f$t_i = b_i + \sum_{j,k} x_{ijk} y_k z_j\f$
 *
 * \param x Rank 3 tensor
 * \param y Vector
 * \param z Vector
 * \param b Bias vector
 * \return Vector
 */
Expression contract3d_1d_1d(const Expression& x, const Expression& y, const Expression& z, const Expression& b);
// z_ij = x_ijk * y_k + b_ij
/**
 * \ingroup tensoroperations
 * \brief Same as `contract3d_1d` with an additional bias parameter
 * \details The resulting tensor \f$z\f$ has coordinates \f$z_{ij} = b_{ij}+\sum_k x_{ijk} y_k\f$
 *
 * \param x Rank 3 tensor
 * \param y Vector
 * \param b Bias matrix
 * \return Matrix
 */
Expression contract3d_1d(const Expression& x, const Expression& y, const Expression& b);


////////////////////////////////////////////////
// Linear algebra operations                  //
////////////////////////////////////////////////

/**
 * \ingroup linalgoperations
 * \brief Matrix Inverse
 * \details Takes the inverse of a matrix (not implemented on GPU yet, although
 *          contributions are welcome: https://github.com/clab/dynet/issues/158).
 *          Note that back-propagating through an inverted matrix can also be the
 *          source of stability problems sometimes.
 *
 * \param x A square matrix
 *
 * \return The inverse of the matrix
 */
Expression inverse(const Expression& x);

/**
 * \ingroup linalgoperations
 * \brief Log determinant
 * \details Takes the log of the determinant of a matrix.
 *          (not implemented on GPU yet, although
 *          contributions are welcome: https://github.com/clab/dynet/issues/158).
 *
 * \param x A square matrix
 *
 * \return The log of its determinant
 */
Expression logdet(const Expression& x);

/**
 * \ingroup linalgoperations
 * \brief Trace of Matrix Product
 * \details Takes the trace of the product of matrices.
 *          (not implemented on GPU yet, although
 *          contributions are welcome: https://github.com/clab/dynet/issues/158).
 *
 * \param x1 A matrix
 * \param x2 Another matrix
 *
 * \return trace(x1 * x2)
 */
Expression trace_of_product(const Expression& x, const Expression& y);

////////////////////////////////////////////////
// Normalization operations                   //
////////////////////////////////////////////////

/**
 * \ingroup normoperations
 * \brief Layer normalization
 * \details Performs layer normalization :
 *
 * \f$
 * \begin{split}
 *    \mu &= \frac 1 n \sum_{i=1}^n x_i\\
 *    \sigma &= \sqrt{\frac 1 n \sum_{i=1}^n (x_i-\mu)^2}\\
 *    y&=\frac {\boldsymbol{g}} \sigma \circ (\boldsymbol{x}-\mu) + \boldsymbol{b}\\
 * \end{split}
 * \f$
 *
 * Reference : [Ba et al., 2016](http://arxiv.org/abs/1607.06450)
 *
 * \param x Input expression (possibly batched)
 * \param g Gain (same dimension as x, no batch dimension)
 * \param b Bias (same dimension as x, no batch dimension)
 * \return An expression of the same dimension as `x`
 */
Expression layer_norm(const Expression& x, const Expression& g, const Expression& b);

/**
 * \ingroup normoperations
 * \brief Weight normalization
 * \details Performs weight normalization :
 *
 * \f$
 * \begin{split}
 *    \hat{w} &= g\frac{w}{\Vert w\Vert}\\
 * \end{split}
 * \f$
 *
 * Reference : [Salimans, Kingma 2016](https://arxiv.org/abs/1602.07868)
 *
 * \param w Input expression (weight parameter)
 * \param g Gain (scalar expression, usually also a parameter)
 * \return An expression of the same dimension as `w`
 */
Expression weight_norm(const Expression& w, const Expression& g);

/**
<<<<<<< HEAD
=======
 * \ingroup change device operation
 * \brief Copy tensor between devices
 * \details Copy tensor from x's device to device 
 *
 * \param x Input expression
 * \param device Device to place return tensor
 * \return An expression of x's tensor in device
 */
Expression to_device(const Expression & x, Device *device);
/**
>>>>>>> fbd88488
 * \ingroup lstm
 * \brief Computes LSTM matrix multiplies plus nonlinearities
 * \details Computes LSTM gates (matrix multiply + nonlinearities) as follows:
 *
 *     gates_i = sigmoid (Wx_i * x_t + Wh_i * h_tm1 + b_i)
 *     gates_f = sigmoid (Wx_f * x_t + Wh_f * h_tm1 + b_f + 1)
 *     gates_o = sigmoid (Wx_o * x_t + Wh_o * h_tm1 + b_o)
 *     gates_g =   tanh  (Wx_g * x_t + Wh_g * h_tm1 + b_g)
 *
 *     Where optionally gaussian noise with the given standard deviation is applied to Wx, Wh, b parameters.
 *
 *     returns [gates_i]
 *             [gates_f]
 *             [gates_o]
 *             [gates_g]
 *
 *
 * \param x_t Input at current timestep (vector size I)
 * \param h_tm1 h of previous timestep
 * \param Wx State previous timestep (vector size H)
 * \param Wh Parameter matrix size 4H x I
 * \param b Bias parameter size 4H
 * \param weightnoise_std: apply gaussian noise to weights (Wx, Wh, b); requires only temporary additional memory
 * \return An expression with dimensions 4H
 */
<<<<<<< HEAD
Expression vanilla_lstm_gates(const Expression& x_t,  const Expression& h_tm1, const Expression& Wx, const Expression& Wh, const Expression& b, real weightnoise_std=0.f);
=======
Expression vanilla_lstm_gates(const Expression& x_t,  const Expression& h_tm1, const Expression& Wx, const Expression& Wh, const Expression& b, real weightnoise_std = 0.f);
>>>>>>> fbd88488

/**
 * \ingroup lstm
 * \brief Computes LSTM matrix multiplies plus nonlinearities, while applying a dropout mask to input and previous state
 * \param x_t Input at current timestep (vector size I)
 * \param h_tm1 h of previous timestep
 * \param Wx State previous timestep (vector size H)
 * \param Wh Parameter matrix size 4H x I
 * \param b Bias parameter size 4H
 * \param dropout_mask_x Input dropout mask, size I
 * \param dropout_mask_h Hidden state dropout mask, size H
 * \param weightnoise_std: apply gaussian noise to weights (Wx, Wh, b); requires only temporary additional memory
 * \return An expression with dimensions 4H
 */
<<<<<<< HEAD
Expression vanilla_lstm_gates(const Expression& x_t,  const Expression& h_tm1, const Expression& Wx, const Expression& Wh, const Expression& b, const Expression& dropout_mask_x, const Expression& dropout_mask_h, real weightnoise_std=0.f);
=======
Expression vanilla_lstm_gates(const Expression& x_t,  const Expression& h_tm1, const Expression& Wx, const Expression& Wh, const Expression& b, const Expression& dropout_mask_x, const Expression& dropout_mask_h, real weightnoise_std = 0.f);
>>>>>>> fbd88488

/**
 * \ingroup lstm
 * \brief Computes LSTM cell state
 * \details Computes LSTM cell: c_t = gates_i . gates_g + gates_f . c_tm1
 *
 * \param c_tm1 Cell at previous timestep (vector size H)
 * \param gates_t Gates at current timestep as computed by vanilla_lstm_gates (vector size 4H)
 * \return Vector size H
 */
Expression vanilla_lstm_c(const Expression& c_tm1, const Expression& gates_t);

/**
 * \ingroup lstm
 * \brief Computes LSTM hidden state
 * \details Computes LSTM output: h_t = o_t . tanh(c_t)
 *
 * \param c_t Cell at current timestep (vector size H)
 * \param gates_t Gates at current timestep as computed by vanilla_lstm_gates (vector size 4H)
 * \return Vector size H
 */

Expression vanilla_lstm_h(const Expression& c_t, const Expression& gates_t);

}  // namespace dynet

#endif<|MERGE_RESOLUTION|>--- conflicted
+++ resolved
@@ -2223,8 +2223,6 @@
 Expression weight_norm(const Expression& w, const Expression& g);
 
 /**
-<<<<<<< HEAD
-=======
  * \ingroup change device operation
  * \brief Copy tensor between devices
  * \details Copy tensor from x's device to device 
@@ -2235,7 +2233,6 @@
  */
 Expression to_device(const Expression & x, Device *device);
 /**
->>>>>>> fbd88488
  * \ingroup lstm
  * \brief Computes LSTM matrix multiplies plus nonlinearities
  * \details Computes LSTM gates (matrix multiply + nonlinearities) as follows:
@@ -2261,11 +2258,7 @@
  * \param weightnoise_std: apply gaussian noise to weights (Wx, Wh, b); requires only temporary additional memory
  * \return An expression with dimensions 4H
  */
-<<<<<<< HEAD
 Expression vanilla_lstm_gates(const Expression& x_t,  const Expression& h_tm1, const Expression& Wx, const Expression& Wh, const Expression& b, real weightnoise_std=0.f);
-=======
-Expression vanilla_lstm_gates(const Expression& x_t,  const Expression& h_tm1, const Expression& Wx, const Expression& Wh, const Expression& b, real weightnoise_std = 0.f);
->>>>>>> fbd88488
 
 /**
  * \ingroup lstm
@@ -2280,11 +2273,7 @@
  * \param weightnoise_std: apply gaussian noise to weights (Wx, Wh, b); requires only temporary additional memory
  * \return An expression with dimensions 4H
  */
-<<<<<<< HEAD
-Expression vanilla_lstm_gates(const Expression& x_t,  const Expression& h_tm1, const Expression& Wx, const Expression& Wh, const Expression& b, const Expression& dropout_mask_x, const Expression& dropout_mask_h, real weightnoise_std=0.f);
-=======
 Expression vanilla_lstm_gates(const Expression& x_t,  const Expression& h_tm1, const Expression& Wx, const Expression& Wh, const Expression& b, const Expression& dropout_mask_x, const Expression& dropout_mask_h, real weightnoise_std = 0.f);
->>>>>>> fbd88488
 
 /**
  * \ingroup lstm
