/**
 * \file expr.h
 * \defgroup operations operations
 * \defgroup inputoperations inputoperations
 * \defgroup arithmeticoperations arithmeticoperations
 * \defgroup lossoperations lossoperations
 * \defgroup flowoperations flowoperations
 * \defgroup noiseoperations noiseoperations
 * \defgroup convolutionoperations convolutionoperations
 * \defgroup tensoroperations tensoroperations
 * \defgroup linalgoperations linalgoperations
 * \defgroup normoperations normoperations
 * \brief The various operations that you can use in building a DyNet graph
 *
 * \details TODO: **This documentation is incomplete. See expr.h for a full list of expressions.**
 */

#ifndef DYNET_EXPR_H
#define DYNET_EXPR_H

#include "dynet/dynet.h"

// TODO: Ideally, we would not include these, but these are inlined at the moment.
// If we can figure out a way to move the inlined functions to expr.cc that would be better.
#include "dynet/nodes-affinetransform.h"
#include "dynet/nodes-arith-sum.h"
#include "dynet/nodes-concat.h"
#include "dynet/nodes-logsumexp.h"
#include "dynet/nodes-minmax.h"
#include "dynet/nodes-moments.h"
#include "dynet/nodes-contract.h"

#include "dynet/devices.h"

#include <stdexcept>


namespace dynet {
/**
 * \ingroup operations
 * \brief Expressions are the building block of a Dynet computation graph
 * \details [long description]
 */
struct Expression {
  ComputationGraph *pg;
  VariableIndex i;
  unsigned graph_id;

  Expression() : pg(nullptr), i(0), graph_id(0) {}

  /**
   * \brief Base expression constructor
   * \details Used when creating operations
   *
   * \param pg Pointer to the computation graph
   * \param i Variable index
   */
  Expression(ComputationGraph *pg, VariableIndex i) : pg(pg),
    i(i), graph_id(pg->get_id()) {}

  inline std::string get_device_name() const {
    if (pg->nodes[i]->device == nullptr)
      throw std::runtime_error("Unknown device for node:" + std::to_string(i));
    return pg->nodes[i]->device->name;
  }

  const bool is_stale() const {
    return (get_number_of_active_graphs() != 1 || graph_id != get_current_graph_id());
  }

  /**
   * \brief Get value of the expression
   * \details Throws a tuntime_error exception if no computation graph is available
   * \return Value of the expression as a tensor
   */
  const Tensor& value() const {
    if (this->is_stale()) {
      throw std::runtime_error("Attempt to use a stale expression.");
    }
    return pg->get_value(i);
  }
  /**
   * \brief Get gradient of the expression
   * \details Throws a tuntime_error exception if no computation graph is available
   *
   * Make sure to call `backward` on a downstream expression before calling this.
   *
   * If the expression is a constant expression (meaning it's not a function of a parameter), dynet won't compute it's gradient for the sake of efficiency. You need to manually force the gradient computation by adding the agument `full=true` to `backward`

   * \return Value of the expression as a tensor
   */
  const Tensor& gradient() const {
    if (this->is_stale()) {
      throw std::runtime_error("Attempt to use a stale expression.");
    }
    return pg->get_gradient(i);
  }
  /**
   * \brief Get dimension of the expression
   * \details Throws a tuntime_error exception if no computation graph is available
   * \return Dimension of the expression
   */
  const Dim& dim() const {
    if (this->is_stale()) {
      throw std::runtime_error("Attempt to use a stale expression.");
    }
    return pg->get_dimension(i);
  }
};

namespace detail {
template <typename F, typename T>
Expression f(const T& xs) {
  ComputationGraph *pg = xs.begin()->pg;
  std::vector<VariableIndex> xis(xs.size());
  int i = 0;
  for (auto xi = xs.begin(); xi != xs.end(); ++xi) xis[i++] = xi->i;
  return Expression(pg, pg->add_function<F>(xis));
}
template <typename F, typename T, typename T1>
Expression f(const T& xs, const T1& arg1) {
  ComputationGraph *pg = xs.begin()->pg;
  std::vector<VariableIndex> xis(xs.size());
  int i = 0;
  for (auto xi = xs.begin(); xi != xs.end(); ++xi) xis[i++] = xi->i;
  return Expression(pg, pg->add_function<F>(xis, arg1));
}
} // namespace detail

////////////////////////////////////////////////
// Input operations                           //
////////////////////////////////////////////////

/**
 * \ingroup inputoperations
 * \brief Scalar input
 * \details Create an expression that represents the scalar value s
 *
 * \param g Computation graph
 * \param s Real number
 * \param device The place device for the input value, default_device by default
 *
 * \return An expression representing s
 */
Expression input(ComputationGraph& g, real s, Device *device = dynet::default_device);

/**
 * \ingroup inputoperations
 * \brief Modifiable scalar input
 * \details Create an expression that represents the scalar value *ps.
 *          If *ps is changed and the computation graph recalculated, the
 *          next forward pass will reflect the new value.
 *
 * \param g Computation graph
 * \param ps Real number pointer
 * \param device The place device for the input value, default_device by default
 *
 * \return An expression representing *ps
 */
Expression input(ComputationGraph& g, const real *ps, Device *device = dynet::default_device);

/**
 * \ingroup inputoperations
 * \brief Vector/matrix/tensor input
 * \details Create an expression that represents a vector, matrix, or tensor
 *          input. The dimensions of the input are defined by ``d``. So for example
 *          > ``input(g,{50},data)``: will result in a 50-length vector
 *          > ``input(g,{50,30},data)``: will result in a 50x30 matrix
 *          and so on, for an arbitrary number of dimensions.
 *          This function can also be used to import minibatched inputs. For example,
 *          if we have 10 examples in a minibatch, each with size 50x30, then we call
 *          > ``input(g,Dim({50,30},10),data)``
 *          The data vector "data" will contain the values used to fill the input, in
 *          column-major format. The length must add to the product of all dimensions in
 *          d.
 *
 * \param g Computation graph
 * \param d Dimension of the input matrix
 * \param data A vector of data points
 * \param device The place device for the input value, default_device by default
 *
 * \return An expression representing data
 */
Expression input(ComputationGraph& g, const Dim& d, const std::vector<float>& data, Device *device = dynet::default_device);

/**
 * \ingroup inputoperations
 * \brief Updatable vector/matrix/tensor input
 * \details Similarly to input that takes a vector reference, input a vector, matrix,
 *          or tensor input. Because we pass the pointer, the data can be updated.
 *
 * \param g Computation graph
 * \param d Dimension of the input matrix
 * \param pdata A pointer to an (updatable) vector of data points
 * \param device The place device for the input value, default_device by default
 *
 * \return An expression representing *pdata
 */
Expression input(ComputationGraph& g, const Dim& d, const std::vector<float>* pdata, Device *device = dynet::default_device);

/**
 * \ingroup inputoperations
 * \brief Sparse vector input
 * \details This operation takes input as a sparse matrix of index/value pairs. It is
 *          exactly the same as the standard input via vector reference, but sets all
 *          non-specified values to "defdata" and resets all others to the appropriate
 *          input values.
 *
 * \param g Computation graph
 * \param d Dimension of the input matrix
 * \param ids The indexes of the data points to update
 * \param data The data points corresponding to each index
 * \param defdata The default data with which to set the unspecified data points
 * \param device The place device for the input value, default_device by default
 *
 * \return An expression representing data
 */
Expression input(ComputationGraph& g, const Dim& d,
                 const std::vector<unsigned int>& ids, const std::vector<float>& data,
                 float defdata = 0.f, Device *device = dynet::default_device);

/**
 * \ingroup inputoperations
 * \brief Load parameter
 * \details Load parameters into the computation graph.
 *
 * \param g Computation graph
 * \param p Parameter object to load
 *
 * \return An expression representing p
 */
Expression parameter(ComputationGraph& g, Parameter p);

/**
 * \ingroup inputoperations
 * \brief Load lookup parameter
 * \details Load a full tensor of lookup parameters into the computation graph.
 *          Normally lookup parameters are accessed by using the lookup() function
 *          to grab a single element. However, in some cases we'll want to access
 *          all of the parameters in the entire set of lookup parameters for some
 *          reason. In this case you can use this function. In this case, the
 *          first dimensions in the returned tensor will be equivalent to the
 *          dimensions that we would get if we get calling the lookup() function,
 *          and the size of the final dimension will be equal to the size of the
 *          vocabulary.
 *
 * \param g Computation graph
 * \param lp LookupParameter object to load
 *
 * \return An expression representing lp
 */
Expression parameter(ComputationGraph& g, LookupParameter lp);

/**
 * \ingroup inputoperations
 * \brief Load constant parameters
 * \details Load parameters into the computation graph, but prevent them from being
 *          updated when performing parameter update.
 *
 * \param g Computation graph
 * \param p Parameter object to load
 *
 * \return An expression representing the constant p
 */
Expression const_parameter(ComputationGraph& g, Parameter p);

/**
 * \ingroup inputoperations
 * \brief Load constant lookup parameters
 * \details Load lookup parameters into the computation graph, but prevent them from being
 *          updated when performing parameter update.
 *
 * \param g Computation graph
 * \param lp LookupParameter object to load
 *
 * \return An expression representing the constant lp
 */
Expression const_parameter(ComputationGraph& g, LookupParameter lp);

/**
 * \ingroup inputoperations
 * \brief Look up parameter
 * \details Look up parameters according to an index, and load them into the
 *          computation graph.
 *
 * \param g Computation graph
 * \param p LookupParameter object from which to load
 * \param index Index of the parameters within p
 *
 * \return An expression representing p[index]
 */
Expression lookup(ComputationGraph& g, LookupParameter p, unsigned index);

/**
 * \ingroup inputoperations
 * \brief Look up parameters with modifiable index
 * \details Look up parameters according to the *pindex, and load them into the
 *          computation graph. When *pindex changes, on the next computation of
 *          forward() the values will change.
 *
 * \param g Computation graph
 * \param p LookupParameter object from which to load
 * \param pindex Pointer index of the parameters within p
 *
 * \return An expression representing p[*pindex]
 */
Expression lookup(ComputationGraph& g, LookupParameter p, const unsigned* pindex);

/**
 * \ingroup inputoperations
 * \brief Look up parameter
 * \details Look up parameters according to an index, and load them into the
 *          computation graph. Do not perform gradient update on the parameters.
 *
 * \param g Computation graph
 * \param p LookupParameter object from which to load
 * \param index Index of the parameters within p
 *
 * \return A constant expression representing p[index]
 */
Expression const_lookup(ComputationGraph& g, LookupParameter p, unsigned index);

/**
 * \ingroup inputoperations
 * \brief Constant lookup parameters with modifiable index
 * \details Look up parameters according to the *pindex, and load them into the
 *          computation graph. When *pindex changes, on the next computation of
 *          forward() the values will change. However, gradient updates will not be
            performend.
 *
 * \param g Computation graph
 * \param p LookupParameter object from which to load
 * \param pindex Pointer index of the parameters within p
 *
 * \return A constant expression representing p[*pindex]
 */
Expression const_lookup(ComputationGraph& g, LookupParameter p, const unsigned* pindex);

// Batched versions of lookup and const_lookup

/**
 * \ingroup inputoperations
 * \brief Look up parameters
 * \details The mini-batched version of lookup. The resulting expression will be
 *          a mini-batch of parameters, where the "i"th element of the batch corresponds
 *          to the parameters at the position specified by the "i"th element of
 *          "indices"
 *
 * \param g Computation graph
 * \param p LookupParameter object from which to load
 * \param indices Index of the parameters at each position in the batch
 *
 * \return An expression with the "i"th batch element representing p[indices[i]]
 */
Expression lookup(ComputationGraph& g, LookupParameter p, const std::vector<unsigned>& indices);

/**
 * \ingroup inputoperations
 * \brief Look up parameters
 * \details The mini-batched version of lookup with modifiable parameter indices.
 *
 * \param g Computation graph
 * \param p LookupParameter object from which to load
 * \param pindices Pointer to lookup indices
 *
 * \return An expression with the "i"th batch element representing p[*pindices[i]]
 */
Expression lookup(ComputationGraph& g, LookupParameter p, const std::vector<unsigned>* pindices);

/**
 * \ingroup inputoperations
 * \brief Look up parameters
 * \details Mini-batched lookup that will not update the parameters.
 *
 * \param g Computation graph
 * \param p LookupParameter object from which to load
 * \param indices Lookup indices
 *
 * \return A constant expression with the "i"th batch element representing p[indices[i]]
 */
Expression const_lookup(ComputationGraph& g, LookupParameter p, const std::vector<unsigned>& indices);

/**
 * \ingroup inputoperations
 * \brief Look up parameters
 * \details Mini-batched lookup that will not update the parameters, with modifiable
 *          indices.
 *
 * \param g Computation graph
 * \param p LookupParameter object from which to load
 * \param pindices Lookup index pointers.
 *
 * \return A constant expression with the "i"th batch element representing
 *         p[*pindices[i]]
 */
Expression const_lookup(ComputationGraph& g, LookupParameter p, const std::vector<unsigned>* pindices);

/**
 * \ingroup inputoperations
 * \brief Create an input full of zeros
 * \details Create an input full of zeros, sized according to dimensions d.
 *
 * \param g Computation graph
 * \param d The dimensions of the input
 *
 * \return A `d` dimensioned zero tensor
 */
Expression zeros(ComputationGraph& g, const Dim& d);
// For backward compatibility
inline Expression zeroes(ComputationGraph& g, const Dim& d) {return zeros(g, d);}

/**
 * \ingroup inputoperations
 * \brief Create an input full of ones
 * \details Create an input full of ones, sized according to dimensions d.
 *
 * \param g Computation graph
 * \param d The dimensions of the input
 *
 * \return A `d` dimensioned tensor of ones
 */
Expression ones(ComputationGraph& g, const Dim& d);

/**
 * \ingroup inputoperations
 * \brief Create an input with one constant value
 * \details Create an input full of `val`, sized according to dimensions d.
 *
 * \param g Computation graph
 * \param d The dimensions of the input
 * \param val The value of the input
 *
 * \return A `d` dimensioned tensor filled with value `val`
 */
Expression constant(ComputationGraph& g, const Dim& d, float val);

/**
 * \ingroup inputoperations
 * \brief Create a random normal vector
 * \details Create a vector distributed according to normal distribution with mean
 *          0, variance 1.
 *
 * \param g Computation graph
 * \param d The dimensions of the input
 *
 * \return A "d" dimensioned normally distributed vector
 */
Expression random_normal(ComputationGraph& g, const Dim& d);

/**
 * \ingroup inputoperations
 * \brief Create a random bernoulli vector
 * \details Create a vector distributed according to bernoulli distribution with parameter p.
 *
 * \param g Computation graph
 * \param d The dimensions of the input
 * \param p The bernoulli p parameter
 * \param scale A scaling factor for the output ("active" elements will receive this value)
 *
 * \return A "d" dimensioned bernoulli distributed vector
 */
Expression random_bernoulli(ComputationGraph& g, const Dim& d, real p, real scale = 1.0f);

/**
 * \ingroup inputoperations
 * \brief Create a random uniform vector
 * \details Create a vector distributed according to uniform distribution with boundaries left and right.
 *
 * \param g Computation graph
 * \param d The dimensions of the input
 * \param left The left boundary
 * \param right The right boundary
 *
 * \return A "d" dimensioned uniform distributed vector
 */
Expression random_uniform(ComputationGraph& g, const Dim& d, real left, real right);

/**
 * \ingroup inputoperations
 * \brief Create a random Gumbel sampled vector
 * \details Create a vector distributed according to a Gumbel distribution with the specified parameters. (Currently only the defaults of mu=0.0 and beta=1.0 supported.
 *
 * \param g Computation graph
 * \param d The dimensions of the input
 * \param mu The mu parameter
 * \param beta The beta parameter
 *
 * \return A "d" dimensioned Gumbel distributed vector
 */
Expression random_gumbel(ComputationGraph& g, const Dim& d, real mu = 0.0, real beta = 1.0);

////////////////////////////////////////////////
// Arithmetic operations                      //
////////////////////////////////////////////////

/**
 * \ingroup arithmeticoperations
 * \brief Negation
 * \details Negate the passed argument.
 *
 * \param x An input expression
 *
 * \return The negation of x
 */
Expression operator-(const Expression& x);

/**
 * \ingroup arithmeticoperations
 * \brief Expression addition
 * \details Add two expressions of the same dimensions.
 *
 * \param x The first input
 * \param y The second input
 *
 * \return The sum of x and y
 */
Expression operator+(const Expression& x, const Expression& y);

/**
 * \ingroup arithmeticoperations
 * \brief Scalar addition
 * \details Add a scalar to an expression
 *
 * \param x The expression
 * \param y The scalar
 *
 * \return An expression equal to x, with every component increased by y
 */
Expression operator+(const Expression& x, real y);

/**
 * \ingroup arithmeticoperations
 * \brief Scalar addition
 * \details Add a scalar to an expression
 *
 * \param x The scalar
 * \param y The expression
 *
 * \return An expression equal to y, with every component increased by x
 */
Expression operator+(real x, const Expression& y);

/**
 * \ingroup arithmeticoperations
 * \brief Expression subtraction
 * \details Subtract one expression from another.
 *
 * \param x The expression from which to subtract
 * \param y The expression to subtract
 *
 * \return An expression where the ith element is x_i minus y_i
 */
Expression operator-(const Expression& x, const Expression& y);

/**
 * \ingroup arithmeticoperations
 * \brief Scalar subtraction
 * \details Subtract an expression from a scalar
 *
 * \param x The scalar from which to subtract
 * \param y The expression to subtract
 *
 * \return An expression where the ith element is x_i minus y
 */
Expression operator-(real x, const Expression& y);

/**
 * \ingroup arithmeticoperations
 * \brief Scalar subtraction
 * \details Subtract a scalar from an expression
 *
 * \param x The expression from which to subtract
 * \param y The scalar to subtract
 *
 * \return An expression where the ith element is x_i minus y
 */
Expression operator-(const Expression& x, real y);


/**
 * \ingroup arithmeticoperations
 * \brief Matrix multiplication
 * \details Multiply two matrices together. Like standard matrix multiplication, the
 *          second dimension of x and the first dimension of y must match.
 *
 * \param x The left-hand matrix
 * \param y The right-hand matrix
 *
 * \return An expression x times y
 */
Expression operator*(const Expression& x, const Expression& y);

/**
 * \ingroup arithmeticoperations
 * \brief Matrix-scalar multiplication
 * \details Multiply an expression component-wise by a scalar.
 *
 * \param x The matrix
 * \param y The scalar
 *
 * \return An expression where the ith element is x_i times y
 */
Expression operator*(const Expression& x, float y);

/**
 * \ingroup arithmeticoperations
 * \brief Matrix-scalar multiplication
 * \details Multiply an expression component-wise by a scalar.
 *
 * \param x The scalar
 * \param y The matrix
 *
 * \return An expression where the ith element is x_i times y
 */
inline Expression operator*(float y, const Expression& x) { return x * y; }

/**
 * \ingroup arithmeticoperations
 * \brief Matrix-scalar division
 * \details Divide an expression component-wise by a scalar.
 *
 * \param x The matrix
 * \param y The scalar
 *
 * \return An expression where the ith element is x_i divided by y
 */
inline Expression operator/(const Expression& x, float y) { return x * (1.f / y); }

/**
 * \ingroup arithmeticoperations
 * \brief Affine transform
 * \details This performs an affine transform over an arbitrary (odd) number of expressions
 *          held in the input initializer list xs.
 *          The first expression is the "bias," which is added to the expression as-is.
 *          The remaining expressions are multiplied together in pairs, then added.
 *          A very common usage case is the calculation of the score for a neural network
 *          layer (e.g. b + Wz) where b is the bias, W is the weight matrix, and z is the
 *          input. In this case xs[0] = b, xs[1] = W, and xs[2] = z.
 *
 * \param xs An initializer list containing an odd number of expressions
 *
 * \return An expression equal to: xs[0] + xs[1]*xs[2] + xs[3]*xs[4] + ...
 */
inline Expression affine_transform(const std::initializer_list<Expression>& xs) { return detail::f<AffineTransform>(xs); }
template <typename T>
inline Expression affine_transform(const T& xs) { return detail::f<AffineTransform>(xs); }

/**
 * \ingroup arithmeticoperations
 * \brief Sum
 * \details This performs an elementwise sum over all the expressions in xs
 *
 * \param xs An initializer list containing expressions
 *
 * \return An expression where the ith element is equal to xs[0][i] + xs[1][i] + ...
 */
inline Expression sum(const std::initializer_list<Expression>& xs) { return detail::f<Sum>(xs); }
template <typename T>
inline Expression sum(const T& xs) { return detail::f<Sum>(xs); }

/**
 * \ingroup arithmeticoperations
 * \brief Sum all elements
 * \details Sum all the elements in an expression.
 *
 * \param x The input expression
 *
 * \return The sum of all of its elements
 */
Expression sum_elems(const Expression& x);

/**
 * \ingroup arithmeticoperations
 * \brief Compute moment over all elements
 * \details Compute the moment of order \f$r\f$, \f$\frac 1 n\sum_{i=1}^nx_i^r\f$ over all the elements in each batch of the expression
 *
 * \param x The input mini-batched expression
 * \param r Order of the moment
 *
 * \return A scalar expression (with a potential batch dimension)
 */
Expression moment_elems(const Expression& x, unsigned r);

/**
 * \ingroup arithmeticoperations
 * \brief Compute mean over all elements
 * \details Computes \f$\frac 1 n\sum_{i=1}^nx_i\f$ over all the elements in each batch of the expression
 *
 * \param x The input mini-batched expression
 *
 * \return A scalar expression (with a potential batch dimension)
 */
Expression mean_elems(const Expression& x);

/**
 * \ingroup arithmeticoperations
 * \brief Compute Standard deviation over all elements
 * \details Computes \f$\frac 1 n\sum_{i=1}^n(x_i -\mu)^2\f$ where \f$\mu=\frac 1 n\sum_{i=1}^nx_i\f$ over all the elements in each batch of the expression
 *
 * \param x The input mini-batched expression
 *
 * \return A scalar expression (with a potential batch dimension)
 */
Expression std_elems(const Expression& x);

/**
 * \ingroup arithmeticoperations
 * \brief Average
 * \details This performs an elementwise average over all the expressions in xs
 *
 * \param xs An initializer list containing expressions
 *
 * \return An expression where the ith element is equal to (xs[0][i] + xs[1][i] + ...)/|xs|
 */
inline Expression average(const std::initializer_list<Expression>& xs) { return detail::f<Average>(xs); }
template <typename T>
inline Expression average(const T& xs) { return detail::f<Average>(xs); }

/**
 * \ingroup arithmeticoperations
 * \brief Square root
 * \details Elementwise square root.
 *
 * \param x The input expression
 *
 * \return An expression where the ith element is equal to \f$\sqrt(x_i)\f$
 */
Expression sqrt(const Expression& x);

/**
 * \ingroup arithmeticoperations
 * \brief Absolute value
 * \details Elementwise absolute value.
 *
 * \param x The input expression
 *
 * \return An expression where the ith element is equal to \f$\vert x_i\vert\f$
 */
Expression abs(const Expression& x);


/**
 * \ingroup arithmeticoperations
 * \brief Gaussian error function
 * \details Elementwise calculation of the Gaussian error function
 *
 * \param x The input expression
 *
 * \return An expression where the ith element is equal to erf(x_i)
 */
Expression erf(const Expression& x);

/**
 * \ingroup arithmeticoperations
 * \brief Hyperbolic tangent
 * \details Elementwise calculation of the hyperbolic tangent
 *
 * \param x The input expression
 *
 * \return An expression where the ith element is equal to tanh(x_i)
 */
Expression tanh(const Expression& x);

/**
 * \ingroup arithmeticoperations
 * \brief Natural exponent
 * \details Calculate elementwise y_i = e^{x_i}
 *
 * \param x The input expression
 *
 * \return An expression where the ith element is equal to e^{x_i}
 */
Expression exp(const Expression& x);

/**
 * \ingroup arithmeticoperations
 * \brief Square
 * \details Calculate elementwise y_i = x_i^2
 *
 * \param x The input expression
 *
 * \return An expression where the ith element is equal to x_i^2
 */
Expression square(const Expression& x);

/**
 * \ingroup arithmeticoperations
 * \brief Cube
 * \details Calculate elementwise y_i = x_i^3
 *
 * \param x The input expression
 *
 * \return An expression where the ith element is equal to x_i^3
 */
Expression cube(const Expression& x);

/**
 * \ingroup arithmeticoperations
 * \brief Log gamma
 * \details Calculate elementwise y_i = ln(gamma(x_i))
 *
 * \param x The input expression
 *
 * \return An expression where the ith element is equal to ln(gamma(x_i))
 */
Expression lgamma(const Expression& x);

/**
 * \ingroup arithmeticoperations
 * \brief Logarithm
 * \details Calculate the elementwise natural logarithm y_i = ln(x_i)
 *
 * \param x The input expression
 *
 * \return An expression where the ith element is equal to ln(x_i)
 */
Expression log(const Expression& x);

/**
 * \ingroup arithmeticoperations
 * \brief Logistic sigmoid function
 * \details Calculate elementwise y_i = 1/(1+e^{-x_i})
 *
 * \param x The input expression
 *
 * \return An expression where the ith element is equal to y_i = 1/(1+e^{-x_i})
 */
Expression logistic(const Expression& x);

/**
 * \ingroup arithmeticoperations
 * \brief Rectifier
 * \details Calculate elementwise the recitifer (ReLU) function y_i = max(x_i,0)
 *
 * \param x The input expression
 *
 * \return An expression where the ith element is equal to max(x_i,0)
 */
Expression rectify(const Expression& x);


/**
 * \ingroup arithmeticoperations
 * \brief Exponential Linear Unit
 * \details Calculate elementwise the function
 *
 * \f$
 * y_i = \left\{\begin{array}{lr}
 *            x_i, & \text{if } x>0\\
 *            \alpha\times(e^{x_i} - 1), & \text{if }x\leqslant 0\\
 *          \end{array}\right.
 * \f$
 *
 * Reference: [Clevert et al., 2015](https://arxiv.org/abs/1511.07289v5)
 *
 * \param x The input expression
 *
 * \return An expression where the ith element is equal to \f$\text{ELU}(x_i, \alpha)\f$
 */
Expression elu(const Expression& x, float alpha = 1.f);

/**
 * \ingroup arithmeticoperations
 * \brief Scaled Exponential Linear Unit (SELU)
 * \details Calculate elementwise the function
 *
 * \f$
 * y_i = \lambda\times\left\{\begin{array}{lr}
 *            x_i, & \text{if } x>0\\
 *            \alpha\times(e^{x_i} - 1), & \text{if }x\leqslant 0\\
 *          \end{array}\right.
 * \f$
 *
 * With
 * \f$
 * \begin{split}
 * \lambda &=\texttt{1.0507009873554804934193349852946}\\
 * \alpha &=\texttt{1.6732632423543772848170429916717}\\
 * \end{split}
 * \f$
 *
 * Reference: [Klambaouer et al., 2017](https://arxiv.org/abs/1706.02515)
 *
 * \param x The input expression
 *
 * \return An expression where the ith element is equal to \f$\text{SELU}(x_i)\f$
 */
Expression selu(const Expression& x);

/**
 * \ingroup arithmeticoperations
 * \brief Soft Sign
 * \details Calculate elementwise the softsign function y_i = x_i/(1+|x_i|)
 *
 * \param x The input expression
 *
 * \return An expression where the ith element is equal to x_i/(1+|x_i|)
 */
Expression softsign(const Expression& x);

/**
 * \ingroup arithmeticoperations
 * \brief Power function
 * \details Calculate an output where the ith element is equal to x_i^y_i
 *
 * \param x The input expression
 * \param y The exponent expression
 *
 * \return An expression where the ith element is equal to x_i^y_i
 */
Expression pow(const Expression& x, const Expression& y);

/**
 * \ingroup arithmeticoperations
 * \brief Minimum
 * \details Calculate an output where the ith element is min(x_i,y_i)
 *
 * \param x The first input expression
 * \param y The second input expression
 *
 * \return An expression where the ith element is equal to min(x_i,y_i)
 */
Expression min(const Expression& x, const Expression& y);

/**
 * \ingroup arithmeticoperations
 * \brief Maximum
 * \details Calculate an output where the ith element is max(x_i,y_i)
 *
 * \param x The first input expression
 * \param y The second input expression
 *
 * \return An expression where the ith element is equal to max(x_i,y_i)
 */
Expression max(const Expression& x, const Expression& y);

/**
 * \ingroup arithmeticoperations
 * \brief Max
 * \details This performs an elementwise max over all the expressions in xs
 *
 * \param xs An initializer list containing expressions
 *
 * \return An expression where the ith element is equal to max(xs[0][i], xs[1][i], ...)
 */
inline Expression max(const std::initializer_list<Expression>& xs) { return detail::f<Max>(xs); }
template <typename T>
inline Expression max(const T& xs) { return detail::f<Max>(xs); }

/**
 * \ingroup arithmeticoperations
 * \brief Dot Product
 * \details Calculate the dot product sum_i x_i*y_i
 *
 * \param x The input expression
 * \param y The input expression
 *
 * \return An expression equal to the dot product
 */
Expression dot_product(const Expression& x, const Expression& y);

/**
 * \ingroup arithmeticoperations
 * \brief Componentwise multiply
 * \details Do a componentwise multiply where each value is equal to x_i*y_i.
 *          This function used to be called cwise_multiply.
 *
 * \param x The first input expression
 * \param y The second input expression
 *
 * \return An expression where the ith element is equal to x_i*y_i
 */
Expression cmult(const Expression& x, const Expression& y);

/**
 * \ingroup arithmeticoperations
 * \brief Componentwise multiply
 * \details Do a componentwise multiply where each value is equal to x_i/y_i
 *
 * \param x The first input expression
 * \param y The second input expression
 *
 * \return An expression where the ith element is equal to x_i/y_i
 */
Expression cdiv(const Expression& x, const Expression& y);

/**
 * \ingroup arithmeticoperations
 * \brief Columnwise addition
 * \details Add vector "bias" to each column of matrix "x"
 *
 * \param x An MxN matrix
 * \param bias A length M vector
 *
 * \return An expression where bias is added to each column of x
 */
Expression colwise_add(const Expression& x, const Expression& bias);

////////////////////////////////////////////////
// Probability/loss operations                //
////////////////////////////////////////////////

/**
 * \ingroup lossoperations
 * \brief Softmax
 * \details The softmax function normalizes each column to ensure that all
 *          values are between 0 and 1 and add to one by applying the
 *          e^{x[i]}/{sum_j e^{x[j]}}.
 *
 * \param x A vector or matrix
 *
 * \return A vector or matrix after calculating the softmax
 */
Expression softmax(const Expression& x);

/**
 * \ingroup lossoperations
 * \brief Log softmax
 * \details The log softmax function normalizes each column to ensure that all
 *          values are between 0 and 1 and add to one by applying the
 *          e^{x[i]}/{sum_j e^{x[j]}}, then takes the log
 *
 * \param x A vector or matrix
 *
 * \return A vector or matrix after calculating the log softmax
 */
Expression log_softmax(const Expression& x);

/**
 * \ingroup lossoperations
 * \brief Restricted log softmax
 * \details The log softmax function calculated over only a subset of the vector elements. The
 *          elements to be included are set by the ``restriction`` variable. All elements not
 *          included in ``restriction`` are set to negative infinity.
 *
 * \param x A vector over which to calculate the softmax
 * \param restriction The elements over which to calculate the softmax
 *
 * \return A vector with the log softmax over the specified elements
 */
Expression log_softmax(const Expression& x, const std::vector<unsigned>& restriction);

/**
 * \ingroup lossoperations
 * \brief Log, sum, exp
 * \details The elementwise "logsumexp" function that calculates
 *   \f$ln(\sum_i e^{xs_i})\f$, used in adding probabilities in the log domain.
 *
 * \param xs Expressions with respect to which to calculate the logsumexp.
 *
 * \return The result.
 */
inline Expression logsumexp(const std::initializer_list<Expression>& xs) { return detail::f<LogSumExp>(xs); }
template <typename T>
inline Expression logsumexp(const T& xs) { return detail::f<LogSumExp>(xs); }

/**
 * \ingroup lossoperations
 * \brief Negative softmax log likelihood
 * \details This function takes in a vector of scores ``x``, and performs a log softmax, takes
 *          the negative, and selects the likelihood corresponding to the element ``v``. This is
 *          perhaps the most standard loss function for training neural networks to predict
 *          one out of a set of elements.
 *
 * \param x A vector of scores
 * \param v The element with which to calculate the loss
 *
 * \return The negative log likelihood of element ``v`` after taking the softmax
 */
Expression pickneglogsoftmax(const Expression& x, unsigned v);

/**
 * \ingroup lossoperations
 * \brief Modifiable negative softmax log likelihood
 * \details This function calculates the negative log likelihood after the softmax with
 *          respect to index ``*pv``. This computes the same value as the previous function
 *          that passes the index ``v`` by value, but instead passes by pointer so the value
 *          ``*pv`` can be modified without re-constructing the computation graph. This can be
 *          used in situations where we want to create a computation graph once, then feed it
 *          different data points.
 *
 * \param x A vector of scores
 * \param pv A pointer to the index of the correct element
 *
 * \return The negative log likelihood of element ``*pv`` after taking the softmax
 */
Expression pickneglogsoftmax(const Expression& x, const unsigned * pv);

/**
 * \ingroup lossoperations
 * \brief Batched negative softmax log likelihood
 * \details This function is similar to standard pickneglogsoftmax, but calculates loss with
 *          respect to multiple batch elements. The input will be a mini-batch of score vectors
 *          where the number of batch elements is equal to the number of indices in ``v``.
 *
 * \param x An expression with vectors of scores over N batch elements
 * \param v A size-N vector indicating the index with respect to all the batch elements
 *
 * \return The negative log likelihoods over all the batch elements
 */
Expression pickneglogsoftmax(const Expression& x, const std::vector<unsigned> & v);

/**
 * \ingroup lossoperations
 * \brief Modifiable batched negative softmax log likelihood
 * \details This function is a combination of modifiable pickneglogsoftmax and batched
 *          pickneglogsoftmax: ``pv`` can be modified without re-creating the computation graph.
 *
 * \param x An expression with vectors of scores over N batch elements
 * \param pv A pointer to the indexes
 *
 * \return The negative log likelihoods over all the batch elements
 */
Expression pickneglogsoftmax(const Expression& x, const std::vector<unsigned> * pv);

/**
 * \ingroup lossoperations
 * \brief Hinge loss
 * \details This expression calculates the hinge loss, formally expressed as:
 *          \f$ \text{hinge}(x,index,m) = \sum_{i \ne index} \max(0, m-x[index]+x[i]). \f$
 *
 * \param x A vector of scores
 * \param index The index of the correct candidate
 * \param m The margin
 *
 * \return The hinge loss of candidate ``index`` with respect to margin ``m``
 */
Expression hinge(const Expression& x, unsigned index, float m = 1.0);

/**
 * \ingroup lossoperations
 * \brief Modifiable hinge loss
 * \details This function calculates the hinge loss with
 *          with respect to index ``*pindex``. This computes the same value as the previous function
 *          that passes the index ``index`` by value, but instead passes by pointer so the value
 *          ``*pindex`` can be modified without re-constructing the computation graph. This can be
 *          used in situations where we want to create a computation graph once, then feed it
 *          different data points.
 *
 * \param x A vector of scores
 * \param pindex A pointer to the index of the correct candidate
 * \param m The margin
 *
 * \return The hinge loss of candidate ``*pindex`` with respect to margin ``m``
 */
Expression hinge(const Expression& x, const unsigned* pindex, float m = 1.0);

/**
 * \ingroup lossoperations
 * \brief Batched hinge loss
 * \details The same as hinge loss, but for the case where ``x`` is a mini-batched tensor
 *          with ``indices.size()`` batch elements, and ``indices`` is a vector indicating
 *          the index of each of the correct elements for these elements.
 *
 * \param x A mini-batch of vectors with ``indices.size()`` batch elements
 * \param indices The indices of the correct candidates for each batch element
 * \param m The margin
 *
 * \return The hinge loss of each mini-batch
 */
Expression hinge(const Expression& x, const std::vector<unsigned> & indices, float m = 1.0);

/**
 * \ingroup lossoperations
 * \brief Batched modifiable hinge loss
 * \details A combination of the previous batched and modifiable hinge loss functions, where
 *          vector ``*pindices`` can be modified.
 *
 * \param x A mini-batch of vectors with ``indices.size()`` batch elements
 * \param pindices Pointer to the indices of the correct candidates for each batch element
 * \param m The margin
 *
 * \return The hinge loss of each mini-batch
 */
Expression hinge(const Expression& x, const std::vector<unsigned> * pindices, float m = 1.0);

/**
 * \ingroup lossoperations
 * \brief Dimensionwise hinge loss
 * \details This expression calculates the hinge loss over a particular dimension ``d``.
 *
 * \param x A matrix of scores
 * \param indices The indices of the correct candidate (equal in length to the
 *                dimension not specified by "d")
 * \param d The dimension over which to calculate the loss (0 or 1)
 * \param m The margin
 *
 * \return A vector of hinge losses for each index in ``indices``.
 */
Expression hinge_dim(const Expression& x, const std::vector<unsigned>& indices, unsigned d = 0, float m = 1.0);

/**
 * \ingroup lossoperations
 * \brief Modifiable dimensionwise hinge loss
 * \details This function calculates the modifiable version of dimensionwise hinge loss.
 *
 * \param x A vector of scores
 * \param pindex A pointer to the index of the correct candidate
 * \param d The dimension over which to calculate the loss (0 or 1)
 * \param m The margin
 *
 * \return A vector of hinge losses for each index in ``indices``.
 */
Expression hinge_dim(const Expression& x, const std::vector<unsigned>* pindex, unsigned d = 0, float m = 1.0);

/**
 * \ingroup lossoperations
 * \brief Batched dimensionwise hinge loss
 * \details The same as dimensionwise hinge loss, but for the case where ``x`` is a mini-batched tensor
 *          with ``indices.size()`` batch elements.
 *
 * \param x A mini-batch of vectors with ``indices.size()`` batch elements
 * \param indices The indices of the correct candidates for each batch element
 * \param d The dimension over which to calculate the loss (0 or 1)
 * \param m The margin
 *
 * \return A vector of hinge losses for each mini-batch
 */
Expression hinge_dim(const Expression& x, const std::vector<std::vector<unsigned> >& indices, unsigned d = 0, float m = 1.0);

/**
 * \ingroup lossoperations
 * \brief Batched modifiable hinge loss
 * \details A combination of the previous batched and modifiable hinge loss functions, where
 *          vector ``*pindices`` can be modified.
 *
 * \param x A mini-batch of vectors with ``indices.size()`` batch elements
 * \param pindices Pointer to the indices of the correct candidates for each batch element
 * \param d The dimension over which to calculate the loss (0 or 1)
 * \param m The margin
 *
 * \return The hinge loss of each mini-batch
 */
Expression hinge_dim(const Expression& x, const std::vector<std::vector<unsigned> >* pindices, unsigned d = 0, float m = 1.0);

/**
 * \ingroup lossoperations
 * \brief Sparsemax
 * \details The sparsemax function (Martins et al. 2016), which is similar to softmax,
 *          but induces sparse solutions where most of the vector elements are zero.
 *          **Note:** This function is not yet implemented on GPU.
 *
 * \param x A vector of scores
 *
 * \return The sparsemax of the scores
 */
Expression sparsemax(const Expression& x);

/**
 * \ingroup lossoperations
 * \brief Sparsemax loss
 * \details The sparsemax loss function (Martins et al. 2016), which is similar to
 *          softmax loss, but induces sparse solutions where most of the vector
 *          elements are zero. It has a gradient similar to the sparsemax function
 *          and thus is useful for optimizing when the sparsemax will be used at
 *          test time.
 *          **Note:** This function is not yet implemented on GPU.
 *
 * \param x A vector of scores
 * \param target_support The target correct labels.
 *
 * \return The sparsemax loss of the labels
 */
Expression sparsemax_loss(const Expression& x, const std::vector<unsigned>& target_support);

/**
 * \ingroup lossoperations
 * \brief Modifiable sparsemax loss
 * \details Similar to the sparsemax loss, but with ptarget_support being a pointer
 *          to a vector, allowing it to be modified without re-creating the compuation
 *          graph.
 *          **Note:** This function is not yet implemented on GPU.
 *
 * \param x A vector of scores
 * \param ptarget_support A pointer to the target correct labels.
 *
 * \return The sparsemax loss of the labels
 */
Expression sparsemax_loss(const Expression& x, const std::vector<unsigned>* ptarget_support);

/**
 * \ingroup lossoperations
 * \brief Squared norm
 * \details The squared L2 norm of the values of x: \f$\sum_i x_i^2\f$.
 *
 * \param x A vector of values
 *
 * \return The squared L2 norm
 */
Expression squared_norm(const Expression& x);

/**
 * \ingroup lossoperations
 * \brief L2 norm
 * \details The L2 norm of the values of x: \f$\sum_i x_i^2\f$.
 *
 * \param x A vector of values
 *
 * \return The L2 norm
 */
Expression l2_norm(const Expression& x);

/**
 * \ingroup lossoperations
 * \brief Squared distance
 * \details The squared distance between values of ``x`` and ``y``: \f$\sum_i (x_i-y_i)^2\f$.
 *
 * \param x A vector of values
 * \param y Another vector of values
 *
 * \return The squared distance
 */
Expression squared_distance(const Expression& x, const Expression& y);

/**
 * \ingroup lossoperations
 * \brief L1 distance
 * \details The L1 distance between values of ``x`` and ``y``: \f$\sum_i |x_i-y_i|\f$.
 *
 * \param x A vector of values
 * \param y Another vector of values
 *
 * \return The squared distance
 */
Expression l1_distance(const Expression& x, const Expression& y);

/**
 * \ingroup lossoperations
 * \brief Huber distance
 * \details The huber distance between values of ``x`` and ``y`` parameterized
 *    by ``c,`` \f$\sum_i L_c(x_i, y_i)\f$ where:
 *
 *    \f$
 *      L_c(x, y) = \begin{cases}{lr}
 *        \frac{1}{2}(y - x)^2                   & \textrm{for } |y - f(x)| \le c, \\
 *        c\, |y - f(x)| - \frac{1}{2}c^2 & \textrm{otherwise.}
 *      \end{cases}
 *    \f$
 *
 * \param x A vector of values
 * \param y Another vector of values
 * \param c The parameter of the huber distance parameterizing the cuttoff
 *
 * \return The huber distance
 */
Expression huber_distance(const Expression& x, const Expression& y, float c = 1.345f);

/**
 * \ingroup lossoperations
 * \brief Binary log loss
 * \details The log loss of a binary decision according to the sigmoid
 *          sigmoid function \f$- \sum_i (y_i * ln(x_i) + (1-y_i) * ln(1-x_i)) \f$
 *
 * \param x A vector of values
 * \param y A vector of true answers
 *
 * \return The log loss of the sigmoid function
 */
Expression binary_log_loss(const Expression& x, const Expression& y);

/**
 * \ingroup lossoperations
 * \brief Pairwise rank loss
 * \details A margin-based loss, where every margin violation for each pair of
 *          values is penalized: \f$\sum_i max(x_i-y_i+m, 0)\f$
 *
 * \param x A vector of values
 * \param y A vector of true answers
 * \param m The margin
 *
 * \return The pairwise rank loss
 */
Expression pairwise_rank_loss(const Expression& x, const Expression& y, real m = 1.0);

/**
 * \ingroup lossoperations
 * \brief Poisson loss
 * \details The negative log probability of ``y`` according to a Poisson
 *          distribution with parameter ``x``. Useful in Poisson regression
 *          where, we try to predict the parameters of a Possion distribution
 *          to maximize the probability of data ``y``.
 *
 * \param x The parameter of the Poisson distribution.
 * \param y The target value
 *
 * \return The Poisson loss
 */
Expression poisson_loss(const Expression& x, unsigned y);
/**
 * \ingroup lossoperations
 * \brief Modifiable Poisson loss
 * \details Similar to Poisson loss, but with the target value passed by
 *          pointer so that it can be modified without re-constructing the
 *          computation graph.
 *
 * \param x The parameter of the Poisson distribution.
 * \param py A pointer to the target value
 *
 * \return The Poisson loss
 */
Expression poisson_loss(const Expression& x, const unsigned* py);

////////////////////////////////////////////////
// Flow operations                            //
////////////////////////////////////////////////

/**
 * \ingroup flowoperations
 * \brief Prevent backprop
 * \details This node has no effect on the forward pass, but prevents gradients from
 *          flowing backward during the backward pass. This is useful when there's
 *          a subgraph for which you don't want loss passed back to the parameters.
 *
 * \param x The input expression
 *
 * \return The new expression
 */
Expression nobackprop(const Expression& x);

/**
 * \ingroup flowoperations
 * \brief Negative backprop
 * \details This node has no effect on the forward pass, but takes negative on backprop process.
 *          This operation is widely used in adversarial networks.
 *
 * \param x The input expression
 *
 * \return An output expression containing the same as input (only effects on backprop process)
 */
Expression flip_gradient(const Expression& x);

/**
 * \ingroup flowoperations
 * \brief Reshape to another size
 * \details This node reshapes a tensor to another size, without changing the
 *          underlying layout of the data. The layout of the data in DyNet is
 *          column-major, so if we have a 3x4 matrix
 *
 *    \f$
 *      \begin{pmatrix}
 *        x_{1,1} & x_{1,2} & x_{1,3} & x_{1,4} \\
 *        x_{2,1} & x_{2,2} & x_{2,3} & x_{2,4} \\
 *        x_{3,1} & x_{3,2} & x_{3,3} & x_{3,4} \\
 *      \end{pmatrix}
 *    \f$
 *
 *          and transform it into a 2x6 matrix, it will be rearranged as:
 *
 *    \f$
 *      \begin{pmatrix}
 *        x_{1,1} & x_{3,1} & x_{2,2} & x_{1,3} & x_{3,3} & x_{2,4} \\
 *        x_{2,1} & x_{1,2} & x_{3,2} & x_{2,3} & x_{1,4} & x_{3,4} \\
 *      \end{pmatrix}
 *    \f$
 *
 *         **Note:** This is O(1) for forward, and O(n) for backward.
 *
 * \param x The input expression
 * \param d The new dimensions
 *
 * \return The reshaped expression
 */
Expression reshape(const Expression& x, const Dim& d);

/**
 * \ingroup flowoperations
 * \brief Transpose a matrix
 * \details Transpose a matrix or tensor, or if dims is specified shuffle the
 *          dimensions arbitrarily.
 *          **Note:** This is O(1) if either the row or column dimension is 1,
 *          and O(n) otherwise.
 *
 * \param x The input expression
 * \param dims The dimensions to swap. The ith dimension of the output will be equal
 *          to the dims[i] dimension of the input. dims must have the same number
 *          of dimensions as x.
 *
 * \return The transposed/shuffled expression
 */
Expression transpose(const Expression& x, const std::vector<unsigned> & dims = {1, 0});

/**
 * \ingroup flowoperations
 * \brief Select rows
 * \details Select a subset of rows of a matrix.
 *
 * \param x The input expression
 * \param rows The rows to extract
 *
 * \return An expression containing the selected rows
 */
Expression select_rows(const Expression& x, const std::vector<unsigned>& rows);

/**
 * \ingroup flowoperations
 * \brief Modifiable select rows
 * \details Select a subset of rows of a matrix, where the elements of prows
 *          can be modified without re-creating the computation graph.
 *
 * \param x The input expression
 * \param prows The rows to extract
 *
 * \return An expression containing the selected rows
 */
Expression select_rows(const Expression& x, const std::vector<unsigned>* prows);

/**
 * \ingroup flowoperations
 * \brief Select columns
 * \details Select a subset of columns of a matrix. select_cols is more
 *          efficient than select_rows since DyNet uses column-major order.
 *
 * \param x The input expression
 * \param columns The columns to extract
 *
 * \return An expression containing the selected columns
 */
Expression select_cols(const Expression& x, const std::vector<unsigned>& cols);

/**
 * \ingroup flowoperations
 * \brief Modifiable select columns
 * \details Select a subset of columns of a matrix, where the elements of pcols
 *          can be modified without re-creating the computation graph.
 *
 * \param x The input expression
 * \param pcolumns The columns to extract
 *
 * \return An expression containing the selected columns
 */
Expression select_cols(const Expression& x, const std::vector<unsigned>* pcols);

/**
 * \ingroup flowoperations
 * \brief Sum over minibatches
 * \details Sum an expression that consists of multiple minibatches into one of
 *          equal dimension but with only a single minibatch. This is useful
 *          for summing loss functions at the end of minibatch training.
 *
 * \param x The input mini-batched expression
 *
 * \return An expression with a single batch
 */
Expression sum_batches(const Expression& x);

/**
 * \ingroup flowoperations
 * \brief Compute moment over minibatches
 * \details Compute the moment of order \f$r\f$, \f$\frac 1 n\sum_{i=1}^nx_i^r\f$ along the batch dimension
 *
 * \param x The input mini-batched expression
 * \param r Order of the moment
 *
 * \return An expression with a single batch
 */
Expression moment_batches(const Expression& x, unsigned r);


/**
 * \ingroup flowoperations
 * \brief Compute mean over minibatches
 * \details Computes \f$\frac 1 n\sum_{i=1}^nx_i\f$ along the batch dimension
 *
 * \param x The input mini-batched expression
 *
 * \return An expression with a single batch
 */
Expression mean_batches(const Expression& x);

/**
 * \ingroup flowoperations
 * \brief Compute standard deviation over minibatches
 * \details Computes \f$\frac 1 n\sum_{i=1}^n(x_i -\mu)^2\f$ where \f$\mu=\frac 1 n\sum_{i=1}^nx_i\f$ along the batch dimension
 *
 * \param x The input mini-batched expression
 *
 * \return A scalar expression (with a potential batch dimension)
 */
Expression std_batches(const Expression& x);

/**
 * \ingroup flowoperations
 * \brief Compute standard deviation along an arbitrary dimension
 * \details Computes \f$\frac 1 n\sum_{i=1}^n(x_i -\mu)^2\f$ where \f$\mu=\frac 1 n\sum_{i=1}^nx_i\f$ along an arbitrary dimension
 *
 * \param x The input mini-batched expression
 * \param d Dimension along which to reduce
 *
 * \return A scalar expression (with a potential batch dimension)
 */
Expression std_dim(const Expression& x, unsigned d);

/**
 * \ingroup flowoperations
 * \brief Compute moment along a specific dimension
 * \details Compute the moment of order \f$r\f$, \f$\frac 1 n\sum_{i=1}^nx_i^r\f$ along a specific dimension
 *
 * \param x The input mini-batched expression
 * \param d Dimension along which to reduce
 * \param r Order of the moment
 *
 * \return An expression with one less dimension
 */
Expression moment_dim(const Expression& x, unsigned d, unsigned r);
/**
 * \ingroup flowoperations
 * \brief Compute mean along  a specific dimension
 * \details Computes \f$\frac 1 n\sum_{i=1}^nx_i\f$ along a specific dimension
 *
 * \param x The input mini-batched expression
 * \param d Dimension along which to reduce
 *
 * \return An expression with one less dimension
 */
Expression mean_dim(const Expression& x, unsigned d);


/**
 * \ingroup flowoperations
 * \brief Pick element
 * \details Pick a single element/row/column/sub-tensor from an expression.
 *          This will result in the dimension of the tensor being reduced
 *          by 1.
 *
 * \param x The input expression
 * \param v The index of the element to select
 * \param d The dimension along which to choose the element
 *
 * \return The value of x[v] along dimension d
 */
Expression pick(const Expression& x, unsigned v, unsigned d = 0);

/**
 * \ingroup flowoperations
 * \brief Batched pick
 * \details Pick elements from multiple batches.
 *
 * \param x The input expression
 * \param v A vector of indicies to choose, one for each batch in the
 *          input expression.
 * \param d The dimension along which to choose the elements
 *
 * \return A mini-batched expression containing the picked elements
 */
Expression pick(const Expression& x, const std::vector<unsigned> & v, unsigned d = 0);

/**
 * \ingroup flowoperations
 * \brief Modifiable pick element
 * \details Pick a single element from an expression, where the index is
 *          passed by pointer so we do not need to re-create the computation
 *          graph every time.
 *
 * \param x The input expression
 * \param pv Pointer to the index of the element to select
 * \param d The dimension along which to choose the elements
 *
 * \return The value of x[*pv]
 */
Expression pick(const Expression& x, const unsigned * pv, unsigned d = 0);

/**
 * \ingroup flowoperations
 * \brief Modifiable batched pick element
 * \details Pick multiple elements from an input expression, where the indices
 *          are passed by pointer so we do not need to re-create the computation
 *          graph every time.
 *
 * \param x The input expression
 * \param pv A pointer to vector of indicies to choose
 * \param d The dimension along which to choose the elements
 *
 * \return A mini-batched expression containing the picked elements
 */
Expression pick(const Expression& x, const std::vector<unsigned> * pv, unsigned d = 0);

/**
 * \ingroup flowoperations
 * \brief Pick range of elements
 * \details Pick a range of elements from an expression.
 *
 * \param x The input expression
 * \param s The start index
 * \param e The end index
 * \param d The dimension along which to pick
 *
 * \return The value of {x[v],...,x[u]}
 */
Expression pick_range(const Expression& x, unsigned s, unsigned e, unsigned d = 0);
// DEPRECATED
Expression pickrange(const Expression& x, unsigned s, unsigned e);

/**
 * \ingroup flowoperations
 * \brief (Modifiable) Pick batch element.
 * \details Pick batch element from a batched expression. For a Tensor with 3 batch elements:
 *
 *    \f$
 *      \begin{pmatrix}
 *        x_{1,1,1} & x_{1,1,2} \\
 *        x_{1,2,1} & x_{1,2,2} \\
 *      \end{pmatrix}
 *      \begin{pmatrix}
 *        x_{2,1,1} & x_{2,1,2} \\
 *        x_{2,2,1} & x_{2,2,2} \\
 *      \end{pmatrix}
 *      \begin{pmatrix}
 *        x_{3,1,1} & x_{3,1,2} \\
 *        x_{3,2,1} & x_{3,2,2} \\
 *      \end{pmatrix}
 *    \f$
 *
 * pick_batch_elem(t, 1) will return a Tensor of
 *
 *    \f$
 *      \begin{pmatrix}
 *        x_{2,1,1} & x_{2,1,2} \\
 *        x_{2,2,1} & x_{2,2,2} \\
 *      \end{pmatrix}
 *    \f$
 *
 * \param x The input expression
 * \param v The index of the batch element to be picked.
 *
 * \return The expression of picked batch element. The picked element is a tensor
 *         whose `bd` equals to one.
 */
Expression pick_batch_elem(const Expression& x, unsigned v);

/**
 * \ingroup flowoperations
 * \brief (Modifiable) Pick batch elements.
 * \details Pick several batch elements from a batched expression. For a Tensor with 3 batch elements:
 *
 *    \f$
 *      \begin{pmatrix}
 *        x_{1,1,1} & x_{1,1,2} \\
 *        x_{1,2,1} & x_{1,2,2} \\
 *      \end{pmatrix}
 *      \begin{pmatrix}
 *        x_{2,1,1} & x_{2,1,2} \\
 *        x_{2,2,1} & x_{2,2,2} \\
 *      \end{pmatrix}
 *      \begin{pmatrix}
 *        x_{3,1,1} & x_{3,1,2} \\
 *        x_{3,2,1} & x_{3,2,2} \\
 *      \end{pmatrix}
 *    \f$
 *
 * pick_batch_elems(t, {2, 3}) will return a Tensor of with 2 batch elements:
 *
 *    \f$
 *      \begin{pmatrix}
 *        x_{2,1,1} & x_{2,1,2} \\
 *        x_{2,2,1} & x_{2,2,2} \\
 *      \end{pmatrix}
 *      \begin{pmatrix}
 *        x_{3,1,1} & x_{3,1,2} \\
 *        x_{3,2,1} & x_{3,2,2} \\
 *      \end{pmatrix}
 *    \f$
 *
 * \param x The input expression
 * \param v A vector of indicies of the batch elements to be picked.
 *
 * \return The expression of picked batch elements. The batch elements is a tensor
 *         whose `bd` equals to the size of vector `v`.
 */
Expression pick_batch_elems(const Expression& x, const std::vector<unsigned> & v);

/**
 * \ingroup flowoperations
 * \brief Pick batch element.
 * \details Pick batch element from a batched expression.
 * \param x The input expression
 * \param v A pointer to the index of the correct element to be picked.
 *
 * \return The expression of picked batch element. The picked element is a tensor
 *         whose `bd` equals to one.
 */
Expression pick_batch_elem(const Expression& x, const unsigned* v);

/**
 * \ingroup flowoperations
 * \brief Pick batch elements.
 * \details Pick several batch elements from a batched expression.
 * \param x The input expression
 * \param v A pointer to the indexes
 *
 * \return The expression of picked batch elements. The batch elements is a tensor
 *         whose `bd` equals to the size of vector `v`.
 */
Expression pick_batch_elems(const Expression& x, const std::vector<unsigned> * pv);

/**
 * \ingroup flowoperations
 * \brief Concatenate list of expressions to a single batched expression
 * \details Perform a concatenation of several expressions along the batch dimension.
 *          All expressions must have the same shape except for the batch dimension.
 *
 * \param xs The input expressions
 *
 * \return The expression with the batch dimensions concatenated
 */
inline Expression concatenate_to_batch(const std::initializer_list<Expression>& xs) { return detail::f<ConcatenateToBatch>(xs); }
template <typename T>
inline Expression concatenate_to_batch(const T& xs) { return detail::f<ConcatenateToBatch>(xs); }

/**
 * \ingroup flowoperations
 * \brief Concatenate columns
 * \details Perform a concatenation of the columns in multiple expressions.
 *          All expressions must have the same number of rows.
 *
 * \param xs The input expressions
 *
 * \return The expression with the columns concatenated
 */
inline Expression concatenate_cols(const std::initializer_list<Expression>& xs) { return detail::f<Concatenate>(xs, 1); }
template <typename T>
inline Expression concatenate_cols(const T& xs) { return detail::f<Concatenate>(xs, 1); }

/**
 * \ingroup flowoperations
 * \brief Concatenate
 * \details Perform a concatenation of multiple expressions along
 *          a particular dimension.
 *          All expressions must have the same dimensions except for
 *          the dimension to be concatenated (rows by default).
 *
 * \param xs The input expressions
 * \param xs The dimension along which to perform concatenation
 *
 * \return The expression with the specified dimension concatenated
 */
inline Expression concatenate(const std::initializer_list<Expression>& xs, unsigned d = 0) { return detail::f<Concatenate>(xs, d); }
template <typename T>
inline Expression concatenate(const T& xs, unsigned d = 0) { return detail::f<Concatenate>(xs, d); }

/**
 * \ingroup flowoperations
 * \brief Max out through a dimension
 * \details Select out a element/row/column/sub-tensor from an expression,
 *          with maximum value along a given dimension.
 *          This will result in the dimension of the tensor being reduced
 *          by 1.
 *
 * \param x The input expression
 * \param d The dimension along which to choose the element
 *
 * \return An expression of sub-tensor with max value along dimension d
 */
Expression max_dim(const Expression& x, unsigned d = 0);

/**
 * \ingroup flowoperations
 * \brief Min out through a dimension
 * \details Select out a element/row/column/sub-tensor from an expression,
 *          with minimum value along a given dimension.
 *          This will result in the dimension of the tensor being reduced
 *          by 1.
 *
 * \param x The input expression
 * \param d The dimension along which to choose the element
 *
 * \return An expression of sub-tensor with min value along dimension d
 */
Expression min_dim(const Expression& x, unsigned d = 0);


////////////////////////////////////////////////
// Noise operations                           //
////////////////////////////////////////////////

/**
 * \ingroup noiseoperations
 * \brief Gaussian noise
 * \details Add gaussian noise to an expression.
 *
 * \param x The input expression
 * \param stddev The standard deviation of the gaussian
 *
 * \return The noised expression
 */
Expression noise(const Expression& x, real stddev);

/**
 * \ingroup noiseoperations
 * \brief Dropout
 * \details
 *   With a fixed probability, drop out (set to zero) nodes in the input
 *   expression, and **scale** the remaining nodes by 1/p. Note that there are
 *   [two kinds of dropout](http://cs231n.github.io/neural-networks-2/#reg):
 *   - *Regular dropout:* where we perform dropout at training time and then\n
 *     scale outputs by p at test time.
 *   - *Inverted dropout:* where we perform dropout and scaling at training\n
 *     time, and do not need to do anything at test time.
 *   DyNet implements the latter, so you only need to apply dropout at training
 *   time, and do not need to perform scaling and test time.
 *
 * \param x The input expression
 * \param p The dropout probability
 *
 * \return The dropped out expression
 */
Expression dropout(const Expression& x, real p);

/**
 * \ingroup noiseoperations
 * \brief Dropout along a specific dimension
 * \details Identical to the dropout operation except the dropout mask is the same across one dimension. Use this if you want to drop columns or lines in a matrix for example
 *
 * For now this only supports tensors of order <= 3 (with or without batch dimension)
 *
 * \param x The input expression
 * \param d The dimension along which to drop
 * \param p The dropout probability
 *
 * \return The dropped out expression
 */
Expression dropout_dim(const Expression& x, unsigned d, real p);

/**
 * \ingroup noiseoperations
 * \brief Dropout entire elements of a minibatch
 * \details Identical to the dropout operation except entire batch elements are dropped
 *
 * \param x The input expression
 * \param p The dropout probability
 *
 * \return The dropped out expression
 */
Expression dropout_batch(const Expression& x, real p);

/**
 * \ingroup noiseoperations
 * \brief Block dropout
 * \details Identical to the dropout operation, but either drops out *all*
 *          or *no* values in the expression, as opposed to making a decision
 *          about each value individually.
 *
 * \param x The input expression
 * \param p The block dropout probability
 *
 * \return The block dropout expression
 */
Expression block_dropout(const Expression& x, real p);

////////////////////////////////////////////////
// Convolution operations                     //
////////////////////////////////////////////////

//Expression conv1d_narrow(const Expression& x, const Expression& f);
//Expression conv1d_wide(const Expression& x, const Expression& f);
Expression filter1d_narrow(const Expression& x, const Expression& f);
Expression kmax_pooling(const Expression& x, unsigned k, unsigned d = 1);
Expression fold_rows(const Expression& x, unsigned nrows = 2);
Expression sum_dim(const Expression& x, unsigned d);
Expression sum_cols(const Expression& x);
Expression sum_rows(const Expression& x);
Expression average_cols(const Expression& x);
Expression kmh_ngram(const Expression& x, unsigned n);


/**
 * \ingroup convolutionoperations
 * \brief conv2d without bias
 * \details
 *   2D convolution operator without bias parameters.
 *   'VALID' and 'SAME' convolutions are supported.
 *   Think about when stride is 1, the distinction:
 *   - *SAME*: output size is the same with input size. To do so, one needs to pad the input so the filter can sweep outside of the input maps.
 *   - *VALID*: output size shrinks by filter_size - 1, and the filters always sweep at valid positions inside the input maps. No padding needed.
 *
 *   In detail, assume:
 *   - Input feature maps: (XH x XW x XC) x N
 *   - Filters: FH x FW x XC x FC, 4D tensor
 *   - Strides: strides[0] and strides[1] are row (h) and col (w) stride, respectively.
 *
 *   For the *SAME* convolution: the output height (YH) and width (YW) are computed as:
 *   - YH = ceil(float(XH) / float(strides[0]))
 *   - YW = ceil(float(XW) / float(strides[1]))
 *   and the paddings are computed as:
 *   - pad_along_height = max((YH - 1) * strides[0] + FH - XH, 0)
 *   - pad_along_width = max((YW - 1) * strides[1] + FW - XW, 0)
 *   - pad_top = pad_along_height / 2
 *   - pad_bottom = pad_along_height - pad_top
 *   - pad_left = pad_along_width / 2
 *   - pad_right = pad_along_width - pad_left
 *
 *   For the *VALID* convolution: the output height (YH) and width (YW) are computed as:
 *   - YH = ceil(float(XH - FH + 1) / float(strides[0]))
 *   - YW = ceil(float(XW - FW + 1) / float(strides[1]))
 *   and the paddings are always zeros.
 *
 * \param x The input feature maps: (H x W x Ci) x N (ColMaj), 3D tensor with an optional batch dimension
 * \param f 2D convolution filters: H x W x Ci x Co (ColMaj), 4D tensor
 * \param stride the row and column strides
 * \param is_valid 'VALID' convolution or 'SAME' convolution, default is True ('VALID')
 *
 * \return The output feature maps (H x W x Co) x N, 3D tensor with an optional batch dimension
 */
Expression conv2d(const Expression& x, const Expression& f, const std::vector<unsigned>& stride, bool is_valid = true);

/**
 * \ingroup convolutionoperations
 * \brief conv2d with bias
 * \details
 *   2D convolution operator with bias parameters.
 *   'VALID' and 'SAME' convolutions are supported.
 *   Think about when stride is 1, the distinction:
 *   - *SAME*: output size is the same with input size. To do so, one needs to pad the input so the filter can sweep outside of the input maps.
 *   - *VALID*: output size shrinks by filter_size - 1, and the filters always sweep at valid positions inside the input maps. No padding needed.
 *
 *   In detail, assume:
 *   - Input feature maps: XH x XW x XC x N
 *   - Filters: FH x FW x XC x FC
 *   - Strides: strides[0] and strides[1] are row (h) and col (w) stride, respectively.
 *
 *   For the *SAME* convolution: the output height (YH) and width (YW) are computed as:
 *   - YH = ceil(float(XH) / float(strides[0]))
 *   - YW = ceil(float(XW) / float(strides[1]))
 *   and the paddings are computed as:
 *   - pad_along_height = max((YH - 1) * strides[0] + FH - XH, 0)
 *   - pad_along_width = max((YW - 1) * strides[1] + FW - XW, 0)
 *   - pad_top = pad_along_height / 2
 *   - pad_bottom = pad_along_height - pad_top
 *   - pad_left = pad_along_width / 2
 *   - pad_right = pad_along_width - pad_left
 *
 *   For the *VALID* convolution: the output height (YH) and width (YW) are computed as:
 *   - YH = ceil(float(XH - FH + 1) / float(strides[0]))
 *   - YW = ceil(float(XW - FW + 1) / float(strides[1]))
 *   and the paddings are always zeros.
 *
 * \param x The input feature maps: (H x W x Ci) x N (ColMaj), 3D tensor with an optional batch dimension
 * \param f 2D convolution filters: H x W x Ci x Co (ColMaj), 4D tensor
 * \param b The bias (1D: Ci)
 * \param stride the row and column strides
 * \param is_valid 'VALID' convolution or 'SAME' convolution, default is True ('VALID')
 *
 * \return The output feature maps (H x W x Co) x N, 3D tensor with an optional batch dimension
 */
Expression conv2d(const Expression& x, const Expression& f, const Expression& b, const std::vector<unsigned>& stride, bool is_valid = true);

/**
 * \ingroup convolutionoperations
 * \brief maxpooling2d
 * \details
 *   2D maxpooling operator.
 *
 * \param x The input feature maps: (H x W x Ci) x N (ColMaj), 3D tensor with an optional batch dimension
 * \param ksize the height and width of the maxpooling2d window or kernel
 * \param stride the row and column strides
 * \param is_valid 'VALID' or 'SAME' (see comments for conv2d) , default is True ('VALID')
 *
 * \return The output feature maps (H x W x Co) x N, 3D tensor with an optional batch dimension
 */
Expression maxpooling2d(const Expression& x, const std::vector<unsigned>& ksize, const std::vector<unsigned>& stride, bool is_valid = true);


////////////////////////////////////////////////
// Tensor operations                          //
////////////////////////////////////////////////

/**
 * \ingroup tensoroperations
 * \brief Contracts a rank 3 tensor and a rank 1 tensor into a rank 2 tensor
 * \details The resulting tensor \f$z\f$ has coordinates \f$z_ij = \sum_k x_{ijk} y_k\f$
 *
 * \param x Rank 3 tensor
 * \param y Vector
 *
 * \return Matrix
 */
Expression contract3d_1d(const Expression& x, const Expression& y);
// z_i = x_ijk * y_k * z_j (+ b_i)
/**
 * \ingroup tensoroperations
 * \brief Contracts a rank 3 tensor and two rank 1 tensor into a rank 1 tensor
 * \details This is the equivalent of calling `contract3d_1d` and then performing a matrix vector multiplication.
 *
 * The resulting tensor \f$t\f$ has coordinates \f$t_i = \sum_{j,k} x_{ijk} y_k z_j\f$
 *
 * \param x Rank 3 tensor
 * \param y Vector
 * \param z Vector
 * \return Vector
 */
Expression contract3d_1d_1d(const Expression& x, const Expression& y, const Expression& z);
/**
 * \ingroup tensoroperations
 * \brief Same as `contract3d_1d_1d` with an additional bias parameter
 * \details This is the equivalent of calling `contract3d_1d` and then performing an affine transform.
 *
 * The resulting tensor \f$t\f$ has coordinates \f$t_i = b_i + \sum_{j,k} x_{ijk} y_k z_j\f$
 *
 * \param x Rank 3 tensor
 * \param y Vector
 * \param z Vector
 * \param b Bias vector
 * \return Vector
 */
Expression contract3d_1d_1d(const Expression& x, const Expression& y, const Expression& z, const Expression& b);
// z_ij = x_ijk * y_k + b_ij
/**
 * \ingroup tensoroperations
 * \brief Same as `contract3d_1d` with an additional bias parameter
 * \details The resulting tensor \f$z\f$ has coordinates \f$z_{ij} = b_{ij}+\sum_k x_{ijk} y_k\f$
 *
 * \param x Rank 3 tensor
 * \param y Vector
 * \param b Bias matrix
 * \return Matrix
 */
Expression contract3d_1d(const Expression& x, const Expression& y, const Expression& b);


////////////////////////////////////////////////
// Linear algebra operations                  //
////////////////////////////////////////////////

/**
 * \ingroup linalgoperations
 * \brief Matrix Inverse
 * \details Takes the inverse of a matrix (not implemented on GPU yet, although
 *          contributions are welcome: https://github.com/clab/dynet/issues/158).
 *          Note that back-propagating through an inverted matrix can also be the
 *          source of stability problems sometimes.
 *
 * \param x A square matrix
 *
 * \return The inverse of the matrix
 */
Expression inverse(const Expression& x);

/**
 * \ingroup linalgoperations
 * \brief Log determinant
 * \details Takes the log of the determinant of a matrix.
 *          (not implemented on GPU yet, although
 *          contributions are welcome: https://github.com/clab/dynet/issues/158).
 *
 * \param x A square matrix
 *
 * \return The log of its determinant
 */
Expression logdet(const Expression& x);

/**
 * \ingroup linalgoperations
 * \brief Trace of Matrix Product
 * \details Takes the trace of the product of matrices.
 *          (not implemented on GPU yet, although
 *          contributions are welcome: https://github.com/clab/dynet/issues/158).
 *
 * \param x1 A matrix
 * \param x2 Another matrix
 *
 * \return trace(x1 * x2)
 */
Expression trace_of_product(const Expression& x, const Expression& y);

////////////////////////////////////////////////
// Normalization operations                   //
////////////////////////////////////////////////

/**
 * \ingroup normoperations
 * \brief Layer normalization
 * \details Performs layer normalization :
 *
 * \f$
 * \begin{split}
 *    \mu &= \frac 1 n \sum_{i=1}^n x_i\\
 *    \sigma &= \sqrt{\frac 1 n \sum_{i=1}^n (x_i-\mu)^2}\\
 *    y&=\frac {\boldsymbol{g}} \sigma \circ (\boldsymbol{x}-\mu) + \boldsymbol{b}\\
 * \end{split}
 * \f$
 *
 * Reference : [Ba et al., 2016](http://arxiv.org/abs/1607.06450)
 *
 * \param x Input expression (possibly batched)
 * \param g Gain (same dimension as x, no batch dimension)
 * \param b Bias (same dimension as x, no batch dimension)
 * \return An expression of the same dimension as `x`
 */
Expression layer_norm(const Expression& x, const Expression& g, const Expression& b);

/**
 * \ingroup normoperations
 * \brief Weight normalization
 * \details Performs weight normalization :
 *
 * \f$
 * \begin{split}
 *    \hat{w} &= g\frac{w}{\Vert w\Vert}\\
 * \end{split}
 * \f$
 *
 * Reference : [Salimans, Kingma 2016](https://arxiv.org/abs/1602.07868)
 *
 * \param w Input expression (weight parameter)
 * \param g Gain (scalar expression, usually also a parameter)
 * \return An expression of the same dimension as `w`
 */
Expression weight_norm(const Expression& w, const Expression& g);

/**
 * \ingroup change device operation
 * \brief Copy tensor between devices
 * \details Copy tensor from x's device to device 
 *
 * \param x Input expression
 * \param device Device to place return tensor
 * \return An expression of x's tensor in device
 */
Expression to_device(const Expression & x, Device *device);
/**
 * \ingroup lstm
 * \brief Computes LSTM matrix multiplies plus nonlinearities
 * \details Computes LSTM gates (matrix multiply + nonlinearities) as follows:
 *
 *     gates_i = sigmoid (Wx_i * x_t + Wh_i * h_tm1 + b_i)
 *     gates_f = sigmoid (Wx_f * x_t + Wh_f * h_tm1 + b_f + 1)
 *     gates_o = sigmoid (Wx_o * x_t + Wh_o * h_tm1 + b_o)
 *     gates_g =   tanh  (Wx_g * x_t + Wh_g * h_tm1 + b_g)
 *
 *     Where optionally gaussian noise with the given standard deviation is applied to Wx, Wh, b parameters.
 *
 *     returns [gates_i]
 *             [gates_f]
 *             [gates_o]
 *             [gates_g]
 *
 *
 * \param x_t Inputs at current timestep (if more than 1 input will be concatenated; summed vector size I)
 * \param h_tm1 h of previous timestep
 * \param Wx State previous timestep (vector size H)
 * \param Wh Parameter matrix size 4H x I
 * \param b Bias parameter size 4H
 * \param weightnoise_std: apply gaussian noise to weights (Wx, Wh, b); requires only temporary additional memory
 * \return An expression with dimensions 4H
 */
<<<<<<< HEAD
Expression vanilla_lstm_gates(const std::vector<Expression>& x_t, const Expression& h_tm1, const Expression& Wx, const Expression& Wh, const Expression& b, real weightnoise_std=0.f);
=======
Expression vanilla_lstm_gates(const Expression& x_t,  const Expression& h_tm1, const Expression& Wx, const Expression& Wh, const Expression& b, real weightnoise_std = 0.f);
>>>>>>> fbd88488

/**
 * \ingroup lstm
 * \brief Computes LSTM matrix multiplies plus nonlinearities, while applying a dropout mask to input and previous state
 * \param x_t Inputs at current timestep (if more than 1 input will be concatenated; summed vector size I)
 * \param h_tm1 h of previous timestep
 * \param Wx State previous timestep (vector size H)
 * \param Wh Parameter matrix size 4H x I
 * \param b Bias parameter size 4H
 * \param dropout_mask_x Input dropout mask, size I
 * \param dropout_mask_h Hidden state dropout mask, size H
 * \param weightnoise_std: apply gaussian noise to weights (Wx, Wh, b); requires only temporary additional memory
 * \return An expression with dimensions 4H
 */
<<<<<<< HEAD
Expression vanilla_lstm_gates_dropout(const std::vector<Expression>& x_t, const Expression& h_tm1, const Expression& Wx, const Expression& Wh, const Expression& b, const Expression& dropout_mask_x, const Expression& dropout_mask_h, real weightnoise_std=0.f);
=======
Expression vanilla_lstm_gates(const Expression& x_t,  const Expression& h_tm1, const Expression& Wx, const Expression& Wh, const Expression& b, const Expression& dropout_mask_x, const Expression& dropout_mask_h, real weightnoise_std = 0.f);
>>>>>>> fbd88488

/**
 * \ingroup lstm
 * \brief Computes LSTM cell state
 * \details Computes LSTM cell: c_t = gates_i . gates_g + gates_f . c_tm1
 *
 * \param c_tm1 Cell at previous timestep (vector size H)
 * \param gates_t Gates at current timestep as computed by vanilla_lstm_gates (vector size 4H)
 * \return Vector size H
 */
Expression vanilla_lstm_c(const Expression& c_tm1, const Expression& gates_t);

/**
 * \ingroup lstm
 * \brief Computes LSTM hidden state
 * \details Computes LSTM output: h_t = o_t . tanh(c_t)
 *
 * \param c_t Cell at current timestep (vector size H)
 * \param gates_t Gates at current timestep as computed by vanilla_lstm_gates (vector size 4H)
 * \return Vector size H
 */

Expression vanilla_lstm_h(const Expression& c_t, const Expression& gates_t);

}  // namespace dynet

#endif<|MERGE_RESOLUTION|>--- conflicted
+++ resolved
@@ -2242,11 +2242,7 @@
  * \param weightnoise_std: apply gaussian noise to weights (Wx, Wh, b); requires only temporary additional memory
  * \return An expression with dimensions 4H
  */
-<<<<<<< HEAD
-Expression vanilla_lstm_gates(const std::vector<Expression>& x_t, const Expression& h_tm1, const Expression& Wx, const Expression& Wh, const Expression& b, real weightnoise_std=0.f);
-=======
-Expression vanilla_lstm_gates(const Expression& x_t,  const Expression& h_tm1, const Expression& Wx, const Expression& Wh, const Expression& b, real weightnoise_std = 0.f);
->>>>>>> fbd88488
+Expression vanilla_lstm_gates(const std::vector<Expression>& x_t, const Expression& h_tm1, const Expression& Wx, const Expression& Wh, const Expression& b, real weightnoise_std = 0.f);
 
 /**
  * \ingroup lstm
@@ -2261,11 +2257,7 @@
  * \param weightnoise_std: apply gaussian noise to weights (Wx, Wh, b); requires only temporary additional memory
  * \return An expression with dimensions 4H
  */
-<<<<<<< HEAD
-Expression vanilla_lstm_gates_dropout(const std::vector<Expression>& x_t, const Expression& h_tm1, const Expression& Wx, const Expression& Wh, const Expression& b, const Expression& dropout_mask_x, const Expression& dropout_mask_h, real weightnoise_std=0.f);
-=======
-Expression vanilla_lstm_gates(const Expression& x_t,  const Expression& h_tm1, const Expression& Wx, const Expression& Wh, const Expression& b, const Expression& dropout_mask_x, const Expression& dropout_mask_h, real weightnoise_std = 0.f);
->>>>>>> fbd88488
+Expression vanilla_lstm_gates_dropout(const std::vector<Expression>& x_t, const Expression& h_tm1, const Expression& Wx, const Expression& Wh, const Expression& b, const Expression& dropout_mask_x, const Expression& dropout_mask_h, real weightnoise_std = 0.f);
 
 /**
  * \ingroup lstm
