#include "dynet/deep-lstm.h"

#include <string>
#include <vector>
#include <iostream>

#include "dynet/nodes.h"

using namespace std;
using namespace dynet::expr;

namespace dynet {

enum { X2I, H2I, C2I, BI, X2O, H2O, C2O, BO, X2C, H2C, BC };

DeepLSTMBuilder::DeepLSTMBuilder(unsigned layers,
                         unsigned input_dim,
                         unsigned hidden_dim,
                         ParameterCollection& model) : layers(layers) {
  unsigned layer_input_dim = input_dim;
  local_model = model.add_subcollection("--deep-lstm-builder");
  for (unsigned i = 0; i < layers; ++i) {
    // i
<<<<<<< HEAD
    Parameter p_x2i = local_model.add_parameters({hidden_dim, layer_input_dim});
    Parameter p_h2i = local_model.add_parameters({hidden_dim, hidden_dim});
    Parameter p_c2i = local_model.add_parameters({hidden_dim, hidden_dim});
    Parameter p_bi = local_model.add_parameters({hidden_dim});

    // o
    Parameter p_x2o = local_model.add_parameters({hidden_dim, layer_input_dim});
    Parameter p_h2o = local_model.add_parameters({hidden_dim, hidden_dim});
    Parameter p_c2o = local_model.add_parameters({hidden_dim, hidden_dim});
    Parameter p_bo = local_model.add_parameters({hidden_dim});

    // c
    Parameter p_x2c = local_model.add_parameters({hidden_dim, layer_input_dim});
    Parameter p_h2c = local_model.add_parameters({hidden_dim, hidden_dim});
    Parameter p_bc = local_model.add_parameters({hidden_dim});
=======
    Parameter p_x2i = model.add_parameters({hidden_dim, layer_input_dim});
    Parameter p_h2i = model.add_parameters({hidden_dim, hidden_dim});
    Parameter p_c2i = model.add_parameters({hidden_dim, hidden_dim});
    Parameter p_bi = model.add_parameters({hidden_dim}, ParameterInitConst(0.f));

    // o
    Parameter p_x2o = model.add_parameters({hidden_dim, layer_input_dim});
    Parameter p_h2o = model.add_parameters({hidden_dim, hidden_dim});
    Parameter p_c2o = model.add_parameters({hidden_dim, hidden_dim});
    Parameter p_bo = model.add_parameters({hidden_dim}, ParameterInitConst(0.f));

    // c
    Parameter p_x2c = model.add_parameters({hidden_dim, layer_input_dim});
    Parameter p_h2c = model.add_parameters({hidden_dim, hidden_dim});
    Parameter p_bc = model.add_parameters({hidden_dim}, ParameterInitConst(0.f));

>>>>>>> fcd2ef6b
    layer_input_dim = hidden_dim + input_dim;  // output (hidden) from 1st layer is input to next

    vector<Parameter> ps = {p_x2i, p_h2i, p_c2i, p_bi, p_x2o, p_h2o, p_c2o, p_bo, p_x2c, p_h2c, p_bc};
    params.push_back(ps);
  }  // layers
}

void DeepLSTMBuilder::new_graph_impl(ComputationGraph& cg, bool update){
  param_vars.clear();

  for (unsigned i = 0; i < layers; ++i){
    auto& p = params[i];

    //i
    Expression i_x2i = update ? parameter(cg,p[X2I]) : const_parameter(cg,p[X2I]);
    Expression i_h2i = update ? parameter(cg,p[H2I]) : const_parameter(cg,p[H2I]);
    Expression i_c2i = update ? parameter(cg,p[C2I]) : const_parameter(cg,p[C2I]);
    Expression i_bi = update ? parameter(cg,p[BI]) : const_parameter(cg,p[BI]);
    //o
    Expression i_x2o = update ? parameter(cg,p[X2O]) : const_parameter(cg,p[X2O]);
    Expression i_h2o = update ? parameter(cg,p[H2O]) : const_parameter(cg,p[H2O]);
    Expression i_c2o = update ? parameter(cg,p[C2O]) : const_parameter(cg,p[C2O]);
    Expression i_bo = update ? parameter(cg,p[BO]) : const_parameter(cg,p[BO]);
    //c
    Expression i_x2c = update ? parameter(cg,p[X2C]) : const_parameter(cg,p[X2C]);
    Expression i_h2c = update ? parameter(cg,p[H2C]) : const_parameter(cg,p[H2C]);
    Expression i_bc = update ? parameter(cg,p[BC]) : const_parameter(cg,p[BC]);

    vector<Expression> vars = {i_x2i, i_h2i, i_c2i, i_bi, i_x2o, i_h2o, i_c2o, i_bo, i_x2c, i_h2c, i_bc};
    param_vars.push_back(vars);
  }
}

// layout: 0..layers = c
//         layers+1..2*layers = h
void DeepLSTMBuilder::start_new_sequence_impl(const vector<Expression>& hinit) {
  h.clear();
  c.clear();
  if (hinit.size() > 0) {
    DYNET_ARG_CHECK(layers * 2 == hinit.size(),
                            "DeepLSTMBuilder must be initialized with 2 times as many expressions as layers "
                            "(hidden state and cell for each layer). However, for " << layers << " layers, "
                            << hinit.size() << " expressions were passed in");
    h0.resize(layers);
    c0.resize(layers);
    for (unsigned i = 0; i < layers; ++i) {
      c0[i] = hinit[i];
      h0[i] = hinit[i + layers];
    }
    has_initial_state = true;
  } else {
    has_initial_state = false;
  }
}

Expression DeepLSTMBuilder::add_input_impl(int prev, const Expression& x) {
  h.push_back(vector<Expression>(layers));
  c.push_back(vector<Expression>(layers));
  o.push_back(Expression());
  vector<Expression>& ht = h.back();
  vector<Expression>& ct = c.back();
  Expression& ot = o.back();
  Expression in = x;
  vector<Expression> cc(layers);
  for (unsigned i = 0; i < layers; ++i) {
    if (i > 0)
      in = concatenate({in, x});
    const vector<Expression>& vars = param_vars[i];
    Expression i_h_tm1, i_c_tm1;
    bool has_prev_state = (prev >= 0 || has_initial_state);
    if (prev < 0) {
      if (has_initial_state) {
        // intial value for h and c at timestep 0 in layer i
        // defaults to zero matrix input if not set in add_parameter_edges
        i_h_tm1 = h0[i];
        i_c_tm1 = c0[i];
      }
    } else {  // t > 0
      i_h_tm1 = h[prev][i];
      i_c_tm1 = c[prev][i];
    }
    // input
    Expression i_ait;
    if (has_prev_state)
//      i_ait = vars[BI] + vars[X2I] * in + vars[H2I]*i_h_tm1 + vars[C2I] * i_c_tm1;
      i_ait = affine_transform({vars[BI], vars[X2I], in, vars[H2I], i_h_tm1, vars[C2I], i_c_tm1});
    else
//      i_ait = vars[BI] + vars[X2I] * in;
      i_ait = affine_transform({vars[BI], vars[X2I], in});
    Expression i_it = logistic(i_ait);
    // forget
    Expression i_ft = 1.f - i_it;
    // write memory cell
    Expression i_awt;
    if (has_prev_state)
//      i_awt = vars[BC] + vars[X2C] * in + vars[H2C]*i_h_tm1;
      i_awt = affine_transform({vars[BC], vars[X2C], in, vars[H2C], i_h_tm1});
    else
//      i_awt = vars[BC] + vars[X2C] * in;
      i_awt = affine_transform({vars[BC], vars[X2C], in});
    Expression i_wt = tanh(i_awt);
    // output
    if (has_prev_state) {
      Expression i_nwt = cmult(i_it,i_wt);
      Expression i_crt = cmult(i_ft,i_c_tm1);
      ct[i] = i_crt + i_nwt;
    } else {
      ct[i] = cmult(i_it,i_wt);
    }

    Expression i_aot;
    if (has_prev_state)
//      i_aot = vars[BO] + vars[X2O] * in + vars[H2O] * i_h_tm1 + vars[C2O] * ct[i];
      i_aot = affine_transform({vars[BO], vars[X2O], in, vars[H2O], i_h_tm1, vars[C2O], ct[i]});
    else
//      i_aot = vars[BO] + vars[X2O] * in;
      i_aot = affine_transform({vars[BO], vars[X2O], in});
    Expression i_ot = logistic(i_aot);
    Expression ph_t = tanh(ct[i]);
    in = ht[i] = cmult(i_ot,ph_t);
    cc[i] = in;
  }
  ot = concatenate(cc);
  return ot;
}

ParameterCollection & DeepLSTMBuilder::get_parameters() {
  return local_model;
}

} // namespace dynet<|MERGE_RESOLUTION|>--- conflicted
+++ resolved
@@ -1,4 +1,5 @@
 #include "dynet/deep-lstm.h"
+#include "dynet/param-init.h"
 
 #include <string>
 #include <vector>
@@ -21,40 +22,22 @@
   local_model = model.add_subcollection("--deep-lstm-builder");
   for (unsigned i = 0; i < layers; ++i) {
     // i
-<<<<<<< HEAD
     Parameter p_x2i = local_model.add_parameters({hidden_dim, layer_input_dim});
     Parameter p_h2i = local_model.add_parameters({hidden_dim, hidden_dim});
     Parameter p_c2i = local_model.add_parameters({hidden_dim, hidden_dim});
-    Parameter p_bi = local_model.add_parameters({hidden_dim});
+    Parameter p_bi = local_model.add_parameters({hidden_dim}, ParameterInitConst(0.f));
 
     // o
     Parameter p_x2o = local_model.add_parameters({hidden_dim, layer_input_dim});
     Parameter p_h2o = local_model.add_parameters({hidden_dim, hidden_dim});
     Parameter p_c2o = local_model.add_parameters({hidden_dim, hidden_dim});
-    Parameter p_bo = local_model.add_parameters({hidden_dim});
+    Parameter p_bo = local_model.add_parameters({hidden_dim}, ParameterInitConst(0.f));
 
     // c
     Parameter p_x2c = local_model.add_parameters({hidden_dim, layer_input_dim});
     Parameter p_h2c = local_model.add_parameters({hidden_dim, hidden_dim});
-    Parameter p_bc = local_model.add_parameters({hidden_dim});
-=======
-    Parameter p_x2i = model.add_parameters({hidden_dim, layer_input_dim});
-    Parameter p_h2i = model.add_parameters({hidden_dim, hidden_dim});
-    Parameter p_c2i = model.add_parameters({hidden_dim, hidden_dim});
-    Parameter p_bi = model.add_parameters({hidden_dim}, ParameterInitConst(0.f));
+    Parameter p_bc = local_model.add_parameters({hidden_dim}, ParameterInitConst(0.f));
 
-    // o
-    Parameter p_x2o = model.add_parameters({hidden_dim, layer_input_dim});
-    Parameter p_h2o = model.add_parameters({hidden_dim, hidden_dim});
-    Parameter p_c2o = model.add_parameters({hidden_dim, hidden_dim});
-    Parameter p_bo = model.add_parameters({hidden_dim}, ParameterInitConst(0.f));
-
-    // c
-    Parameter p_x2c = model.add_parameters({hidden_dim, layer_input_dim});
-    Parameter p_h2c = model.add_parameters({hidden_dim, hidden_dim});
-    Parameter p_bc = model.add_parameters({hidden_dim}, ParameterInitConst(0.f));
-
->>>>>>> fcd2ef6b
     layer_input_dim = hidden_dim + input_dim;  // output (hidden) from 1st layer is input to next
 
     vector<Parameter> ps = {p_x2i, p_h2i, p_c2i, p_bi, p_x2o, p_h2o, p_c2o, p_bo, p_x2c, p_h2c, p_bc};
