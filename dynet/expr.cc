--- conflicted
+++ resolved
@@ -236,13 +236,10 @@
 
 Expression weight_norm(const Expression& w, const Expression& g){return Expression(w.pg, w.pg->add_function<WeightNormalization>({w.i,g.i}));}
 
-<<<<<<< HEAD
-=======
 Expression to_device(const Expression & x, Device *device) {
   DYNET_ASSERT(x.pg->nodes[x.i]->device != device, "It is unnecessary to peform to_device operation in the same devices");
   return Expression(x.pg, x.pg->add_function<ToDevice>({x.i}, device));
 }
->>>>>>> fbd88488
 Expression vanilla_lstm_gates(const Expression& x_t, const Expression& h_tm1, const Expression& Wx, const Expression& Wh, const Expression& b, real weightnoise_std){
   return Expression(x_t.pg, x_t.pg->add_function<VanillaLSTMGates>({x_t.i, h_tm1.i, Wx.i, Wh.i, b.i}, weightnoise_std));
 }
