#include "dynet/tensor-eigen.h"
#include "dynet/nodes-flow.h"

#include "dynet/nodes-impl-macros.h"

using namespace std;

namespace dynet {

// ************* Reshape *************

#ifndef __CUDACC__

string Reshape::as_string(const vector<string>& arg_names) const {
  ostringstream s;
  s << "reshape(" << arg_names[0] << " --> " << to << ')';
  return s.str();
}

Dim Reshape::dim_forward(const vector<Dim>& xs) const {
  DYNET_ARG_CHECK(xs.size() == 1, "Failed input count check in Reshape")
  if(to.size() == xs[0].size()) {
    return to;
  } else {
    DYNET_ARG_CHECK(to.batch_elems() == 1 && to.batch_size() == xs[0].batch_size(),
                    "Bad arguments to Reshape: " << to << ", " << xs[0]);
    Dim ret(to);
    ret.bd = xs[0].batch_elems();
    return ret;
  }
}

#endif

template<class MyDevice>
void Reshape::forward_dev_impl(const MyDevice & dev, const vector<const Tensor*>& xs, Tensor& fx) const {
  // just point to the input memory and change dimensions
  // dimensions are handled by forward_dim
<<<<<<< HEAD
  tvec(fx).device(*dev.edevice) = tvec(*xs[0]);
=======
  //fx.tvec().device(*dev.edevice) = xs[0]->tvec();
  // (read-only inplaced opearation) pass, already sharing pointers
>>>>>>> 3f181593
}

template<class MyDevice>
void Reshape::backward_dev_impl(const MyDevice & dev,
                             const vector<const Tensor*>& xs,
                             const Tensor& fx,
                             const Tensor& dEdf,
                             unsigned i,
                             Tensor& dEdxi) const {
<<<<<<< HEAD
  const Tensor reshaped(dEdxi.d, dEdf.v, dEdxi.device, dEdf.mem_pool);
  tvec(dEdxi).device(*dev.edevice) += tvec(reshaped);
=======
  //const Tensor reshaped(dEdxi.d, dEdf.v, dEdxi.device, dEdf.mem_pool);
  //dEdxi.tvec().device(*dev.edevice) += reshaped.tvec();
  // (read-only inplaced opearation) pass, already accumulated into it
>>>>>>> 3f181593
}
DYNET_NODE_INST_DEV_IMPL(Reshape)

// ************* Identity *************

#ifndef __CUDACC__

string Identity::as_string(const vector<string>& arg_names) const {
  return arg_names[0];
}

Dim Identity::dim_forward(const vector<Dim>& xs) const {
  DYNET_ARG_CHECK(xs.size() == 1, "Failed input count check in Identity")
  return xs[0];
}

#endif

template<class MyDevice>
void Identity::forward_dev_impl(const MyDevice & dev, const vector<const Tensor*>& xs, Tensor& fx) const {
<<<<<<< HEAD
  tvec(fx).device(*dev.edevice) = tvec(*xs[0]);
=======
  //fx.tvec().device(*dev.edevice) = xs[0]->tvec();
  // (read-only inplaced opearation) pass, already sharing pointers
>>>>>>> 3f181593
}

template<class MyDevice>
void Identity::backward_dev_impl(const MyDevice & dev,
                             const vector<const Tensor*>& xs,
                             const Tensor& fx,
                             const Tensor& dEdf,
                             unsigned i,
                             Tensor& dEdxi) const {
<<<<<<< HEAD
  tvec(dEdxi).device(*dev.edevice) += tvec(dEdf);
=======
  //dEdxi.tvec().device(*dev.edevice) += dEdf.tvec();
  // (read-only inplaced opearation) pass, already accumulated into it
>>>>>>> 3f181593
}
DYNET_NODE_INST_DEV_IMPL(Identity)

// ************* NoBackprop *************

#ifndef __CUDACC__

string NoBackprop::as_string(const vector<string>& arg_names) const {
  ostringstream s;
  s << "nobackprop(" << arg_names[0] << ')';
  return s.str();
}

Dim NoBackprop::dim_forward(const vector<Dim>& xs) const {
  DYNET_ARG_CHECK(xs.size() == 1, "Failed input count check in NoBackprop")
  return xs[0];
}

#endif

template<class MyDevice>
void NoBackprop::forward_dev_impl(const MyDevice & dev, const vector<const Tensor*>& xs, Tensor& fx) const {
<<<<<<< HEAD
  tvec(fx).device(*dev.edevice) = tvec(*xs[0]);
=======
  //fx.tvec().device(*dev.edevice) = xs[0]->tvec();
  // (read-only inplaced opearation) pass, already sharing pointers
>>>>>>> 3f181593
}

template<class MyDevice>
void NoBackprop::backward_dev_impl(const MyDevice & dev,
                                   const vector<const Tensor*>& xs,
                                   const Tensor& fx,
                                   const Tensor& dEdf,
                                   unsigned i,
                                   Tensor& dEdxi) const {
  // no op
}
DYNET_NODE_INST_DEV_IMPL(NoBackprop)

// ************* FlipGradient *************

#ifndef __CUDACC__

string FlipGradient::as_string(const vector<string>& arg_names) const {
  ostringstream s;
  s << "flip_gradient(" << arg_names[0] << ')';
  return s.str();
}

Dim FlipGradient::dim_forward(const vector<Dim>& xs) const {
  DYNET_ARG_CHECK(xs.size() == 1, "Failed input count check in FlipGradient");
  return xs[0];
}

#endif

template<class MyDevice>
void FlipGradient::forward_dev_impl(const MyDevice & dev, const vector<const Tensor*>& xs, Tensor& fx) const {
<<<<<<< HEAD
  tvec(fx).device(*dev.edevice) = tvec(*xs[0]);
=======
  //fx.tvec().device(*dev.edevice) = xs[0]->tvec();
  // (read-only inplaced opearation) pass, already sharing pointers
>>>>>>> 3f181593
}

template<class MyDevice>
void FlipGradient::backward_dev_impl(const MyDevice & dev,
                                   const vector<const Tensor*>& xs,
                                   const Tensor& fx,
                                   const Tensor& dEdf,
                                   unsigned i,
                                   Tensor& dEdxi) const {
  // takes negative on backprop
  tvec(dEdxi).device(*dev.edevice) -= tvec(dEdf);
}
DYNET_NODE_INST_DEV_IMPL(FlipGradient)

}<|MERGE_RESOLUTION|>--- conflicted
+++ resolved
@@ -34,14 +34,8 @@
 
 template<class MyDevice>
 void Reshape::forward_dev_impl(const MyDevice & dev, const vector<const Tensor*>& xs, Tensor& fx) const {
-  // just point to the input memory and change dimensions
-  // dimensions are handled by forward_dim
-<<<<<<< HEAD
+  // note: this will not be called most of the time, because this operation is in-placed
   tvec(fx).device(*dev.edevice) = tvec(*xs[0]);
-=======
-  //fx.tvec().device(*dev.edevice) = xs[0]->tvec();
-  // (read-only inplaced opearation) pass, already sharing pointers
->>>>>>> 3f181593
 }
 
 template<class MyDevice>
@@ -51,14 +45,8 @@
                              const Tensor& dEdf,
                              unsigned i,
                              Tensor& dEdxi) const {
-<<<<<<< HEAD
-  const Tensor reshaped(dEdxi.d, dEdf.v, dEdxi.device, dEdf.mem_pool);
-  tvec(dEdxi).device(*dev.edevice) += tvec(reshaped);
-=======
-  //const Tensor reshaped(dEdxi.d, dEdf.v, dEdxi.device, dEdf.mem_pool);
-  //dEdxi.tvec().device(*dev.edevice) += reshaped.tvec();
-  // (read-only inplaced opearation) pass, already accumulated into it
->>>>>>> 3f181593
+  // note: this will not be called most of the time, because this operation is in-placed
+  tvec(dEdxi).device(*dev.edevice) += tvec(dEdf);
 }
 DYNET_NODE_INST_DEV_IMPL(Reshape)
 
@@ -79,12 +67,8 @@
 
 template<class MyDevice>
 void Identity::forward_dev_impl(const MyDevice & dev, const vector<const Tensor*>& xs, Tensor& fx) const {
-<<<<<<< HEAD
+  // note: this will not be called most of the time, because the operation is in-placed
   tvec(fx).device(*dev.edevice) = tvec(*xs[0]);
-=======
-  //fx.tvec().device(*dev.edevice) = xs[0]->tvec();
-  // (read-only inplaced opearation) pass, already sharing pointers
->>>>>>> 3f181593
 }
 
 template<class MyDevice>
@@ -94,12 +78,8 @@
                              const Tensor& dEdf,
                              unsigned i,
                              Tensor& dEdxi) const {
-<<<<<<< HEAD
+  // note: this will not be called most of the time, because the operation is in-placed
   tvec(dEdxi).device(*dev.edevice) += tvec(dEdf);
-=======
-  //dEdxi.tvec().device(*dev.edevice) += dEdf.tvec();
-  // (read-only inplaced opearation) pass, already accumulated into it
->>>>>>> 3f181593
 }
 DYNET_NODE_INST_DEV_IMPL(Identity)
 
@@ -122,12 +102,8 @@
 
 template<class MyDevice>
 void NoBackprop::forward_dev_impl(const MyDevice & dev, const vector<const Tensor*>& xs, Tensor& fx) const {
-<<<<<<< HEAD
+  // note: this will not be called most of the time, because the operation is in-placed
   tvec(fx).device(*dev.edevice) = tvec(*xs[0]);
-=======
-  //fx.tvec().device(*dev.edevice) = xs[0]->tvec();
-  // (read-only inplaced opearation) pass, already sharing pointers
->>>>>>> 3f181593
 }
 
 template<class MyDevice>
@@ -160,12 +136,8 @@
 
 template<class MyDevice>
 void FlipGradient::forward_dev_impl(const MyDevice & dev, const vector<const Tensor*>& xs, Tensor& fx) const {
-<<<<<<< HEAD
+  // note: this will not be called most of the time, because the operation is in-placed
   tvec(fx).device(*dev.edevice) = tvec(*xs[0]);
-=======
-  //fx.tvec().device(*dev.edevice) = xs[0]->tvec();
-  // (read-only inplaced opearation) pass, already sharing pointers
->>>>>>> 3f181593
 }
 
 template<class MyDevice>
