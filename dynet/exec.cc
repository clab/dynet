#include "dynet/exec.h"

#include <unordered_map>
#include <queue>

#include "dynet/param-nodes.h"
#include "dynet/globals.h"
#include "dynet/timing.h"

#ifdef HAVE_CUDA
#include "dynet/gpu-ops.h"
#endif

using namespace std;

namespace dynet {

inline string print_vec(const std::vector<float> & vec) {
  string sep = "[";
  ostringstream oss;
  for(auto f : vec) {
    oss << sep << f; sep = ",";
  }
  oss << "]";
  return oss.str();
}

ExecutionEngine::~ExecutionEngine() {}

vector<const Tensor*> ExecutionEngine::forward(std::vector<VariableIndex> is) {
  invalidate();
  VariableIndex i=*(std::max_element(is.begin(),is.end()));
  incremental_forward(i);
  vector<const Tensor*> ret;
  for (auto i : is) {
      ret.push_back(&(get_value(i)));
  }
  return ret;
}

void SimpleExecutionEngine::invalidate() {
  num_nodes_evaluated = 0;
  backward_computed = 0;
}

void SimpleExecutionEngine::invalidate(unsigned i) {
  num_nodes_evaluated = i;
}

const Tensor& SimpleExecutionEngine::forward() {
  const VariableIndex node_max_index = (VariableIndex)(cg.nodes.size() - 1);
  return forward(node_max_index);
}

const Tensor& SimpleExecutionEngine::forward(VariableIndex i) {
  invalidate();
  return incremental_forward(i);
}

const Tensor& SimpleExecutionEngine::get_value(VariableIndex i) {
  DYNET_ASSERT(i < cg.nodes.size(), "Out-of-bounds variable access in SimpleExecutionEngine::get_value()");
  if (i >= num_nodes_evaluated) {
    incremental_forward();
  }
  return nfxs[i];
}

const Tensor& SimpleExecutionEngine::get_gradient(VariableIndex i) {
  DYNET_ASSERT(i < cg.nodes.size(), "Out-of-bounds variable access in SimpleExecutionEngine::get_value()");
  if (i >= backward_computed) {
    DYNET_RUNTIME_ERR("Requested gradient for node " << i << ", but backward pass was computed from node " << (backward_computed - 1));
  }
  return ndEdfs[i];
}

const Tensor& SimpleExecutionEngine::incremental_forward() {
  // cerr << "SimpleExecutionEngine::incremental_forward" << endl;
  const VariableIndex node_max_index = (VariableIndex)(cg.nodes.size() - 1);
  return incremental_forward(node_max_index);
}

const Tensor& SimpleExecutionEngine::incremental_forward(VariableIndex i) {
  DYNET_ASSERT(i < cg.nodes.size(), "Out-of-bounds variable access in SimpleExecutionEngine::incremental_forward()");

  // free any old memory if this is a new CG
  if (num_nodes_evaluated == 0)
    for(Device* dev : dynet::devices)
      dev->pools[(int)DeviceMempool::FXS]->free();

  if (i >= num_nodes_evaluated) {
    nfxs.resize(i + 1);

    //vector<string> dummy(5, "x");
    vector<const Tensor*> xs(16);
    for (; num_nodes_evaluated <= i; ++num_nodes_evaluated) {
      const Node* node = cg.nodes[num_nodes_evaluated];
      xs.resize(node->arity());
      unsigned ai = 0;
      for (VariableIndex arg : node->args) {
        xs[ai] = &nfxs[arg];
        ++ai;
      }
      nfxs[num_nodes_evaluated].d = node->dim;
      // Get the device
      DYNET_ASSERT(node->device != nullptr, "Attempt to access null device in SimpleExecutionEngine::incremental_forward");
      nfxs[num_nodes_evaluated].device = node->device;
      nfxs[num_nodes_evaluated].mem_pool = DeviceMempool::FXS;
      // Get the memory
      nfxs[num_nodes_evaluated].v = static_cast<float*>(nfxs[num_nodes_evaluated].device->pools[(int)DeviceMempool::FXS]->allocate(node->dim.size() * sizeof(float)));
      if (nfxs[num_nodes_evaluated].v == nullptr)
        DYNET_RUNTIME_ERR("Ran out of memory when executing node " << num_nodes_evaluated);
      void* aux_mem = nullptr;
      size_t aux_size = node->aux_storage_size();
      if (aux_size) {
        aux_mem = nfxs[num_nodes_evaluated].device->pools[(int)DeviceMempool::FXS]->allocate(aux_size);
        if (!aux_mem)
          DYNET_RUNTIME_ERR("Ran out of auxiliary memory when executing node " << num_nodes_evaluated);
      }
      node->aux_mem = aux_mem;

      node->forward(xs, nfxs[num_nodes_evaluated]);
    }
  }

  // for(VariableIndex j = (VariableIndex)0; j <= i; ++j) cerr << "nfx[" << j << "] == " << print_vec(as_vector(nfxs[j])) << endl;

  return nfxs[i];
}

void SimpleExecutionEngine::backward(bool full) {
  DYNET_ASSERT(nfxs.size() >= cg.nodes.size(), "Mismatched array sizes in SimpleExecutionEngine::backward");
  backward((VariableIndex)(cg.nodes.size()-1),full);
}

// TODO what is happening with parameter nodes if from_where > param_node_id ?
void SimpleExecutionEngine::backward(VariableIndex from_where, bool full) {
  if(!(from_where < nfxs.size()))
    incremental_forward(from_where);
  if (nfxs[from_where].d.size() != 1)
    DYNET_INVALID_ARG("backward() can only be called on scalar nodes, but node " << from_where << " has dimension: " << nfxs[from_where].d);

  const unsigned num_nodes = from_where+1;
  ndEdfs.resize(num_nodes);
  for(Device* device : devices)
    device->pools[(int)DeviceMempool::DEDFS]->free();
  for (unsigned i = 0; i < num_nodes; ++i) {
    const auto dim = nfxs[i].d;
    ndEdfs[i].d = dim;
    ndEdfs[i].device = nfxs[i].device;
    ndEdfs[i].mem_pool = DeviceMempool::DEDFS;
    ndEdfs[i].v = static_cast<float*>(ndEdfs[i].device->pools[(int)DeviceMempool::DEDFS]->allocate(dim.size() * sizeof(float)));
    if (!ndEdfs[i].v)
      DYNET_RUNTIME_ERR("out of memory while attempting to allocate space for derivatives of node " << i);
  }
  for(Device* device : devices)
    device->pools[(int)DeviceMempool::DEDFS]->zero_allocated_memory();
  // initialize dE/dE = 1
  ndEdfs.back().v = kSCALAR_ONE;

  // here we find constant paths to avoid doing extra work
  // by default, a node is constant unless
  //   1) it is a parameter node
  //   2) it depends on a non-constant node
  // (thus, functions of constants and inputs end up being
  //  false in this computation)
  vector<bool> needs_derivative(num_nodes, full);
  if (!full) {
    for (auto i : cg.parameter_nodes)
      needs_derivative[i] = true;

    for (unsigned ni = 0; ni < num_nodes; ++ni) {
      bool nd = needs_derivative[ni];
      for (auto arg : cg.nodes[ni]->args)
        nd |= needs_derivative[arg];
      needs_derivative[ni] = nd;
    }
  }

  // loop in reverse topological order
  // consider only nodes that participate in the computation.
  vector<bool> in_computation(num_nodes, false);
  in_computation[num_nodes - 1] = true;
  vector<const Tensor*> xs;
  for (int i = num_nodes - 1; i >= 0; --i) {
    if (!in_computation[i]) continue;
    const Node* node = cg.nodes[i];
    xs.resize(node->arity());
    unsigned ai = 0;
    for (VariableIndex arg : node->args) {
      in_computation[arg] = true;
      xs[ai] = &nfxs[arg];
      ++ai;
    }
    ai = 0;
    for (VariableIndex arg : node->args) {
      if (needs_derivative[arg]) {
        node->backward(xs, nfxs[i], ndEdfs[i], ai, ndEdfs[arg]);
      }
      ++ai;
    }
  }

  // accumulate gradients into parameters
  // this is simpler than you might find in some other frameworks
  // since we assume parameters come into the graph as a "function"
  // that returns the current value of the parameters
  for (VariableIndex i : cg.parameter_nodes)
    static_cast<ParameterNodeBase*>(cg.nodes[i])->accumulate_grad(ndEdfs[i]);
<<<<<<< HEAD
  backward_computed = from_where;

  // for(size_t i = 0; i < ndEdfs.size(); ++i) { cerr << "ndEdfs[" << i << "]: " << print_vec(as_vector(ndEdfs[i])) << endl; }

}

// copies the list of tensors into a single contig tensor (tout).
// allocates the memory for tout.
void BatchedExecutionEngine::combine_tensors(std::vector<VariableIndex> batch_ids, int aid, Tensor &tout) {

  AlignedMemoryPool *mempool = tout.device->pools[(int)DeviceMempool::FXS];
  // determine needed memory
  VariableIndex vid;
  unsigned total_dsize = 0;
  for(auto & id : batch_ids) {
    id = cg.nodes[id]->args[aid];
    total_dsize += node2size[id];
  }
  tout.d = Dim({total_dsize});

  // allocate
  float* dest = static_cast<float*>(mempool->allocate(total_dsize * sizeof(float)));

#if HAVE_CUDA
  vector<float*> locs(batch_ids.size()*3);
  unsigned i = 0;
  unsigned max_length = 0;
  const int TRG = batch_ids.size();
  const int LEN = batch_ids.size()*2;
#endif
  tout.v = dest;
  // copy
  for (auto id : batch_ids) {
    const size_t sz = node2size[id];

    float* my_src = batches[node2batch[id]].nfx.v + node2offset[id];
#if HAVE_CUDA
    locs[i] = my_src; // src
    locs[i+TRG] = dest;
    locs[i+LEN] = (float*)sz;
    if (max_length < sz) max_length=sz;
    i++;
#else
    memcpy(dest, my_src, sz*sizeof(float));
#endif
    dest += sz; // pointer arith
  }
#if HAVE_CUDA
  size_t req_sz = batch_ids.size()*3*sizeof(float*);
  float** srcs = static_cast<float**>(mempool->allocate(req_sz));
  float** trgs = srcs + TRG;
  float** lens = srcs + LEN;
  CUDA_CHECK(cudaMemcpyAsync(srcs, &(locs)[0], locs.size()*sizeof(float**), cudaMemcpyHostToDevice));
  gpu::parallel_memcpy(batch_ids.size(), max_length, srcs, trgs, lens);
#endif
}

void BatchedExecutionEngine::accumulate_tensors(const Tensor& tin, std::vector<VariableIndex> batch_ids, int ai) {

#if HAVE_CUDA
  vector<float*> locs(batch_ids.size()*3);
  unsigned i = 0;
  unsigned max_length = 0;
  const int TRG = batch_ids.size();
  const int LEN = batch_ids.size()*2;
  float* src = tin.v;
  // copy
  for (auto id : batch_ids) {
    const size_t sz = node2size[id];

    float* my_trg = batches[node2batch[id]].nfx.v + node2offset[id];
    locs[i] = src; // src
    locs[i+TRG] = my_trg;
    locs[i+LEN] = (float*)sz;
    if (max_length < sz) max_length = sz;
    i++;
    src += sz; // pointer arith
  }
  size_t req_sz = batch_ids.size()*3*sizeof(float*);
  AlignedMemoryPool *mempool = tin.device->pools[(int)DeviceMempool::DEDFS];
  float** srcs = static_cast<float**>(mempool->allocate(req_sz));
  float** trgs = srcs + TRG;
  float** lens = srcs + LEN;
  CUDA_CHECK(cudaMemcpyAsync(srcs, &(locs)[0], locs.size()*sizeof(float**), cudaMemcpyHostToDevice));
  gpu::parallel_accumulate(batch_ids.size(), max_length, srcs, trgs, lens);
#else
  size_t tot_arg = 0;
  Tensor temp_ndEdf;
  for(auto curr_node : batch_ids) {
    VariableIndex my_aid = cg.nodes[curr_node]->args[ai];
    temp_ndEdf = ndEdfs[my_aid];
    temp_ndEdf.v = tin.v + tot_arg;
    TensorTools::accumulate(ndEdfs[cg.nodes[curr_node]->args[ai]], temp_ndEdf);
    tot_arg += node2size[my_aid];
  }
#endif

}

void BatchedExecutionEngine::invalidate() {
  num_nodes_evaluated = 0;
  num_batches_evaluated = 0;
  backward_computed = 0;
  garbage_collect();
  node2offset.clear(); node2size.clear(); node2batch.clear(); ndEdfs.clear(); nfx_cache.clear();
}

void BatchedExecutionEngine::invalidate(unsigned i) {
  num_nodes_evaluated = i;
}

const Tensor& BatchedExecutionEngine::forward() {
  const VariableIndex node_max_index = (VariableIndex)(cg.nodes.size() - 1);
  return forward(node_max_index);
}

const Tensor& BatchedExecutionEngine::forward(VariableIndex i) {
  invalidate();
  return incremental_forward(i);
}

const Tensor& BatchedExecutionEngine::get_value(VariableIndex i) {
  DYNET_ASSERT(i < cg.nodes.size(), "Out-of-bounds variable access in BatchedExecutionEngine::get_value()");
  if (i >= num_nodes_evaluated) {
    incremental_forward();
  }
  return get_nfx(i);
}

const Tensor& BatchedExecutionEngine::get_gradient(VariableIndex i) {
  DYNET_ASSERT(i < cg.nodes.size(), "Out-of-bounds variable access in BatchedExecutionEngine::get_value()");
  if (i >= backward_computed) {
    DYNET_RUNTIME_ERR("Requested gradient for node " << i << ", but backward pass was computed from node " << backward_computed);
  }
  return ndEdfs[i];
}

const Tensor& BatchedExecutionEngine::incremental_forward() {
  const VariableIndex node_max_index = (VariableIndex)(cg.nodes.size() - 1);
  return incremental_forward(node_max_index);
}

void BatchedExecutionEngine::garbage_collect() {
  // free any old memory if this is a new CG
  for(auto & batch : batches) {
    if(batch.pseudo_node != nullptr)
      delete batch.pseudo_node;
    for(size_t i = 0; i < batch.arg_nfxs.size(); ++i)
      if(batch.concat[i])
        delete batch.arg_nfxs[i];
  }
  for(Device* dev : dynet::devices)
    dev->pools[(int)DeviceMempool::FXS]->free();
  batches.clear();
}

const Tensor& BatchedExecutionEngine::incremental_forward_no_update(VariableIndex upto, int autobatch_strategy) {
  if (upto >= num_nodes_evaluated) {
    //cerr << "BatchedExecutionEngine::incremental_forward " << upto << " " << num_nodes_evaluated << endl;

    size_t uptop1 = upto + 1;

    nfx_cache.resize(uptop1);
    node2batch.resize(uptop1);
    node2offset.resize(uptop1, 0);
    node2size.resize(uptop1, 0);

    // Create the necessary info for batching in the future
    VariableIndex node_id = num_nodes_evaluated;
    VariableIndex batch_id = num_batches_evaluated;
    batches.resize(upto - num_nodes_evaluated + num_batches_evaluated + 1);

    // Allocate temporary memory for bookkeeping
    size_t temp_data_size = (uptop1)*4*sizeof(int) + (upto-node_id+2)*2*sizeof(float);
    int* node2profid = (int*)malloc(temp_data_size);
    memset(node2profid, 0, temp_data_size);
    int* node2left = node2profid + uptop1;
    int* node2depth = node2left + uptop1;
    int* active_un_begin = node2depth + uptop1;
    int* active_un_end = active_un_begin;
    float* prof2avg = (float*)(active_un_begin + uptop1);
    float* prof2cnt = prof2avg + upto - node_id + 2;

    // More intelligent batching?
    if(autobatch_strategy == 1 || autobatch_strategy == 3) {

      unordered_map<int, int> depthprofcnt(upto*3);             // Count of remaining things for this profile
      vector<VariableIndex> node2successors(uptop1,(VariableIndex)0); // Node to successors
      vector<VariableIndex> active_batched(uptop1*2,(VariableIndex)0);
      VariableIndex n2sptr, abptr, abmax = (VariableIndex)0;

      // 1) Calculate the batching profiles for every node
      int sig = 0, depth;
      for (VariableIndex j = num_nodes_evaluated; j <= upto; ++j) {
        const Node* node = cg.nodes[j];
        node2size[j] = node->dim.size();
        // Count the remaining input nodes to be computed for each node
        depth = 0;
        for (VariableIndex arg : node->args) {
          if(arg >= node_id) {
            node2left[j]++;
            n2sptr = node2successors[arg];
            node2successors.push_back(j);
            node2successors[arg] = node2successors.size();
            node2successors.push_back(n2sptr);
            depth = max(node2depth[arg]+1,depth);
          }
        }
        node2depth[j] = depth;
        // cerr << "j==" << j << ", depth==" << depth << endl;
        // Get the node profile ID
        sig = node->autobatch_sig(cg, sigmap);
        // If batchable, collect statistics
        if (sig != 0) {
          node2profid[j] = sig; 
          if(autobatch_strategy == 3) {
            // cerr << "Adding node " << j << " to " << depth << "," << sig << endl;
            ++depthprofcnt[(depth * upto) + sig];
          }
          abmax = (VariableIndex)max((int)abmax, sig+1);
          prof2avg[sig] += depth;
          prof2cnt[sig]++;
          if(depth == 0) {
            abptr = active_batched[sig];
            ++active_batched[sig+uptop1];
            active_batched.push_back(j);
            active_batched[sig] = active_batched.size();
            active_batched.push_back(abptr);
            if(autobatch_strategy == 3)
              --depthprofcnt[sig];
          }
        } else if(node2left[j] == 0) {
          *(active_un_end++) = j;
        }
      }
      for(size_t j = 0; j < (size_t)sigmap.size(); ++j)
        prof2avg[j] /= prof2cnt[j];

      // 2) Travel through and do active nodes
      while(node_id != (VariableIndex)uptop1) {

        // First find the best node to execute next in order of priority
        // 1. Nodes that don't support batching
        // 2. Nodes that support batching. In this case, use a heuristic
        //    of picking the node with the lowest average ID of nodes of
        //    that profile.
        int curr_node = -1, curr_prof = -1;
        if(active_un_begin != active_un_end) {
          curr_node = *(active_un_begin++);
        } else {
          float best_avg = 1e10;
          for(size_t profid = 1; profid < (size_t)abmax; ++profid) {
            const float avg = prof2avg[profid];
            if(active_batched[profid] != (VariableIndex)0 &&
               (best_avg > avg || (best_avg == avg && sigmap.sig2type(profid)<nt::COMPLEX )) && // tie-break on type, defer affine and matmul
               (autobatch_strategy == 1 || depthprofcnt[(node2depth[active_batched[active_batched[profid]-1]] * upto) + profid] == 0)) {
              curr_prof = profid;
              best_avg = avg;
            } 
          }
          //for (auto i : idx) {
          //  //cerr << "curr_prof=" << i << endl;
          //  if (active_batched[i].size() > 0) { curr_prof = i; break; }
          //}
          //cerr << "selected prof:" << curr_prof << " " << prof2avg[curr_prof] << " " << active_batched[curr_prof].size() << endl;

          abptr = active_batched[curr_prof];
          if(active_batched[abptr] == 0) {
            curr_node = active_batched[abptr-1];
            active_batched[curr_prof] = 0;
            active_batched[curr_prof + uptop1] = 0;
            curr_prof = -1;
          }
        }
        // cerr << "node2left =="; for(size_t j = 0; j < uptop1; ++j) cerr << ' ' << j <<  ":" << node2left[j]; cerr << endl;
        // cerr << "depthprofcnt =="; for(auto kv : depthprofcnt) cerr << " " << (kv.first / upto) << ',' << kv.first % upto << ":" << kv.second; cerr << endl;

        // 2.a) If we have a single current node, then we execute it
        auto & my_batch = batches[batch_id];
        if(curr_node != -1) {
          // cerr << "curr_node == " << curr_node << endl;
          // cerr << "Processing single[" << batch_id << "]: " << cg.nodes[curr_node]->as_dummy_string() << " N" << curr_node << endl;
          // Create the information for the batched pseudo-graph
          batches[batch_id].ids.resize(1, (VariableIndex)curr_node);
          // Increment the counts
          node2batch[curr_node] = batch_id;
          // Decrement the counts of the predecessors and add them to the active queue as appropriate
          n2sptr = node2successors[curr_node];
          while(n2sptr != (VariableIndex)0) {
            auto next_node = node2successors[n2sptr-1];
            n2sptr = node2successors[n2sptr];
            if(--node2left[next_node] == 0) {
              auto profid = node2profid[next_node];
              if(profid == 0) {
                *(active_un_end++) = next_node;
              } else {
                abptr = active_batched[profid];
                ++active_batched[profid+uptop1];
                active_batched.push_back(next_node);
                active_batched[profid] = active_batched.size();
                active_batched.push_back(abptr);
                if(autobatch_strategy == 3)
                  --depthprofcnt[(node2depth[next_node] * upto) + profid];
              }
            }
          }
          // cerr << "done with curr_node == " << curr_node << endl;

          ++batch_id;
          ++node_id;
          // 2.b) If we have a batch of current nodes, execute them together
        } else {
          DYNET_ASSERT(curr_prof != -1, "Must have either a single node or a batch to execute");
          // Copy the things from the linked list to the actual batch
          abptr = active_batched[curr_prof];
          assert(abptr != (VariableIndex)0);
          my_batch.ids.resize(active_batched[curr_prof+uptop1]);
          for(auto it = my_batch.ids.rbegin(); it != my_batch.ids.rend(); ++it) {
            *it = active_batched[abptr-1];
            abptr = active_batched[abptr];
          }
          active_batched[curr_prof] = 0;
          active_batched[curr_prof+uptop1] = 0;
          auto & batch_ids = my_batch.ids;
          // cerr << "Processing batched[" << batch_id << "]: " << cg.nodes[batch_ids[0]]->as_dummy_string() << ' ' ; for(auto bid : batch_ids) cerr << " N" << bid; cerr << endl;
          // Decrement the counts of the predecessors and add them to the active queue as appropriate
          size_t batch_ids_size = batch_ids.size();
          for(size_t j = 0; j < batch_ids_size; ++j) {
            VariableIndex curr_node = batch_ids[j];
            node2batch[curr_node] = batch_id;
            n2sptr = node2successors[curr_node];
            while(n2sptr != (VariableIndex)0) {
              auto next_node = node2successors[n2sptr-1];
              n2sptr = node2successors[n2sptr];
              if(--node2left[next_node] == 0) {
                auto profid = node2profid[next_node];
                if(profid == 0) {
                  *(active_un_end++) = next_node;
                } else {
                  abptr = active_batched[profid];
                  ++active_batched[profid+uptop1];
                  active_batched.push_back(next_node);
                  active_batched[profid] = active_batched.size();
                  active_batched.push_back(abptr);
                  if(autobatch_strategy == 3)
                    --depthprofcnt[(node2depth[next_node] * upto) + profid];
                }
              }
            }
          }

          // Increment
          ++batch_id;
          node_id += batch_ids_size;

        }
      }
    // depth-based batching
    } else if(autobatch_strategy == 2) {
      map<pair<int,int>, vector<VariableIndex> > depth_profile_batches;
      int sig, depth;
      Node* node;
      for (VariableIndex j = num_nodes_evaluated; j <= upto; ++j) {
        depth = 0;
        node = cg.nodes[j];
        for (auto k : node->args)
          depth = max(node2depth[k]+1,depth);
        node2depth[j] = depth;
        node2size[j] = node->dim.size();
        sig = node->autobatch_sig(cg, sigmap);
        depth_profile_batches[make_pair(depth, sig)].push_back(j); 
      }
      for(auto & batch_info : depth_profile_batches) {
        // unbatchable
        if(batch_info.first.second == 0) {
          for(auto curr_node : batch_info.second) {
            node2batch[curr_node] = batch_id;
            // cerr << "Processing single[" << batch_id << "]: " << cg.nodes[curr_node]->as_dummy_string() << " N" << curr_node << endl;
            batches[batch_id++].ids.resize(1, curr_node);
          }
        // batchable
        } else {
          for(auto curr_node : batch_info.second)
            node2batch[curr_node] = batch_id;
          // cerr << "Processing batched[" << batch_id << "]: " << cg.nodes[batch_info.second[0]]->as_dummy_string() << ' ' ; for(auto bid : batch_info.second) cerr << " N" << bid; cerr << endl;
          batches[batch_id++].ids = batch_info.second;
        }
      }
    }
    // cerr << "batch_id == " << batch_id << endl;

    // 3. Based on the batches, allocate the memory, etc
    for(VariableIndex bid = num_batches_evaluated; bid < batch_id; ++bid) {

      auto & my_batch = batches[bid];
      auto & nfx = my_batch.nfx;
      auto & batch_ids = my_batch.ids;

      if(batch_ids.size() == 1) {

        // cerr << "Processing single[" << bid << "]: " << cg.nodes[batch_ids[0]]->as_dummy_string() << " N" << batch_ids[0] << " (depth=" << prof2avg[node2profid[batch_ids[0]]] << ")" << endl;
        VariableIndex curr_node = batch_ids[0];
        const Node* node = cg.nodes[curr_node];
        DYNET_ASSERT(node->device != nullptr, "Attempt to access null device in BatchedExecutionEngine::incremental_forward");
        // Save the node profile
        nfx.d = node->dim;
        nfx.device = node->device;
        nfx.mem_pool = DeviceMempool::FXS;
        // Allocate memory
        nfx.v = static_cast<float*>(node->device->pools[(int)DeviceMempool::FXS]->allocate(node2size[curr_node] * sizeof(float)));
        if (nfx.v == nullptr)
          DYNET_RUNTIME_ERR("Ran out of memory when allocating for node " << curr_node);
        size_t aux_size = node->aux_storage_size();
        if (aux_size) {
          node->aux_mem = node->device->pools[(int)DeviceMempool::FXS]->allocate(aux_size);
          if (!node->aux_mem)
            DYNET_RUNTIME_ERR("Ran out of auxiliary memory when allocating for node " << curr_node);
        }

      } else {

        // cerr << "Processing batched[" << bid << "]: " << cg.nodes[batch_ids[0]]->as_dummy_string() << ' ' ; for(auto bid : batch_ids) cerr << " N" << bid; cerr << " (depth=" << prof2avg[node2profid[batch_ids[0]]] << ")"  << endl;
        // Set up the configuration of each component node, including pointer differential from the start of the batch
        const Node* node = nullptr;
        size_t tot_main = 0, tot_aux = 0, my_main, my_aux;
        for(auto curr_node : batch_ids) {
          node = cg.nodes[curr_node];
          my_main = node2size[curr_node];
          my_aux = node->aux_storage_size();
          node2offset[curr_node] = tot_main;
          tot_main += my_main;
          node->aux_mem = (void*)my_aux;
          tot_aux += my_aux;
        }


        // Allocate main/auxiliary memory for the batch
        float *head_main = static_cast<float*>(node->device->pools[(int)DeviceMempool::FXS]->allocate(tot_main * sizeof(float)));
        if(head_main == nullptr) DYNET_RUNTIME_ERR("Ran out of memory when executing batch " << bid);
        // for(auto curr_node : batch_ids)
        //   nfxs[curr_node].v = head_main + node2diff[curr_node];
        void *head_aux = nullptr;
        if(tot_aux > 0) {
          head_aux = static_cast<void*>(node->device->pools[(int)DeviceMempool::FXS]->allocate(tot_aux));
          if(head_aux == nullptr) DYNET_RUNTIME_ERR("Ran out of memory when executing node " << bid);
          for(auto curr_node : batch_ids)
            cg.nodes[curr_node]->aux_mem = (void*)((ptrdiff_t)head_aux + (ptrdiff_t)cg.nodes[curr_node]->aux_mem);
        }

        // Get the concatenation and pseudo-node info
        my_batch.concat = node->autobatch_concat(cg);
        my_batch.pseudo_node = node->autobatch_pseudo_node(cg, batch_ids);
        if(my_batch.pseudo_node != nullptr)
          my_batch.pseudo_node->aux_mem = head_aux;
        else
          cg.nodes[batch_ids[0]]->aux_mem = head_aux;

        // Set the size for the final output
        nfx.device = node->device;
        nfx.mem_pool = DeviceMempool::FXS;
        nfx.d = Dim({(unsigned int)tot_main});
        nfx.v = head_main;

      }

    }

    // 4: do the actual execution 
    Tensor temp_nfx;
    vector<const Tensor*> xs(16), ts(16);
    while(num_batches_evaluated < batch_id) {
      // Read in the stuff for this batch
      auto & my_batch = batches[num_batches_evaluated];
      if (my_batch.ids.size() == 1) { // execute a single node
        VariableIndex nid = my_batch.ids[0];
        Node* node = cg.nodes[nid];
        xs.resize(node->arity());
        unsigned ai = 0;
        for (VariableIndex arg : node->args) {
          xs[ai] = &get_nfx(arg);
          ++ai;
        }
         //cerr << "Single evaluation:" << node->as_dummy_string() << endl;
        node->forward(xs, my_batch.nfx);
         // cerr << "Single evaluation for nfxs[" << nid << "] = " << print_vec(as_vector(my_batch.nfx)) << endl;
        ++num_batches_evaluated;
      } else { // execute a batch node
         //cerr << "Evaluating batch " << num_batches_evaluated << ":"; for(auto bid : my_batch.ids) cerr << ' ' << bid; cerr << endl;
        size_t arity = my_batch.concat.size();
        Node* node = my_batch.pseudo_node;
        if(node == nullptr) node = cg.nodes[my_batch.ids[0]];
        //cerr << "batched:" << my_batch.concat.size() << " " << node->as_dummy_string() << endl;
        xs.resize(arity); 
        // Figure out whether we need to create the inputs
        my_batch.arg_nfxs.resize(arity);
        for(size_t i = 0; i < arity; ++i) {
          // 1) the inputs don't need to be concatenated. Just use the tensor
          if(!my_batch.concat[i]) {
            my_batch.arg_nfxs[i] = &batches[node2batch[node->args[i]]].nfx;
          // 2) the inputs need to be concatenated
          } else {
            // 2.a) the inputs need to be concatenated, but are already in the right order within a contiguous block of memory
            // TODO: make this work completely
            Tensor* my_xsi = new Tensor;
            my_xsi->device = node->device;
            my_xsi->mem_pool = DeviceMempool::FXS;

            // check contig memory
            auto it = my_batch.ids.begin(), itend = my_batch.ids.end();
            VariableIndex aid = cg.nodes[*(it++)]->args[i];
            float *min_node = batches[node2batch[aid]].nfx.v + node2offset[aid];
            unsigned int tot_arg = node2size[aid];
            bool contig = true;
            while(it != itend && contig) {
              aid = cg.nodes[*(it++)]->args[i];
              float* v = batches[node2batch[aid]].nfx.v + node2offset[aid];
              contig = contig && v == min_node + tot_arg;
              tot_arg += node2size[aid];
            }
            if (contig) { // if contig, use current mem for xs_i
              // cerr << "    contiguous @ " << num_batches_evaluated << "," << i << ": " << my_batch.ids.size() << " -- " << node->as_dummy_string() << endl;
              //xs[i] = &batched_nfxs[...];
              my_xsi->v = min_node;
              my_xsi->d = Dim({tot_arg});
              my_batch.concat[i] = 2;
            //   autobatch_garbage[i] = false;
            } else { // if non-contig, copy xs_i into new mem.
              // cerr << "non contiguous @ " << num_batches_evaluated << "," << i << ": " << my_batch.ids.size() << " -- " << node->as_dummy_string() << endl;
              // 2.b) the inputs need to be concatenated, and are not contiguous
              combine_tensors(my_batch.ids, i, *my_xsi);
            }
            my_batch.arg_nfxs[i] = my_xsi;
          }
        }

        node->autobatch_reshape(cg, my_batch.ids, my_batch.concat, my_batch.arg_nfxs, my_batch.nfx);
        //cerr << "evluaating " << node->as_string() << endl;
        node->forward(my_batch.arg_nfxs, my_batch.nfx);
        // cerr << "Batched evaluation for batched_nfxs[" << num_batches_evaluated << "] = " << print_vec(as_vector(my_batch.nfx)) << endl;
        ++num_batches_evaluated;

      }
    }

    free(node2profid);
  }

  // for(VariableIndex j = (VariableIndex)0; j <= upto; ++j) cerr << "nfx[" << j << "] == " << print_vec(as_vector(get_nfx(j))) << endl;

  return get_nfx(upto);
}

const Tensor& BatchedExecutionEngine::incremental_forward(VariableIndex i) {
  DYNET_ASSERT(i < cg.nodes.size(), "Out-of-bounds variable access in BatchedExecutionEngine::incremental_forward()");
  //cerr << "BatchedExecutionEngine::incremental_forward " << autobatch_flag << endl;

  if (num_nodes_evaluated == 0)
    garbage_collect();

  if (autobatch_flag > 99) {
    Timing timer;
    incremental_forward_no_update(i, 1);
    double best_speed = timer.stop();
    // cerr << "autobatch strategy " << 1 << " speed:" << best_speed << endl;
    autobatch_flag = 1;
    for(size_t strat = 2; strat < 4; ++strat) {
      timer.start();
      incremental_forward_no_update(i, strat);
      double speed = timer.stop();
      // cerr << "autobatch strategy " << strat << " speed:" << speed << endl;
      if(speed < best_speed) {
        best_speed = speed;
        autobatch_flag = strat;
      }
    }
  } else {
    incremental_forward_no_update(i, autobatch_flag);
  }

  num_nodes_evaluated = i+1;
  return get_nfx(i);
}

void BatchedExecutionEngine::backward(bool full) {
  DYNET_ASSERT(nfx_cache.size() >= cg.nodes.size(), "Mismatched array sizes in BatchedExecutionEngine::backward");
  backward((VariableIndex)(cg.nodes.size()-1),full);
}

// TODO what is happening with parameter nodes if from_where > param_node_id ?
void BatchedExecutionEngine::backward(VariableIndex from_where, bool full) {

  if(!(from_where < node2batch.size()))
    incremental_forward(from_where);
  if (node2size[from_where] != 1)
    DYNET_INVALID_ARG("backward() can only be called on scalar nodes, but node " << from_where << " has dimension: " << get_nfx(from_where).d);

  // Find the batch that the node of interest participates in
  // cerr << "Find the batch that the node of interest participates in" << endl;
  VariableIndex num_batches;
  size_t pos_in_batch = num_nodes_evaluated;
  for(num_batches = num_batches_evaluated; num_batches > 0; --num_batches) {
    const auto & batch_ids = batches[num_batches-1].ids;
    for(size_t j = 0; j < batch_ids.size(); ++j) {
      if(batch_ids[j] == from_where) {
        pos_in_batch = j;
        break;
      }
    }
    if(pos_in_batch != (size_t)num_nodes_evaluated)
      break;
  }
  DYNET_ASSERT(num_batches != (VariableIndex)0, "Couldn't find the variable in the batched IDs.");

  // Allocate the memory
  // cerr << "Allocate the memory" << endl;
  vector<Tensor> batched_ndEdfs(num_batches);
  ndEdfs.resize(node2batch.size());
  for(Device* device : devices)
    device->pools[(int)DeviceMempool::DEDFS]->free();
  for (unsigned i = 0; i < num_batches; ++i) {
    // cerr << "Doing batch " << i << ", batches.size()=" << batches.size() << ", batched_ndEdfs.size()=" << batched_ndEdfs.size() << endl;
    const auto & my_batch = batches[i];
    const auto & dim = my_batch.nfx.d;
    batched_ndEdfs[i].d = dim;
    batched_ndEdfs[i].device = cg.nodes[my_batch.ids[0]]->device;
    batched_ndEdfs[i].mem_pool = DeviceMempool::DEDFS;
    batched_ndEdfs[i].v = static_cast<float*>(batched_ndEdfs[i].device->pools[(int)DeviceMempool::DEDFS]->allocate(dim.size() * sizeof(float)));
    if (!batched_ndEdfs[i].v)
      DYNET_RUNTIME_ERR("out of memory while attempting to allocate space for derivatives of node " << i);
    // Assign the memory within the batch
    // cerr << "Sub-allocating" << endl;
    for(auto id : my_batch.ids) {
      ndEdfs[id].d = cg.nodes[id]->dim;
      ndEdfs[id].device = cg.nodes[id]->device;
      ndEdfs[id].mem_pool = DeviceMempool::DEDFS;
      ndEdfs[id].v = batched_ndEdfs[i].v + node2offset[id];
      // cerr << "ndEdfs[" << id <<"].v == " << (ptrdiff_t)ndEdfs[id].v << " == " << (ptrdiff_t)batched_ndEdfs[i].v << " + " << (ptrdiff_t)nfxs[id].v << " - " << (ptrdiff_t)first_offset << " (nfxs[" << id << "].d == " << nfxs[id].d << ")" << endl;
    }
  }
  for(Device* device : devices)
    device->pools[(int)DeviceMempool::DEDFS]->zero_allocated_memory();
  // for(size_t i = 0; i < ndEdfs.size(); ++i) { cerr << "ndEdfs[" << i << "]: " << print_vec(as_vector(ndEdfs[i])) << ", v=" << (ptrdiff_t)ndEdfs[i].v << endl; }
  // for(size_t i = 0; i < batched_ndEdfs.size(); ++i) { cerr << "batched_ndEdfs[" << i << "]: " << print_vec(as_vector(batched_ndEdfs[i])) << ", v=" << (ptrdiff_t)batched_ndEdfs[i].v << endl; }

  // initialize dE/dE = 1
  // cerr << "Initialize dE/dE = 1" << endl;
  size_t final_size = batched_ndEdfs.back().d.size();
  if(final_size == 1) {
    TensorTools::set_element(batched_ndEdfs.back(), 0, 1);
  } else {
    vector<float> vals(final_size, 0.0f);
    vals[pos_in_batch] = 1.0f;
    TensorTools::set_elements(batched_ndEdfs.back(), vals);
  }
  // for(size_t i = 0; i < ndEdfs.size(); ++i) { cerr << "ndEdfs[" << i << "]: " << print_vec(as_vector(ndEdfs[i])) << ", v=" << (ptrdiff_t)ndEdfs[i].v << endl; }
  // for(size_t i = 0; i < batched_ndEdfs.size(); ++i) { cerr << "batched_ndEdfs[" << i << "]: " << print_vec(as_vector(batched_ndEdfs[i])) << ", v=" << (ptrdiff_t)batched_ndEdfs[i].v << endl; }

  // here we find constant paths to avoid doing extra work
  // by default, a node is constant unless
  //   1) it is a parameter node
  //   2) it depends on a non-constant node
  // (thus, functions of constants and inputs end up being
  //  false in this computation)
  // cerr << "Finding constant paths" << endl;
  vector<bool> needs_derivative(num_batches, full);
  if (!full) {
    for (auto i : cg.parameter_nodes)
      needs_derivative[node2batch[i]] = true;  
    for (unsigned bi = 0; bi < num_batches; ++bi) {
      bool nd = needs_derivative[bi];
      for (auto ni : batches[bi].ids)
        for (auto arg : cg.nodes[ni]->args)
          nd |= needs_derivative[node2batch[arg]];
      needs_derivative[bi] = nd;
    }
  }

  // loop in reverse topological order
  // consider only batches that participate in the computation.
  // cerr << "Executing nodes" << endl;
  vector<bool> in_computation(num_batches, false);
  in_computation.back() = true;
  vector<const Tensor*> xs;
  for (int i = num_batches - 1; i >= 0; --i) {
    // cerr << "At batch " << i << endl;
    if (!in_computation[i]) continue;
    const auto & my_batch = batches[i];
    if (my_batch.ids.size() == 1) { // execute a single node
      VariableIndex nid = my_batch.ids[0];
      // cerr << "Executing single backward bid=" << i << ", nid=" << nid << endl;
      const Node* node = cg.nodes[nid];
      xs.resize(node->arity());
      unsigned ai = 0;
      for (VariableIndex arg : node->args) {
        // cerr << "in_computation_single[" << node2batch[arg] << "] = true" << endl;
        in_computation[node2batch[arg]] = true;
        xs[ai] = &get_nfx(arg);
        ++ai;
      }
      ai = 0;
      for (VariableIndex arg : node->args) {
        if (needs_derivative[node2batch[arg]]) {
          node->backward(xs, get_nfx(nid), ndEdfs[nid], ai, ndEdfs[arg]);
          // cerr << "Single evaluation for ndEdfs["<<nid<<"]("<<ai<<") -> ndEdfs[" << arg << "] = " << print_vec(as_vector(ndEdfs[arg])) << endl;
        }
        // cerr << "node_>backward(xs, nfxs[" << nid << "], ndEdfs[" << nid << "], " << ai << ", ndEdfs[" << arg << "])" << endl;
        // cerr << "ndEdfs[" << nid << "] = " << print_vec(as_vector(ndEdfs[nid])) << endl;
        // cerr << "ndEdfs[" << arg << "] = " << print_vec(as_vector(ndEdfs[arg])) << endl;
        ++ai;
      }
    } else { // execute a batch node
      // cerr << "Executing batched backward bid=" << i << ", nids="; for(auto bid : my_batch.ids) cerr << ' ' << bid; cerr << endl;
      size_t arity = my_batch.concat.size();
      Node* node = my_batch.pseudo_node;
      if(node == nullptr) node = cg.nodes[my_batch.ids[0]];
      xs.resize(arity); 
      size_t ai = 0;
      for (VariableIndex arg : node->args) {
        if(!my_batch.concat[ai]) {
          xs[ai] = &get_nfx(arg);
          in_computation[node2batch[arg]] = true;
        } else {
          xs[ai] = my_batch.arg_nfxs[ai];
          for(auto bid : my_batch.ids)
            in_computation[node2batch[cg.nodes[bid]->args[ai]]] = true;
        }
        ++ai;
      }
      ai = 0;
      for (VariableIndex arg : node->args) {
        // No concatenation whatsoever
        if (my_batch.concat[ai] == 0) {
          if (needs_derivative[node2batch[arg]]) {
            node->backward(xs, my_batch.nfx, batched_ndEdfs[i], ai, batched_ndEdfs[node2batch[arg]]);
            // cerr << "Batched evaluation for batched_ndEdfs["<<i<<"]("<<ai<<") -> batched_ndEdfs[" << arg << "] = " << print_vec(as_vector(batched_ndEdfs[node2batch[arg]])) << endl;
          }
        // Needs concatenation
        } else {
          bool nd = false;
          for(auto nid : my_batch.ids)
            if((bool)(nd = needs_derivative[node2batch[cg.nodes[nid]->args[ai]]]))
              break;
          if (nd) {
            // Non-contiguous
            Tensor my_ndEdf = *xs[ai];
            if (my_batch.concat[ai] == 1) {
              size_t used = node->device->pools[(int)DeviceMempool::DEDFS]->used();
              my_ndEdf.v = static_cast<float*>(batched_ndEdfs[i].device->pools[(int)DeviceMempool::DEDFS]->allocate(my_ndEdf.d.size() * sizeof(float)));
              my_ndEdf.mem_pool = DeviceMempool::DEDFS;
              TensorTools::zero(my_ndEdf);
              node->backward(xs, my_batch.nfx, batched_ndEdfs[i], ai, my_ndEdf);
              // cerr << "Batched evaluation for batched_ndEdfs["<<i<<"]("<<ai<<") -> ndEdfs["; for(auto id : my_batch.ids) cerr << ' ' << id; cerr << "] = " << print_vec(as_vector(my_ndEdf)) << endl;
              accumulate_tensors(my_ndEdf, my_batch.ids, ai);
              node->device->pools[(int)DeviceMempool::DEDFS]->set_used(used);
            // Contiguous
            } else {
              VariableIndex aid = cg.nodes[my_batch.ids[0]]->args[ai];
              float* v = batched_ndEdfs[node2batch[aid]].v + node2offset[aid];
              my_ndEdf.v = v;
              node->backward(xs, my_batch.nfx, batched_ndEdfs[i], ai, my_ndEdf);
            }
          }
        }
        // cerr << "Resulting gradients from argument " << ai << endl;
        // for(size_t i = 0; i < ndEdfs.size(); ++i) { cerr << "ndEdfs[" << i << "]: " << print_vec(as_vector(ndEdfs[i])) << endl; }
        // for(size_t i = 0; i < batched_ndEdfs.size(); ++i) { cerr << "batched_ndEdfs[" << i << "]: " << print_vec(as_vector(batched_ndEdfs[i])) << endl; }
        ++ai;
      }
    }
  }

  // for(size_t i = 0; i < ndEdfs.size(); ++i) { cerr << "ndEdfs[" << i << "]: " << print_vec(as_vector(ndEdfs[i])) << endl; }

  // accumulate gradients into parameters
  // this is simpler than you might find in some other frameworks
  // since we assume parameters come into the graph as a "function"
  // that returns the current value of the parameters
  // TODO: Can this be batched? Maybe not with the current assumptions, but
  //       it would be nice to have.
  for (VariableIndex i : cg.parameter_nodes)
    static_cast<ParameterNodeBase*>(cg.nodes[i])->accumulate_grad(ndEdfs[i]);
  backward_computed = from_where;

}

const Tensor& BatchedExecutionEngine::get_nfx(VariableIndex i) {
  if(nfx_cache[i].v == nullptr) {
    const Tensor & bt = batches[node2batch[i]].nfx;
    Tensor & t = nfx_cache[i];
    t.v = bt.v + node2offset[i]; 
    t.d = cg.nodes[i]->dim;
    t.mem_pool = bt.mem_pool;
    t.device = bt.device;
  }
  return nfx_cache[i];
=======
  // We use this because from_where + 1 because 0 corresponds to "backward wasn't computed"
  backward_computed =  from_where + 1;
>>>>>>> e6e56675
}

} // namespace dynet<|MERGE_RESOLUTION|>--- conflicted
+++ resolved
@@ -206,7 +206,6 @@
   // that returns the current value of the parameters
   for (VariableIndex i : cg.parameter_nodes)
     static_cast<ParameterNodeBase*>(cg.nodes[i])->accumulate_grad(ndEdfs[i]);
-<<<<<<< HEAD
   backward_computed = from_where;
 
   // for(size_t i = 0; i < ndEdfs.size(); ++i) { cerr << "ndEdfs[" << i << "]: " << print_vec(as_vector(ndEdfs[i])) << endl; }
@@ -1002,10 +1001,6 @@
     t.device = bt.device;
   }
   return nfx_cache[i];
-=======
-  // We use this because from_where + 1 because 0 corresponds to "backward wasn't computed"
-  backward_computed =  from_where + 1;
->>>>>>> e6e56675
 }
 
 } // namespace dynet