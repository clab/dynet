--- conflicted
+++ resolved
@@ -384,11 +384,7 @@
     float* prof2cnt = prof2avg + i - node_id + 2;
 
     // More intelligent batching?
-<<<<<<< HEAD
-    if(autobatch_flag == 1 || autobatch_flag == 3) {
-=======
-    if(autobatch_strategy == 1) {
->>>>>>> d7d605f0
+    if(autobatch_strategy == 1 || autobatch_strategy == 3) {
 
       unordered_map<int, int> depthprofcnt(i*3);             // Count of remaining things for this profile
       vector<vector<VariableIndex> > node2successors(i + 1); // Node to successors
@@ -417,13 +413,13 @@
         if (sig != 0) {
           node2depth[j] = depth;
           node2profid[j] = sig; 
-          if(autobatch_flag == 3) ++depthprofcnt[(depth * i) + sig];
+          if(autobatch_strategy == 3) ++depthprofcnt[(depth * i) + sig];
           if (active_batched.size() <= sig) active_batched.resize(sig+1);
           prof2avg[sig] += depth;
           prof2cnt[sig]++;
           if(depth == 0) {
             active_batched[sig].push_back(j);
-            if(autobatch_flag == 3)
+            if(autobatch_strategy == 3)
               --depthprofcnt[sig];
           }
         } else if(node2left[j] == 0) {
@@ -450,7 +446,7 @@
             // cerr << "active_batched[" << profid << "].size() == " << active_batched[profid].size() << endl;
             if(active_batched[profid].size() > 0 &&
                best_avg > prof2avg[profid] &&
-               (autobatch_flag == 1 || depthprofcnt[(node2depth[active_batched[profid].back()] * i) + profid] == 0)) {
+               (autobatch_strategy == 1 || depthprofcnt[(node2depth[active_batched[profid].back()] * i) + profid] == 0)) {
               curr_prof = profid;
               best_avg = prof2avg[profid];
             } 
@@ -483,7 +479,7 @@
               } else {
                 // cerr << "adding N" << next_node << " to active_batched[" << profid << "]" << endl;
                 active_batched[profid].push_back(next_node);
-                if(autobatch_flag == 3)
+                if(autobatch_strategy == 3)
                   --depthprofcnt[(node2depth[next_node] * i) + profid];
               }
             }
@@ -513,7 +509,7 @@
                 } else {
                   active_batched[profid].push_back(next_node);
                   // cerr << "added N" << next_node << " to active_batched[" << profid << "]" << endl;
-                  if(autobatch_flag == 3)
+                  if(autobatch_strategy == 3)
                     --depthprofcnt[(node2depth[next_node] * i) + profid];
                 }
               }
@@ -533,13 +529,8 @@
 
         }
       }
-<<<<<<< HEAD
     // depth-based batching
-    } else if(autobatch_flag == 2) {
-=======
-    // TensorFlow fold style batching
     } else if(autobatch_strategy == 2) {
->>>>>>> d7d605f0
       map<pair<int,int>, vector<VariableIndex> > depth_profile_batches;
       int sig, depth;
       Node* node;
@@ -734,17 +725,17 @@
     garbage_collect();
 
   if (autobatch_flag > 99) {
-    Timing timer;
-    incremental_forward_no_update(i, 1);
-    double i1 = timer.stop();
-
-    timer.start();
-    incremental_forward_no_update(i, 2);
-    double i2 = timer.stop();
-    cerr << "batch 1 speed:" << i1 << endl;
-    cerr << "batch 2 speed:" << i2 << endl;
-
-    autobatch_flag = (i1 > i2) ? 2 : 1;
+    double best_speed = 0;
+    for(size_t strat = 0; strat < 4; ++strat) {
+      Timing timer;
+      incremental_forward_no_update(i, strat);
+      double speed = timer.stop();
+      cerr << "autobatch strategy " << strat << " speed:" << speed << endl;
+      if(speed > best_speed) {
+        best_speed = speed;
+        autobatch_flag = strat;
+      }
+    }
   } else {
     incremental_forward_no_update(i, autobatch_flag);
   }
