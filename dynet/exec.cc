--- conflicted
+++ resolved
@@ -503,13 +503,8 @@
           }
         }
 
-<<<<<<< HEAD
-      node->autobatch_reshape(cg, batch_ids, autobatch_concat, xs, nfx);
-      // node->forward(xs, nfx);
-=======
         node->autobatch_reshape(cg, batch_ids, autobatch_concat, xs, nfx);
         node->forward(xs, nfx);
->>>>>>> c005d392
 
         // Clear the extra memory
         node->device->pools[(int)DeviceMempool::FXS]->set_used(used);
