--- conflicted
+++ resolved
@@ -51,15 +51,12 @@
 
 ParameterStorageBase::~ParameterStorageBase() {}
 
-<<<<<<< HEAD
 ParameterStorage::ParameterStorage(const Dim& d, float scale,
                                    const std::string & name, Device *device)
     : name(name), dim(d), updated(true), nonzero_grad(false), owner(nullptr) {
-=======
 ParameterStorage::ParameterStorage(const Dim& d, float scale, const std::string & name) : name(name), dim(d), updated(true), nonzero_grad(false), owner(nullptr) {
   DYNET_ARG_CHECK(default_device != nullptr,
                   "Attempting to define parameters before initializing DyNet. Be sure to call dynet::initialize() before defining your model.");
->>>>>>> 3c96b738
   values.d = g.d = d;
   values.device = g.device = device;
   device->allocate_tensor(DeviceMempool::PS, values);
@@ -74,15 +71,12 @@
   }
 }
 
-<<<<<<< HEAD
 ParameterStorage::ParameterStorage(const Dim& d, const ParameterInit & init,
                                    const std::string & name, Device *device)
     : name(name), dim(d), updated(true), nonzero_grad(false), owner(nullptr) {
-=======
 ParameterStorage::ParameterStorage(const Dim& d, const ParameterInit & init, const std::string & name) : name(name), dim(d), updated(true), nonzero_grad(false), owner(nullptr) {
   DYNET_ARG_CHECK(default_device != nullptr,
                   "Attempting to define parameters before initializing DyNet. Be sure to call dynet::initialize() before defining your model.");
->>>>>>> 3c96b738
   values.d = g.d = d;
   values.device = g.device = device;
   device->allocate_tensor(DeviceMempool::PS, values);
@@ -119,15 +113,12 @@
   return it == s.end();
 }
 
-<<<<<<< HEAD
 LookupParameterStorage::LookupParameterStorage(unsigned n, const Dim& d, const ParameterInit & init,
                                                const std::string & name, Device *device) 
     : name(name), dim(d), updated(true), all_updated(false), nonzero_grad(false), owner(nullptr) {
-=======
 LookupParameterStorage::LookupParameterStorage(unsigned n, const Dim& d, const ParameterInit & init, const std::string & name) : name(name), dim(d), updated(true), all_updated(false), nonzero_grad(false), owner(nullptr) {
   DYNET_ARG_CHECK(default_device != nullptr,
                   "Attempting to define parameters before initializing DyNet. Be sure to call dynet::initialize() before defining your model.");
->>>>>>> 3c96b738
   all_dim = dim; all_dim.d[all_dim.nd++] = n;
   all_grads.d = all_values.d = all_dim;
   all_grads.device = all_values.device = device;
