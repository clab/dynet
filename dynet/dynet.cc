--- conflicted
+++ resolved
@@ -7,11 +7,8 @@
 #include "dynet/aligned-mem-pool.h"
 #include "dynet/dynet-helper.h"
 #include "dynet/expr.h"
-<<<<<<< HEAD
 #include "dynet/devices.h"
-=======
 #include "dynet/timing.h"
->>>>>>> 9048df62
 
 using namespace std;
 
@@ -398,11 +395,6 @@
   check_validity = cv;
 }
 
-<<<<<<< HEAD
-// for sorting
-template<typename A, typename B> std::pair<B,A> flip_pair(const std::pair<A,B> &p) { return std::pair<B,A>(p.second, p.first); }
-template<typename A, typename B> std::multimap<B,A> flip_map(const std::map<A,B> &src) { std::multimap<B,A> dst; std::transform(src.begin(), src.end(), std::inserter(dst, dst.begin()),flip_pair<A,B>);return dst;}
-
 void ComputationGraph::show_pool_mem_info() const {
   cerr << "\nMemory pool info for each devices:\n";
   DeviceManager* device_manager = get_device_manager();
@@ -414,8 +406,6 @@
   }
 }
 
-=======
->>>>>>> 9048df62
 void ComputationGraph::print_graphviz() const {
   cerr << "digraph G {\n  rankdir=LR;\n  nodesep=.05;\n";
   unsigned nc = 0;
