#ifndef DYNET_NODES_H_
#define DYNET_NODES_H_

#include "dynet/dynet.h"
#include "dynet/devices.h"
#include "dynet/nodes-macros.h"

// See nodes-macros.h for more details about DYNET_NODE_DEFINE_DEV_IMPL().

namespace dynet {

// M = x_0, v = x_1
// y = M + v (broadcasting over columns)
struct AddVectorToAllColumns : public Node {
  explicit AddVectorToAllColumns(const std::initializer_list<VariableIndex>& a) : Node(a) {}
  virtual bool supports_multibatch() const override { return true; }
  DYNET_NODE_DEFINE_DEV_IMPL()
};

// y = L_sparsemax(x_0; q)
// where x_0 is a std::vector of "unnormalized" probabilities
// q are the std::vector of labels
struct SparsemaxLoss : public Node {
  explicit SparsemaxLoss(const std::initializer_list<VariableIndex>& a, const std::vector<unsigned>& target) : Node(a), q(target), pq(&q) {}
  explicit SparsemaxLoss(const std::initializer_list<VariableIndex>& a, const std::vector<unsigned>* ptarget) : Node(a), q(), pq(ptarget) {}
  DYNET_NODE_DEFINE_DEV_IMPL()
  size_t aux_storage_size() const override;
  const std::vector<unsigned> q;
  const std::vector<unsigned>* pq;
};

// y = sparsemax(x)
// y = arg min_y ||y - x||^2
struct Sparsemax : public Node {
  explicit Sparsemax(const std::initializer_list<VariableIndex>& a) : Node(a) {}
  DYNET_NODE_DEFINE_DEV_IMPL()
  size_t aux_storage_size() const override;
};

// y = inv(x)
// x = an invertible matrix
struct MatrixInverse : public Node {
  explicit MatrixInverse(const std::initializer_list<VariableIndex>& a) : Node(a) {}
  DYNET_NODE_DEFINE_DEV_IMPL()
};

// y = select_rows(x, rows)
// x = a matrix
struct SelectRows : public Node {
  explicit SelectRows(const std::initializer_list<VariableIndex>& a, const std::vector<unsigned>& r) : Node(a), rows(r), prows(&rows) {}
  explicit SelectRows(const std::initializer_list<VariableIndex>& a, const std::vector<unsigned>* pr) : Node(a), prows(pr) {}
  DYNET_NODE_DEFINE_DEV_IMPL()
  std::vector<unsigned> rows;
  const std::vector<unsigned>* prows;
};

// y = select_cols(x, cols)
// x = a matrix
struct SelectCols : public Node {
  explicit SelectCols(const std::initializer_list<VariableIndex>& a, const std::vector<unsigned>& c) : Node(a), cols(c), pcols(&cols) {}
  explicit SelectCols(const std::initializer_list<VariableIndex>& a, const std::vector<unsigned>* pc) : Node(a), pcols(pc) {}
  DYNET_NODE_DEFINE_DEV_IMPL()
  std::vector<unsigned> cols;
  const std::vector<unsigned>* pcols;
};

// y = pow(x_1, x_2)
// x_2 raise every element in x_1 to the power of scalar x_2
struct Pow : public Node {
  explicit Pow(const std::initializer_list<VariableIndex>& a) : Node(a) {}
  DYNET_NODE_DEFINE_DEV_IMPL()
};

// y = min{x_1, x_2}
struct Min : public Node {
  explicit Min(const std::initializer_list<VariableIndex>& a) : Node(a) {}
  DYNET_NODE_DEFINE_DEV_IMPL()
  virtual bool supports_multibatch() const override { return true; }
  size_t aux_storage_size() const override;
};

// y = max{x_1, x_2}
struct Max : public Node {
  template <typename T> explicit Max(const T& a) : Node(a) {}
  DYNET_NODE_DEFINE_DEV_IMPL()
  virtual bool supports_multibatch() const override { return true; }
  size_t aux_storage_size() const override;
};

// y = Tr(x_1 * x_2^T)
struct TraceOfProduct : public Node {
  explicit TraceOfProduct(const std::initializer_list<VariableIndex>& a) : Node(a) {}
  DYNET_NODE_DEFINE_DEV_IMPL()
};

// y = alpha * x_1
struct ConstScalarMultiply : public Node {
  explicit ConstScalarMultiply(const std::initializer_list<VariableIndex>& a, float alpha) : Node(a), alpha(alpha) {}
  virtual bool supports_multibatch() const override { return true; }
  virtual int autobatch_sig(const ComputationGraph &cg, SigMap &sm) const override { Sig s(nt::scalar_mult); s.add_node(*((int*)&alpha)); return sm.get_idx(s); }
  virtual std::vector<int> autobatch_concat(const ComputationGraph & cg) const override { return std::vector<int>(1, 1); }
  DYNET_NODE_DEFINE_DEV_IMPL()
  float alpha;
};

// y = x_1^T . x_2
struct DotProduct : public Node {
  explicit DotProduct(const std::initializer_list<VariableIndex>& a) : Node(a) {}
  virtual bool supports_multibatch() const override { return true; }
  DYNET_NODE_DEFINE_DEV_IMPL()
};

// y = x_1^T
// NOTE: if you have a column or row std::vector as input, runtime is constant
// if you have a matrix as input, the runtime is O(mn) - try to avoid using this
struct Transpose : public Node {
  explicit Transpose(const std::initializer_list<VariableIndex>& a, const std::vector<unsigned> & dims) : Node(a), dims(dims) {}
  DYNET_NODE_DEFINE_DEV_IMPL()
  virtual bool supports_multibatch() const override { return true; }
  std::vector<unsigned> dims;
};

// y = reshape(x_1, --> to)
struct Reshape : public Node {
  explicit Reshape(const std::initializer_list<VariableIndex>& a, const Dim& to) : Node(a), to(to) {}
  DYNET_NODE_DEFINE_DEV_IMPL()
  virtual bool supports_multibatch() const override { return true; }
  Dim to;
};

// y_i = \sum_{j=1}^n x_1:{i-1+j}
struct KMHNGram : public Node {
  explicit KMHNGram(const std::initializer_list<VariableIndex>& a, unsigned n) : Node(a), n(n) {}
  DYNET_NODE_DEFINE_DEV_IMPL()
  unsigned n;  // width, n=2 for Karl's paper
};

// n_{i,j} ~ N(0,stddev)
// y = x + n
struct GaussianNoise : public Node {
  explicit GaussianNoise(const std::initializer_list<VariableIndex>& a, real stddev) : Node(a), stddev(stddev) {}
  DYNET_NODE_DEFINE_DEV_IMPL()
  size_t aux_storage_size() const override;
  virtual bool supports_multibatch() const override { return true; }
  real stddev;
};

// y = dropout(x,p) where p specifies the dropout probability
struct Dropout : public Node {
  explicit Dropout(const std::initializer_list<VariableIndex>& a, real p) : Node(a), p(p) {}
  DYNET_NODE_DEFINE_DEV_IMPL()
  size_t aux_storage_size() const override;
  virtual bool supports_multibatch() const override { return true; }
  real p;
};

// y = dropout(x,p) where p specifies the dropout probability
struct DropoutDim : public Node {
  explicit DropoutDim(const std::initializer_list<VariableIndex>& a, unsigned d,real p) : Node(a), dimension(d), p(p) {}
  DYNET_NODE_DEFINE_DEV_IMPL()
  size_t aux_storage_size() const override;
  virtual bool supports_multibatch() const override { return true; }
  unsigned dimension;
  real p;
};

// y = dropout(x,p) where p specifies the dropout probability
struct DropoutBatch : public Node {
  explicit DropoutBatch(const std::initializer_list<VariableIndex>& a, real p) : Node(a), p(p) {}
  DYNET_NODE_DEFINE_DEV_IMPL()
  size_t aux_storage_size() const override;
  virtual bool supports_multibatch() const override { return true; }
  real p;
};

// y = block_dropout(x,p) where p specifies the probability for dropping-out the entire block
struct BlockDropout : public Node {
  explicit BlockDropout(const std::initializer_list<VariableIndex>& a, real p) : Node(a), dropout_probability(p) {}
  DYNET_NODE_DEFINE_DEV_IMPL()
  size_t aux_storage_size() const override;
  real dropout_probability;
};

// y = c + x_1
// (c is a std::vector or matrix of the constant, usually 1, but can be configured)
struct ConstantPlusX : public Node {
  explicit ConstantPlusX(const std::initializer_list<VariableIndex>& a, real o) : Node(a), c(o) {}
  virtual bool supports_multibatch() const override { return true; }
  virtual int autobatch_sig(const ComputationGraph &cg, SigMap &sm) const override { Sig s(nt::plus_const); s.add_node(*((int*)&c)); return sm.get_idx(s); }
  virtual std::vector<int> autobatch_concat(const ComputationGraph & cg) const override { return std::vector<int>(1, 1); }  
  DYNET_NODE_DEFINE_DEV_IMPL()
  real c;
};

// y = c - x_1
// (c is a std::vector or matrix of the constant, usually 1, but can be configured)
struct ConstantMinusX : public Node {
  explicit ConstantMinusX(const std::initializer_list<VariableIndex>& a, real o) : Node(a), c(o) {}
  virtual bool supports_multibatch() const override { return true; }
  DYNET_NODE_DEFINE_DEV_IMPL()
  real c;
};

// y = sqrt x_1
struct Sqrt : public Node {
  explicit Sqrt(const std::initializer_list<VariableIndex>& a) : Node(a) {}
  virtual bool supports_multibatch() const override { return true; }
  virtual int autobatch_sig(const ComputationGraph &cg, SigMap &sm) const override { Sig s(nt::sqrt); return sm.get_idx(s); }
  virtual std::vector<int> autobatch_concat(const ComputationGraph & cg) const override { return std::vector<int>(1, 1); }  
  DYNET_NODE_DEFINE_DEV_IMPL()
};

// y = abs x_1
struct Abs : public Node {
  explicit Abs(const std::initializer_list<VariableIndex>& a) : Node(a) {}
  virtual bool supports_multibatch() const override { return true; }
  virtual int autobatch_sig(const ComputationGraph &cg, SigMap &sm) const override { Sig s(nt::abs); return sm.get_idx(s); }
  virtual std::vector<int> autobatch_concat(const ComputationGraph & cg) const override { return std::vector<int>(1, 1); }  
  DYNET_NODE_DEFINE_DEV_IMPL()
};

// y = erf x_1
struct Erf : public Node {
  explicit Erf(const std::initializer_list<VariableIndex>& a) : Node(a) {}
  virtual bool supports_multibatch() const override { return true; }
  virtual int autobatch_sig(const ComputationGraph &cg, SigMap &sm) const override { Sig s(nt::erf); return sm.get_idx(s); }
  virtual std::vector<int> autobatch_concat(const ComputationGraph & cg) const override { return std::vector<int>(1, 1); }  
  DYNET_NODE_DEFINE_DEV_IMPL()
};

// y = tanh x_1
struct Tanh : public Node {
  explicit Tanh(const std::initializer_list<VariableIndex>& a) : Node(a) {}
  virtual bool supports_multibatch() const override { return true; }
  virtual int autobatch_sig(const ComputationGraph &cg, SigMap &sm) const override { Sig s(nt::tanh); return sm.get_idx(s); }
  virtual std::vector<int> autobatch_concat(const ComputationGraph & cg) const override { return std::vector<int>(1, 1); }  
  DYNET_NODE_DEFINE_DEV_IMPL()
};

// y = x_1 \odot x_1
struct Square : public Node {
  explicit Square(const std::initializer_list<VariableIndex>& a) : Node(a) {}
  virtual bool supports_multibatch() const override { return true; }
  virtual int autobatch_sig(const ComputationGraph &cg, SigMap &sm) const override { Sig s(nt::square); return sm.get_idx(s); }
  virtual std::vector<int> autobatch_concat(const ComputationGraph & cg) const override { return std::vector<int>(1, 1); }  
  DYNET_NODE_DEFINE_DEV_IMPL()
};

// y = x_1 \odot x_1 \odot x_1
struct Cube : public Node {
  explicit Cube(const std::initializer_list<VariableIndex>& a) : Node(a) {}
  virtual bool supports_multibatch() const override { return true; }
  virtual int autobatch_sig(const ComputationGraph &cg, SigMap &sm) const override { Sig s(nt::cube); return sm.get_idx(s); }
  virtual std::vector<int> autobatch_concat(const ComputationGraph & cg) const override { return std::vector<int>(1, 1); }  
  DYNET_NODE_DEFINE_DEV_IMPL()
};

// y = exp x_1
struct Exp : public Node {
  explicit Exp(const std::initializer_list<VariableIndex>& a) : Node(a) {}
  virtual bool supports_multibatch() const override { return true; }
  virtual int autobatch_sig(const ComputationGraph &cg, SigMap &sm) const override { Sig s(nt::exp); return sm.get_idx(s); }
  virtual std::vector<int> autobatch_concat(const ComputationGraph & cg) const override { return std::vector<int>(1, 1); }  
  DYNET_NODE_DEFINE_DEV_IMPL()
};

// y = lgamma x_1
struct LogGamma : public Node {
  explicit LogGamma(const std::initializer_list<VariableIndex>& a) : Node(a) {}
  virtual bool supports_multibatch() const override { return true; }
  virtual int autobatch_sig(const ComputationGraph &cg, SigMap &sm) const override { Sig s(nt::loggamma); return sm.get_idx(s); }
  virtual std::vector<int> autobatch_concat(const ComputationGraph & cg) const override { return std::vector<int>(1, 1); }  
  DYNET_NODE_DEFINE_DEV_IMPL()
};

// y = log x_1  (base e, i.e., natural log)
struct Log : public Node {
  explicit Log(const std::initializer_list<VariableIndex>& a) : Node(a) {}
  virtual bool supports_multibatch() const override { return true; }
  virtual int autobatch_sig(const ComputationGraph &cg, SigMap &sm) const override { Sig s(nt::log); return sm.get_idx(s); }
  virtual std::vector<int> autobatch_concat(const ComputationGraph & cg) const override { return std::vector<int>(1, 1); }  
  DYNET_NODE_DEFINE_DEV_IMPL()
};

// concatenate rows
struct Concatenate : public Node {
  template <typename T> explicit Concatenate(const T& a, unsigned d) : Node(a), dimension(d) {}
  virtual bool supports_multibatch() const override { return true; }
  virtual int autobatch_sig(const ComputationGraph &cg, SigMap &sm) const override;
  virtual std::vector<int> autobatch_concat(const ComputationGraph & cg) const override { return std::vector<int>(args.size(), 1); }  
  virtual void autobatch_reshape(const ComputationGraph & cg,
                                 const std::vector<VariableIndex> & batch_ids,
                                 const std::vector<int> & concat,
                                 std::vector<const Tensor*>& xs,
                                 Tensor& fx) const override {
    autobatch_reshape_concatonly(cg, batch_ids, concat, xs, fx);
  }
  DYNET_NODE_DEFINE_DEV_IMPL()
  // src_row_indices[i] says what row in fx the ith x std::vector was assigned to
  // used to simplify backprop
  mutable std::vector<unsigned> src_indices;
  unsigned dimension;
};

// concatenate different batched experssions into one single batched tensor
struct ConcatenateToBatch : public Node {
  template <typename T> explicit ConcatenateToBatch(const T& a) : Node(a) {}
  DYNET_NODE_DEFINE_DEV_IMPL()
  virtual bool supports_multibatch() const override {return true;}
  mutable std::vector<unsigned> src_element_indices;
};

// x_1 is a scalar (or row std::vector)
// x_2 is a scalar (or row std::vector)
// y = max(0, margin - x_1 + x_2)
struct PairwiseRankLoss : public Node {
  explicit PairwiseRankLoss(const std::initializer_list<VariableIndex>& a, real m = 1.0) : Node(a), margin(m) {}
  virtual bool supports_multibatch() const override { return true; }
  DYNET_NODE_DEFINE_DEV_IMPL()
  real margin;
};

// Let x be a std::vector-valued input, x_i represents the score of the ith element, then
// y = \sum{i != element} max{0, margin - x_element + x_i}
struct Hinge : public Node {
  explicit Hinge(const std::initializer_list<VariableIndex>& a, unsigned e, real m = 1.0) : Node(a), element(e), pelement(&element), margin(m) {}
  explicit Hinge(const std::initializer_list<VariableIndex>& a, const unsigned* pe, real m = 1.0) : Node(a), element(), pelement(pe), margin(m) {}
  explicit Hinge(const std::initializer_list<VariableIndex>& a, const std::vector<unsigned>& e, real m = 1.0) : Node(a), element(), pelement(), elements(e), pelements(&elements), margin(m) {}
  explicit Hinge(const std::initializer_list<VariableIndex>& a, const std::vector<unsigned>* pe, real m = 1.0) : Node(a), element(), pelement(), elements(), pelements(pe), margin(m) {}
  virtual bool supports_multibatch() const override { return true; }
  DYNET_NODE_DEFINE_DEV_IMPL()
  size_t aux_storage_size() const override;
  unsigned element;
  const unsigned* pelement;
  std::vector<unsigned> elements;
  const std::vector<unsigned>* pelements;
  real margin;
};

// y = x_1, but dy/dx is set to 0
struct NoBackprop : public Node {
  explicit NoBackprop(const std::initializer_list<VariableIndex>& a) : Node(a) {}
  virtual bool supports_multibatch() const override { return true; }
  virtual int autobatch_sig(const ComputationGraph &cg, SigMap &sm) const override { Sig s(nt::nobackprop); return sm.get_idx(s); }
  virtual std::vector<int> autobatch_concat(const ComputationGraph & cg) const override { return std::vector<int>(1, 1); }  
  DYNET_NODE_DEFINE_DEV_IMPL()
};

// y = x_1, dy/dx is set to negative. 
struct FlipGradient : public Node {
  explicit FlipGradient(const std::initializer_list<VariableIndex>& a) : Node(a) {}
  virtual bool supports_multibatch() const override { return true; }
  virtual int autobatch_sig(const ComputationGraph &cg, SigMap &sm) const override { Sig s(nt::flipgradient); return sm.get_idx(s); }
  virtual std::vector<int> autobatch_concat(const ComputationGraph & cg) const override { return std::vector<int>(1, 1); }  
  DYNET_NODE_DEFINE_DEV_IMPL()
};  
  
// y = x_1
struct Identity : public Node {
  explicit Identity(const std::initializer_list<VariableIndex>& a) : Node(a) {}
  virtual bool supports_multibatch() const override { return true; }
  virtual int autobatch_sig(const ComputationGraph &cg, SigMap &sm) const override { Sig s(nt::identity); return sm.get_idx(s); }
  virtual std::vector<int> autobatch_concat(const ComputationGraph & cg) const override { return std::vector<int>(1, 1); }  
  DYNET_NODE_DEFINE_DEV_IMPL()
};

// hyperparameter: width > 1
// x_1 is a std::vector in R^n, which we write x
// y is a std::vector in R^{n / width}
// y_i = max_{x_{i * width - width + 1}, ..., x_{i * width}}
struct MaxPooling1D : public Node {
  MaxPooling1D(const std::initializer_list<VariableIndex>& a, unsigned w) : Node(a), width(w) {}
  DYNET_NODE_DEFINE_DEV_IMPL()
  unsigned width;
  mutable std::vector<unsigned> ind;
};

// y = x_1 * x_2
struct MatrixMultiply : public Node {
  explicit MatrixMultiply(const std::initializer_list<VariableIndex>& a) : Node(a) {}
  virtual bool supports_multibatch() const override { return true; }
  virtual int autobatch_sig(const ComputationGraph &cg, SigMap &sm) const override;
  virtual std::vector<int> autobatch_concat(const ComputationGraph & cg) const override;
  virtual void autobatch_reshape(const ComputationGraph & cg,
                                 const std::vector<VariableIndex> & batch_ids,
                                 const std::vector<int> & concat,
                                 std::vector<const Tensor*>& xs,
                                 Tensor& fx) const override {
    autobatch_reshape_concatonly(cg, batch_ids, concat, xs, fx);
  }
  DYNET_NODE_DEFINE_DEV_IMPL()
};

// y = x_1 \cdot x_2  (Hadamard product)
struct CwiseMultiply : public Node {
  explicit CwiseMultiply(const std::initializer_list<VariableIndex>& a) : Node(a) {}
  virtual bool supports_multibatch() const override { return true; }
<<<<<<< HEAD

  template<class MyDevice, int ReductionOrder>
  void backward_helper(const MyDevice & dev,
		                             const std::vector<const Tensor*>& xs,
		                             const Tensor& fx,
		                             const Tensor& dEdf,
		                             unsigned i,
		                             Tensor& dEdxi) const;

=======
  virtual int autobatch_sig(const ComputationGraph &cg, SigMap &sm) const override;
  virtual std::vector<int> autobatch_concat(const ComputationGraph & cg) const override;
>>>>>>> 848eeaa4
  DYNET_NODE_DEFINE_DEV_IMPL()
};

// y = x_1 + x_2  (Addition where x_2 is a scalar)
struct ScalarAdd : public Node {
  explicit ScalarAdd(const std::initializer_list<VariableIndex>& a) : Node(a) {}
  virtual bool supports_multibatch() const override { return true; }
  DYNET_NODE_DEFINE_DEV_IMPL()
};

// y = x_1 \cdot x_2  (Hadamard product where x_1 is a scalar)
struct ScalarMultiply : public Node {
  explicit ScalarMultiply(const std::initializer_list<VariableIndex>& a) : Node(a) {}
  virtual bool supports_multibatch() const override { return true; }
  DYNET_NODE_DEFINE_DEV_IMPL()
};

// y = x_1 / x_2  (Elementwise division where x_2 is a scalar)
struct ScalarQuotient : public Node {
  explicit ScalarQuotient(const std::initializer_list<VariableIndex>& a) : Node(a) {}
  virtual bool supports_multibatch() const override { return true; }
  DYNET_NODE_DEFINE_DEV_IMPL()
};

// y = x_1 / x_2  (cwiseQuotient)
struct CwiseQuotient : public Node {
  explicit CwiseQuotient(const std::initializer_list<VariableIndex>& a) : Node(a) {}
  virtual bool supports_multibatch() const override { return true; }
  template<class MyDevice, int ReductionOrder>
  void backward_helper(const MyDevice & dev,
		       const std::vector<const Tensor*>& xs,
		       const Tensor& fx,
		       const Tensor& dEdf,
		       unsigned i,
		       Tensor& dEdxi) const;
  DYNET_NODE_DEFINE_DEV_IMPL()
};

// y = x_1 \sum_{i=2, 4 ...} A_i * x_{i+1}
struct AffineTransform : public Node {
  template <typename T> explicit AffineTransform(const T& a) : Node(a) {}
  virtual bool supports_multibatch() const override { return true; }
  virtual int autobatch_sig(const ComputationGraph &cg, SigMap &sm) const override;
  virtual std::vector<int> autobatch_concat(const ComputationGraph & cg) const override;
  virtual void autobatch_reshape(const ComputationGraph & cg,
                                 const std::vector<VariableIndex> & batch_ids,
                                 const std::vector<int> & concat,
                                 std::vector<const Tensor*>& xs,
                                 Tensor& fx) const override {
    autobatch_reshape_concatonly(cg, batch_ids, concat, xs, fx);
  }
  DYNET_NODE_DEFINE_DEV_IMPL()
  mutable float* dEdf_mem;
};

// y = -x_1
struct Negate : public Node {
  explicit Negate(const std::initializer_list<VariableIndex>& a) : Node(a) {}
  virtual bool supports_multibatch() const override { return true; } 
  virtual int autobatch_sig(const ComputationGraph &cg, SigMap &sm) const override { Sig s(nt::negate); return sm.get_idx(s); }
  virtual std::vector<int> autobatch_concat(const ComputationGraph & cg) const override { return std::vector<int>(1, 1); }  
  DYNET_NODE_DEFINE_DEV_IMPL()
};

// y = max(0,x)
struct Rectify : public Node {
  explicit Rectify(const std::initializer_list<VariableIndex>& a) : Node(a) {}
  virtual bool supports_multibatch() const override { return true; }
  virtual int autobatch_sig(const ComputationGraph &cg, SigMap &sm) const override { Sig s(nt::rectify); return sm.get_idx(s); }
  virtual std::vector<int> autobatch_concat(const ComputationGraph & cg) const override { return std::vector<int>(1, 1); }  
  DYNET_NODE_DEFINE_DEV_IMPL()
};

// you could do this with LogisticSigmoid, Softmax or a variety of other
// functions, but this is often useful.
// x_1 must be a std::vector with values between 0 and 1
// target_y is an equivalently sized std::vector w values between 0 and 1
// y = ty * log(x_1) + (1 - ty) * log(x_1)
struct BinaryLogLoss : public Node {
  BinaryLogLoss(const std::initializer_list<VariableIndex>& a) : Node(a) {}
  DYNET_NODE_DEFINE_DEV_IMPL()
};

// y = \log \sum_i \exp x_i
// done in log space carefully to avoid over/underflow issues
struct LogSumExp : public Node {
  template <typename T> explicit LogSumExp(const T& a) : Node(a) {}
  DYNET_NODE_DEFINE_DEV_IMPL()
  virtual bool supports_multibatch() const override { return true; }
  size_t aux_storage_size() const override;
};

struct LogDet : public Node {
  template <typename T> explicit LogDet(const T& a) : Node(a) {}
  DYNET_NODE_DEFINE_DEV_IMPL()
};

// y = \sum_i x_i
struct Sum : public Node {
  template <typename T> explicit Sum(const T& a) : Node(a) {}
  virtual int autobatch_sig(const ComputationGraph &cg, SigMap &sm) const override;
  virtual std::vector<int> autobatch_concat(const ComputationGraph & cg) const override;
  virtual void autobatch_reshape(const ComputationGraph & cg,
                                 const std::vector<VariableIndex> & batch_ids,
                                 const std::vector<int> & concat,
                                 std::vector<const Tensor*>& xs,
                                 Tensor& fx) const override {
    if(dim.bd != 1)
      autobatch_reshape_concatonly(cg, batch_ids, concat, xs, fx);
  }
  DYNET_NODE_DEFINE_DEV_IMPL()
  virtual bool supports_multibatch() const override { return true; }
};

// y = \sum_i x_i
struct CwiseSum : public Node {
  template <typename T> explicit CwiseSum(const T& a) : Node(a) {}
  template<class MyDevice, int ReductionOrder>
  void backward_helper(const MyDevice & dev,
		                             const std::vector<const Tensor*>& xs,
		                             const Tensor& fx,
		                             const Tensor& dEdf,
		                             unsigned i,
		                             Tensor& dEdxi) const;
  DYNET_NODE_DEFINE_DEV_IMPL()
  virtual bool supports_multibatch() const override { return true; }
};

// y = \sum_i,j,... x[i,j,...]
struct SumElements : public Node {
  template <typename T> explicit SumElements(const T& a) : Node(a) {}
  DYNET_NODE_DEFINE_DEV_IMPL()
  virtual bool supports_multibatch() const override { return true; }
};

// y = \sum_i x_i
struct SumBatches : public Node {
  template <typename T> explicit SumBatches(const T& a) : Node(a) {}
  DYNET_NODE_DEFINE_DEV_IMPL()
  virtual bool supports_multibatch() const override { return true; }
};

// y = \sum_i,j,... x[i,j,...]
struct StdElements : public Node {
  template <typename T> explicit StdElements(const T& a) : Node(a) {}
  DYNET_NODE_DEFINE_DEV_IMPL()
  virtual bool supports_multibatch() const override { return true; }
};

//y = \sum_i x_i
struct StdDimension : public Node {
  template <typename T> explicit StdDimension(const T& a, const std::vector<unsigned> & d, bool b=false) : Node(a), dims(d), include_batch_dim(b) {}
  DYNET_NODE_DEFINE_DEV_IMPL()
  virtual bool supports_multibatch() const override { return true; }
private:
  std::vector<unsigned> dims;
  bool include_batch_dim;
};

// y = \sum_i,j,... x[i,j,...]
struct MomentElements : public Node {
  template <typename T> explicit MomentElements(const T& a, unsigned o) : Node(a), order(o) {}
  DYNET_NODE_DEFINE_DEV_IMPL()
  virtual bool supports_multibatch() const override { return true; }
private:
  unsigned order;
};

//y = \sum_i x_i
struct MomentDimension : public Node {
  template <typename T> explicit MomentDimension(const T& a, const std::vector<unsigned> & d, unsigned o, bool b=false) : Node(a), dims(d), order(o), include_batch_dim(b) {}
  DYNET_NODE_DEFINE_DEV_IMPL()
  virtual bool supports_multibatch() const override { return true; }
private:
  std::vector<unsigned> dims;
  unsigned order;
  bool include_batch_dim;
};

// y = ( \sum_i x_i ) / |x|
struct Average : public Node {
  template <typename T> explicit Average(const T& a) : Node(a) {}
  DYNET_NODE_DEFINE_DEV_IMPL()
  virtual bool supports_multibatch() const override { return true; }
};

// this is used to implement poisson regression
// x_1 = log predicted mean
// ty = true y (this is not a VariableIndex since it has to be a nonnegative integer and
//              is therefore nondifferentiable. There are various continuous extensions
//              using the incomplete gamma function that could be used, but meh)
// y = log Poisson(ty; \lambda = \exp x_1)
//   = ty*x_1 - exp(x_1) - log(ty!)
struct PoissonRegressionLoss : public Node {
  explicit PoissonRegressionLoss(const std::initializer_list<VariableIndex>& a, unsigned true_y) : Node(a), ty(true_y), pty(&ty) {}
  explicit PoissonRegressionLoss(const std::initializer_list<VariableIndex>& a, const unsigned* ptrue_y) : Node(a), ty(), pty(ptrue_y) {}
  DYNET_NODE_DEFINE_DEV_IMPL()
 private:
  unsigned ty;
  const unsigned* pty;
};

// y = || x_1 ||^2
struct SquaredNorm : public Node {
  explicit SquaredNorm(const std::initializer_list<VariableIndex>& a) : Node(a) {}
  virtual bool supports_multibatch() const override { return true; }
  DYNET_NODE_DEFINE_DEV_IMPL()
};

// y = || x_1 ||
struct L2Norm : public Node {
  explicit L2Norm(const std::initializer_list<VariableIndex>& a) : Node(a) {}
  virtual bool supports_multibatch() const override { return true; }
  DYNET_NODE_DEFINE_DEV_IMPL()
};

// y = || x_1 - x_2 ||^2
struct SquaredEuclideanDistance : public Node {
  explicit SquaredEuclideanDistance(const std::initializer_list<VariableIndex>& a) : Node(a) {}
  virtual bool supports_multibatch() const override { return true; }
  virtual int autobatch_sig(const ComputationGraph &cg, SigMap &sm) const override;
  virtual std::vector<int> autobatch_concat(const ComputationGraph & cg) const override;
  virtual void autobatch_reshape(const ComputationGraph & cg,
                                 const std::vector<VariableIndex> & batch_ids,
                                 const std::vector<int> & concat,
                                 std::vector<const Tensor*>& xs,
                                 Tensor& fx) const override {
    autobatch_reshape_concatonly(cg, batch_ids, concat, xs, fx);
  }
  DYNET_NODE_DEFINE_DEV_IMPL()
};

// y = || x_1 - x_2 ||_H(d)
struct HuberDistance : public Node {
  explicit HuberDistance(const std::initializer_list<VariableIndex>& a, float d = 1.345f) : Node(a), d(d) {}
  DYNET_NODE_DEFINE_DEV_IMPL()
  float d;
};

// y = || x_1 - x_2 ||_1
struct L1Distance : public Node {
  explicit L1Distance(const std::initializer_list<VariableIndex>& a) : Node(a) {}
  DYNET_NODE_DEFINE_DEV_IMPL()
};

// y = \sigma(x_1)
struct LogisticSigmoid : public Node {
  explicit LogisticSigmoid(const std::initializer_list<VariableIndex>& a) : Node(a) {}
  virtual bool supports_multibatch() const override { return true; }
  virtual int autobatch_sig(const ComputationGraph &cg, SigMap &sm) const override { Sig s(nt::logistic); return sm.get_idx(s); }
  virtual std::vector<int> autobatch_concat(const ComputationGraph & cg) const override { return std::vector<int>(1, 1); }  
  DYNET_NODE_DEFINE_DEV_IMPL()
};

// y = x / (1 + |x|)
struct SoftSign : public Node {
  explicit SoftSign(const std::initializer_list<VariableIndex>& a) : Node(a) {}
  virtual bool supports_multibatch() const override { return true; }
  virtual int autobatch_sig(const ComputationGraph &cg, SigMap &sm) const override { Sig s(nt::softsign); return sm.get_idx(s); }
  virtual std::vector<int> autobatch_concat(const ComputationGraph & cg) const override { return std::vector<int>(1, 1); }  
  DYNET_NODE_DEFINE_DEV_IMPL()
};

// z = \sum_j \exp (x_i)_j
// y_i = (x_1)_i / z
struct Softmax : public Node {
  explicit Softmax(const std::initializer_list<VariableIndex>& a) : Node(a) {}
  DYNET_NODE_DEFINE_DEV_IMPL()
  size_t aux_storage_size() const override;
  virtual bool supports_multibatch() const override { return true; }
  virtual int autobatch_sig(const ComputationGraph &cg, SigMap &sm) const override;
  virtual std::vector<int> autobatch_concat(const ComputationGraph & cg) const override;
  virtual void autobatch_reshape(const ComputationGraph & cg,
                                 const std::vector<VariableIndex> & batch_ids,
                                 const std::vector<int> & concat,
                                 std::vector<const Tensor*>& xs,
                                 Tensor& fx) const override {
    autobatch_reshape_concatonly(cg, batch_ids, concat, xs, fx);
  }
};

// z = \sum_j \exp (x_i)_j
// y_i = (x_1)_i - \log z
struct LogSoftmax : public Node {
  explicit LogSoftmax(const std::initializer_list<VariableIndex>& a) : Node(a) {}
  DYNET_NODE_DEFINE_DEV_IMPL()
  size_t aux_storage_size() const override;
  virtual bool supports_multibatch() const override { return true; }
};

// z = \sum_j \exp (x_i)_j
// y = (x_1)_element - \log z
struct PickNegLogSoftmax : public Node {
  explicit PickNegLogSoftmax(const std::initializer_list<VariableIndex>& a, unsigned v) : Node(a), val(v), pval(&val), vals(), pvals() {}
  // use this constructor if you want to perform mini-batching
  explicit PickNegLogSoftmax(const std::initializer_list<VariableIndex>& a, const std::vector<unsigned>& v) : Node(a), val(), pval(), vals(v), pvals(&vals) {}
  // use these constructors if you want to change the value after the graph is constructed
  explicit PickNegLogSoftmax(const std::initializer_list<VariableIndex>& a, const unsigned* pv) : Node(a), val(), pval(pv), vals(), pvals() {}
  explicit PickNegLogSoftmax(const std::initializer_list<VariableIndex>& a, const std::vector<unsigned>* pv) : Node(a), val(), pval(), vals(), pvals(pv) {}
  DYNET_NODE_DEFINE_DEV_IMPL()
  virtual bool supports_multibatch() const override { return true; }
  size_t aux_storage_size() const override;
  virtual int autobatch_sig(const ComputationGraph &cg, SigMap &sm) const override;
  virtual std::vector<int> autobatch_concat(const ComputationGraph & cg) const override;
  virtual Node* autobatch_pseudo_node(const ComputationGraph & cg,
                                      const std::vector<VariableIndex> & batch_ids) const override;
  virtual void autobatch_reshape(const ComputationGraph & cg,
                                 const std::vector<VariableIndex> & batch_ids,
                                 const std::vector<int> & concat,
                                 std::vector<const Tensor*>& xs,
                                 Tensor& fx) const override {
    autobatch_reshape_concatonly(cg, batch_ids, concat, xs, fx);
  }
  unsigned val;
  const unsigned* pval;
  std::vector<unsigned> vals;
  const std::vector<unsigned>* pvals;
};

// z = \sum_{j \in denom} \exp (x_i)_j
// y_i = (x_1)_i - \log z
struct RestrictedLogSoftmax : public Node {
  explicit RestrictedLogSoftmax(const std::initializer_list<VariableIndex>& a, const std::vector<unsigned>& d) : Node(a), denom(d) {}
  DYNET_NODE_DEFINE_DEV_IMPL()
  std::vector<unsigned> denom;
};

// x_1 is a std::vector
// y = (x_1)_{*pval}
// this is used to implement cross-entropy training
struct PickElement : public Node {
  explicit PickElement(const std::initializer_list<VariableIndex>& a, unsigned v, unsigned d = 0) : Node(a), val(v), pval(&val), vals(), pvals(), dimension(d) {}
  // use this constructor if you want to perform mini-batching
  explicit PickElement(const std::initializer_list<VariableIndex>& a, const std::vector<unsigned>& v, unsigned d = 0) : Node(a), val(), pval(), vals(v), pvals(&vals), dimension(d) {}
  // use these constructors if you want to change the value after the graph is constructed
  explicit PickElement(const std::initializer_list<VariableIndex>& a, const unsigned* pv, unsigned d = 0) : Node(a), val(), pval(pv), vals(), pvals(), dimension(d) {}
  explicit PickElement(const std::initializer_list<VariableIndex>& a, const std::vector<unsigned>* pv, unsigned d = 0) : Node(a), val(), pval(), vals(), pvals(pv), dimension(d) {}
  DYNET_NODE_DEFINE_DEV_IMPL()
  virtual bool supports_multibatch() const override { return true; }
  unsigned val;
  const unsigned* pval;
  std::vector<unsigned> vals;
  const std::vector<unsigned>* pvals;
  unsigned dimension;
};

// x_1 is a tensor
// y = x_1[start:end] along dimension d
// (start inclusive, end exclusive)
struct PickRange : public Node {
  explicit PickRange(const std::initializer_list<VariableIndex>& a, unsigned s, unsigned e, unsigned d = 0) : Node(a), start(s), end(e), dim(d) {}
  virtual int autobatch_sig(const ComputationGraph &cg, SigMap &sm) const override;
  virtual std::vector<int> autobatch_concat(const ComputationGraph & cg) const override { return std::vector<int>(1, 1); }  
  virtual void autobatch_reshape(const ComputationGraph & cg,
                                 const std::vector<VariableIndex> & batch_ids,
                                 const std::vector<int> & concat,
                                 std::vector<const Tensor*>& xs,
                                 Tensor& fx) const override {
    autobatch_reshape_concatonly(cg, batch_ids, concat, xs, fx);
  }
  DYNET_NODE_DEFINE_DEV_IMPL()
  virtual bool supports_multibatch() const override { return true; }
  unsigned start, end, dim;
};

// x is a batched tensor
// y = (x)_{[*pval]}
struct PickBatchElements : public Node {
  explicit PickBatchElements(const std::initializer_list<VariableIndex>& a, unsigned v) : Node(a), val(v), pval(&val), vals(), pvals() {}
  explicit PickBatchElements(const std::initializer_list<VariableIndex>& a, const std::vector<unsigned>& v) : Node(a), val(), pval(), vals(v), pvals(&vals) {}
  explicit PickBatchElements(const std::initializer_list<VariableIndex>& a, const unsigned* pv) : Node(a), val(), pval(pv), vals(), pvals() {}
  explicit PickBatchElements(const std::initializer_list<VariableIndex>& a, const std::vector<unsigned>* pv) : Node(a), val(), pval(), vals(), pvals(pv) {}
  DYNET_NODE_DEFINE_DEV_IMPL()
  virtual bool supports_multibatch() const override { return true; }
  unsigned val;
  const unsigned* pval;
  std::vector<unsigned> vals;
  const std::vector<unsigned>* pvals;
};

// represents a simple std::vector of 0s
struct Zeroes : public Node {
  explicit Zeroes(const Dim& d) : dim(d) {}
  DYNET_NODE_DEFINE_DEV_IMPL()
  Dim dim;
};

// draw random noise from Normal(0, 1)
struct RandomNormal : public Node {
  explicit RandomNormal(const Dim& d) : dim(d) {}
  DYNET_NODE_DEFINE_DEV_IMPL()
  Dim dim;
};

// draw from Bernoulli(p)
struct RandomBernoulli : public Node {
  explicit RandomBernoulli(const std::initializer_list<VariableIndex>& a, const Dim& d, real p, real scale = 1.0f) : dim(d), p(p), scale(scale) {
    DYNET_ASSERT(a.size() == 0, "RandomBernoulli doesn't accept nodes as input");
  }
  DYNET_NODE_DEFINE_DEV_IMPL()
  Dim dim;
  real p;
  real scale;
};

// draw a random real from Uniform(left, right)
struct RandomUniform : public Node {
  explicit RandomUniform(const std::initializer_list<VariableIndex>& a, const Dim& d, real left, real right) : dim(d), left(left), right(right) {
    DYNET_ASSERT(a.size() == 0, "RandomUniform doesn't accept nodes as input");
  }
  DYNET_NODE_DEFINE_DEV_IMPL()
  Dim dim;
  real left, right;
};

// draw a random real from Uniform(left, right)
struct RandomGumbel : public Node {
  explicit RandomGumbel(const std::initializer_list<VariableIndex>& a, const Dim& d, real mu, real beta) : dim(d), mu(mu), beta(beta) {
    DYNET_ASSERT(a.size() == 0, "RandomGumbel doesn't accept nodes as input");
  }
  DYNET_NODE_DEFINE_DEV_IMPL()
  Dim dim;
  real mu, beta;
};

struct MaxDimension : public Node {
  explicit MaxDimension(const std::initializer_list<VariableIndex>& a, unsigned dimension = 0) : Node(a), reduced_dim(dimension) {
    first_dim = reduced_dim == 0 ? 1 : 0;
    second_dim = first_dim + 1 == reduced_dim ? first_dim + 2 : first_dim + 1;
  }
  DYNET_NODE_DEFINE_DEV_IMPL()
  virtual bool supports_multibatch() const override { return true; }
  size_t aux_storage_size() const override;
  unsigned reduced_dim;
  unsigned first_dim;
  unsigned second_dim;
};

struct MinDimension : public Node {
  explicit MinDimension(const std::initializer_list<VariableIndex>& a, unsigned dimension = 0) : Node(a), reduced_dim(dimension) {
    first_dim = reduced_dim == 0 ? 1 : 0;
    second_dim = first_dim + 1 == reduced_dim ? first_dim + 2 : first_dim + 1;
  }
  DYNET_NODE_DEFINE_DEV_IMPL()
  virtual bool supports_multibatch() const override { return true; }
  size_t aux_storage_size() const override;
  unsigned reduced_dim;
  unsigned first_dim;
  unsigned second_dim;
};

// y = x_1 * x_2
struct WeightNormalization : public Node {
  explicit WeightNormalization(const std::initializer_list<VariableIndex>& a) : Node(a) {}
  virtual bool supports_multibatch() const override { return false; }
  DYNET_NODE_DEFINE_DEV_IMPL()
};


} // namespace dynet

#endif<|MERGE_RESOLUTION|>--- conflicted
+++ resolved
@@ -395,7 +395,6 @@
 struct CwiseMultiply : public Node {
   explicit CwiseMultiply(const std::initializer_list<VariableIndex>& a) : Node(a) {}
   virtual bool supports_multibatch() const override { return true; }
-<<<<<<< HEAD
 
   template<class MyDevice, int ReductionOrder>
   void backward_helper(const MyDevice & dev,
@@ -405,10 +404,8 @@
 		                             unsigned i,
 		                             Tensor& dEdxi) const;
 
-=======
   virtual int autobatch_sig(const ComputationGraph &cg, SigMap &sm) const override;
   virtual std::vector<int> autobatch_concat(const ComputationGraph & cg) const override;
->>>>>>> 848eeaa4
   DYNET_NODE_DEFINE_DEV_IMPL()
 };
 
