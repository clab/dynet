--- conflicted
+++ resolved
@@ -242,62 +242,6 @@
 #endif
 }
 
-<<<<<<< HEAD
-template<class Archive>
-void Tensor::save(Archive& ar, const unsigned int ver) const {
-  ar & d;
-  int dev_id = ((device == default_device) ? (int) - 1 : device->device_id);
-  ar & dev_id;
-  ar & mem_pool;
-  if ((device->type == DeviceType::CPU) || (device->type == DeviceType::ThreadPool)) {
-    ar & boost::serialization::make_array(v, d.size());
-  } else {
-#ifdef HAVE_CUDA
-    if (device->type == DeviceType::GPU) {
-      float* vc = static_cast<float*>(std::malloc(d.size() * sizeof(float)));
-      CUDA_CHECK(cudaMemcpy(vc, v, d.size() * sizeof(float), cudaMemcpyDeviceToHost));
-      ar & boost::serialization::make_array(vc, d.size());
-      free(vc);
-    }
-#endif
-  }
-}
-
-template<class Archive>
-void Tensor::load(Archive& ar, const unsigned int ver) {
-  ar & d;
-  int dev_id = -1;
-  // This default value is for backward compatibility with models that were
-  // saved without information about what mempool a tensor belongs to.
-  mem_pool = DeviceMempool::PS;
-  if (ver > 0) {
-    ar & dev_id;
-    ar & mem_pool;
-  }
-  if (dev_id == -1) {
-    device = default_device;
-  } else {
-    DYNET_ASSERT(dev_id > 0 && dev_id < (int)devices.size(), "Bad device id " << dev_id << " in Tensor::load with " << devices.size() << " total devices");
-    device = devices[dev_id];
-  }
-  device->allocate_tensor(mem_pool, *this);
-  if ((device->type == DeviceType::CPU) || (device->type == DeviceType::ThreadPool)) {
-    ar & boost::serialization::make_array(v, d.size());
-  } else {
-#ifdef HAVE_CUDA
-    if (device->type == DeviceType::GPU) {
-      float* vc = static_cast<float*>(std::malloc(d.size() * sizeof(float)));
-      ar & boost::serialization::make_array(vc, d.size());
-      CUDA_CHECK(cudaMemcpyAsync(v, vc, d.size() * sizeof(float), cudaMemcpyHostToDevice));
-      free(vc);
-    }
-#endif
-  }
-}
-DYNET_SAVELOAD_IMPL(Tensor)
-
-=======
->>>>>>> 81d61c18
 real rand01() {
   uniform_real_distribution<real> distribution(0, 1);
   return distribution(*rndeng);
@@ -327,36 +271,21 @@
 #ifdef __CUDACC__
 template void TensorTools::accumulate_dev<Device_GPU>(const Device_GPU & dev, Tensor& v, const Tensor& v_src);
 #else
-<<<<<<< HEAD
-template void TensorTools::accumulate_dev<Device_CPU>(Device_CPU & dev, Tensor& v, const Tensor& v_src);
-template void TensorTools::accumulate_dev<Device_ThreadPool>(Device_ThreadPool & dev, Tensor& v, const Tensor& v_src);
-=======
 template void TensorTools::accumulate_dev<Device_CPU>(const Device_CPU & dev, Tensor& v, const Tensor& v_src);
->>>>>>> 81d61c18
+template void TensorTools::accumulate_dev<Device_ThreadPool>(const Device_ThreadPool & dev, Tensor& v, const Tensor& v_src);
 #ifdef HAVE_CUDA
 extern template void TensorTools::accumulate_dev<Device_GPU>(const Device_GPU & dev, Tensor& v, const Tensor& v_src);
 void TensorTools::accumulate(Tensor& v, const Tensor& v_src) {
-<<<<<<< HEAD
-  if (v.device->type == DeviceType::CPU) { return accumulate_dev(*(Device_CPU*)v.device, v, v_src); }
-  else if (v.device->type == DeviceType::GPU) { return accumulate_dev(*(Device_GPU*)v.device, v, v_src); }
-  else if (v.device->type == DeviceType::ThreadPool) { return accumulate_dev(*(Device_ThreadPool*)v.device, v, v_src); }
-  else { throw std::runtime_error("Bad device type lol"); }
-}
-#else
-void TensorTools::accumulate(Tensor& v, const Tensor& v_src) {
-  if (v.device->type == DeviceType::CPU) { return accumulate_dev(*(Device_CPU*)v.device, v, v_src); }
-  else if (v.device->type == DeviceType::ThreadPool) { return accumulate_dev(*(Device_ThreadPool*)v.device, v, v_src); }
-  else { throw std::runtime_error("Bad device type lol"); }
-=======
   if (v.device->type == DeviceType::CPU) { return accumulate_dev(*(const Device_CPU*)v.device, v, v_src); }
   else if (v.device->type == DeviceType::GPU) { return accumulate_dev(*(const Device_GPU*)v.device, v, v_src); }
-  else { throw std::runtime_error("Bad device type"); }
+  else if (v.device->type == DeviceType::ThreadPool) { return accumulate_dev(*(const Device_ThreadPool*)v.device, v, v_src); }
+  else { throw std::runtime_error("Bad device type lol"); }
 }
 #else
 void TensorTools::accumulate(Tensor& v, const Tensor& v_src) {
   if (v.device->type == DeviceType::CPU) { return accumulate_dev(*(const Device_CPU*)v.device, v, v_src); }
-  else { throw std::runtime_error("Bad device type"); }
->>>>>>> 81d61c18
+  else if (v.device->type == DeviceType::ThreadPool) { return accumulate_dev(*(const Device_ThreadPool*)v.device, v, v_src); }
+  else { throw std::runtime_error("Bad device type lol"); }
 }
 #endif
 #endif
@@ -368,36 +297,21 @@
 #ifdef __CUDACC__
 template void TensorTools::constant_dev<Device_GPU>(const Device_GPU & dev, Tensor& d, float c);
 #else
-<<<<<<< HEAD
-template void TensorTools::constant_dev<Device_CPU>(Device_CPU & dev, Tensor& d, float c);
-template void TensorTools::constant_dev<Device_ThreadPool>(Device_ThreadPool & dev, Tensor& d, float c);
-=======
 template void TensorTools::constant_dev<Device_CPU>(const Device_CPU & dev, Tensor& d, float c);
->>>>>>> 81d61c18
+template void TensorTools::constant_dev<Devic`e_ThreadPool>(const Device_ThreadPool & dev, Tensor& d, float c);
 #ifdef HAVE_CUDA
 extern template void TensorTools::constant_dev<Device_GPU>(const Device_GPU & dev, Tensor& d, float c);
 void TensorTools::constant(Tensor& d, float c) {
-<<<<<<< HEAD
-  if (d.device->type == DeviceType::CPU) { return constant_dev(*(Device_CPU*)d.device, d, c); }
-  else if (d.device->type == DeviceType::GPU) { return constant_dev(*(Device_GPU*)d.device, d, c); }
-  else if (d.device->type == DeviceType::ThreadPool) { return constant_dev(*(Device_ThreadPool*)d.device, d, c); }
-  else { throw std::runtime_error("Bad device type lol"); }
-}
-#else
-void TensorTools::constant(Tensor& d, float c) {
-  if (d.device->type == DeviceType::CPU) { return constant_dev(*(Device_CPU*)d.device, d, c); }
-  else if (d.device->type == DeviceType::ThreadPool) { return constant_dev(*(Device_ThreadPool*)d.device, d, c); }
-  else { throw std::runtime_error("Bad device type lol"); }
-=======
   if (d.device->type == DeviceType::CPU) { return constant_dev(*(const Device_CPU*)d.device, d, c); }
   else if (d.device->type == DeviceType::GPU) { return constant_dev(*(const Device_GPU*)d.device, d, c); }
-  else { throw std::runtime_error("Bad device type"); }
+  else if (d.device->type == DeviceType::ThreadPool) { return constant_dev(*(const Device_ThreadPool*)d.device, d, c); }
+  else { throw std::runtime_error("Bad device type lol"); }
 }
 #else
 void TensorTools::constant(Tensor& d, float c) {
   if (d.device->type == DeviceType::CPU) { return constant_dev(*(const Device_CPU*)d.device, d, c); }
-  else { throw std::runtime_error("Bad device type"); }
->>>>>>> 81d61c18
+  else if (d.device->type == DeviceType::ThreadPool) { return constant_dev(*(const Device_ThreadPool*)d.device, d, c); }
+  else { throw std::runtime_error("Bad device type lol"); }
 }
 #endif
 #endif
@@ -409,36 +323,21 @@
 #ifdef __CUDACC__
 template void TensorTools::clip_dev<Device_GPU>(const Device_GPU & dev, Tensor& d, float left, float right);
 #else
-<<<<<<< HEAD
-template void TensorTools::clip_dev<Device_CPU>(Device_CPU & dev, Tensor& d, float left, float right);
-template void TensorTools::clip_dev<Device_ThreadPool>(Device_ThreadPool & dev, Tensor& d, float left, float right);
-=======
 template void TensorTools::clip_dev<Device_CPU>(const Device_CPU & dev, Tensor& d, float left, float right);
->>>>>>> 81d61c18
+template void TensorTools::clip_dev<Device_ThreadPool>(const Device_ThreadPool & dev, Tensor& d, float left, float right);
 #ifdef HAVE_CUDA
 extern template void TensorTools::clip_dev<Device_GPU>(const Device_GPU & dev, Tensor& d, float left, float right);
 void TensorTools::clip(Tensor& d, float left, float right) {
-<<<<<<< HEAD
-  if (d.device->type == DeviceType::CPU) { return clip_dev(*(Device_CPU*)d.device, d, left, right); }
-  else if (d.device->type == DeviceType::GPU) { return clip_dev(*(Device_GPU*)d.device, d, left, right); }
-  else if (d.device->type == DeviceType::ThreadPool) { return clip_dev(*(Device_ThreadPool*)d.device, d, left, right); }
-  else { throw std::runtime_error("Bad device type lol"); }
-}
-#else
-void TensorTools::clip(Tensor& d, float left, float right) {
-  if (d.device->type == DeviceType::CPU) { return clip_dev(*(Device_CPU*)d.device, d, left, right); }
-  else if (d.device->type == DeviceType::ThreadPool) { return clip_dev(*(Device_ThreadPool*)d.device, d, left, right); }
-  else { throw std::runtime_error("Bad device type lol"); }
-=======
   if (d.device->type == DeviceType::CPU) { return clip_dev(*(const Device_CPU*)d.device, d, left, right); }
   else if (d.device->type == DeviceType::GPU) { return clip_dev(*(const Device_GPU*)d.device, d, left, right); }
-  else { throw std::runtime_error("Bad device type"); }
+  else if (d.device->type == DeviceType::ThreadPool) { return clip_dev(*(const Device_ThreadPool*)d.device, d, left, right); }
+  else { throw std::runtime_error("Bad device type lol"); }
 }
 #else
 void TensorTools::clip(Tensor& d, float left, float right) {
   if (d.device->type == DeviceType::CPU) { return clip_dev(*(const Device_CPU*)d.device, d, left, right); }
-  else { throw std::runtime_error("Bad device type"); }
->>>>>>> 81d61c18
+  else if (d.device->type == DeviceType::ThreadPool) { return clip_dev(*(const Device_ThreadPool*)d.device, d, left, right); }
+  else { throw std::runtime_error("Bad device type lol"); }
 }
 #endif
 #endif
@@ -515,36 +414,21 @@
 #ifdef __CUDACC__
 template IndexTensor TensorTools::argmax_dev<Device_GPU>(const Device_GPU & dev, const Tensor& d, unsigned dim, unsigned num);
 #else
-<<<<<<< HEAD
-template IndexTensor TensorTools::argmax_dev<Device_CPU>(Device_CPU & dev, const Tensor& d, unsigned dim, unsigned num);
-template IndexTensor TensorTools::argmax_dev<Device_ThreadPool>(Device_ThreadPool & dev, const Tensor& d, unsigned dim, unsigned num);
-=======
 template IndexTensor TensorTools::argmax_dev<Device_CPU>(const Device_CPU & dev, const Tensor& d, unsigned dim, unsigned num);
->>>>>>> 81d61c18
+template IndexTensor TensorTools::argmax_dev<Device_ThreadPool>(const Device_ThreadPool & dev, const Tensor& d, unsigned dim, unsigned num);
 #ifdef HAVE_CUDA
 extern template IndexTensor TensorTools::argmax_dev<Device_GPU>(const Device_GPU & dev, const Tensor& d, unsigned dim, unsigned num);
 IndexTensor TensorTools::argmax(const Tensor& d, unsigned dim, unsigned num) {
-<<<<<<< HEAD
-  if (d.device->type == DeviceType::CPU) { return argmax_dev(*(Device_CPU*)d.device, d, dim, num); }
-  else if (d.device->type == DeviceType::GPU) { return argmax_dev(*(Device_GPU*)d.device, d, dim, num); }
-  else if (d.device->type == DeviceType::ThreadPool) { return argmax_dev(*(Device_ThreadPool*)d.device, d, dim, num); }
-  else { throw std::runtime_error("Bad device type lol"); }
-}
-#else
-IndexTensor TensorTools::argmax(const Tensor& d, unsigned dim, unsigned num) {
-  if (d.device->type == DeviceType::CPU) { return argmax_dev(*(Device_CPU*)d.device, d, dim, num); }
-  else if (d.device->type == DeviceType::ThreadPool) {return argmax_dev(*(Device_ThreadPool*)d.device, d, dim, num); }
-  else { throw std::runtime_error("Bad device type lol"); }
-=======
   if (d.device->type == DeviceType::CPU) { return argmax_dev(*(const Device_CPU*)d.device, d, dim, num); }
   else if (d.device->type == DeviceType::GPU) { return argmax_dev(*(const Device_GPU*)d.device, d, dim, num); }
-  else { throw std::runtime_error("Bad device type"); }
+  else if (d.device->type == DeviceType::ThreadPool) { return argmax_dev(*(const Device_ThreadPool*)d.device, d, dim, num); }
+  else { throw std::runtime_error("Bad device type lol"); }
 }
 #else
 IndexTensor TensorTools::argmax(const Tensor& d, unsigned dim, unsigned num) {
   if (d.device->type == DeviceType::CPU) { return argmax_dev(*(const Device_CPU*)d.device, d, dim, num); }
-  else { throw std::runtime_error("Bad device type"); }
->>>>>>> 81d61c18
+  else if (d.device->type == DeviceType::ThreadPool) {return argmax_dev(*(const Device_ThreadPool*)d.device, d, dim, num); }
+  else { throw std::runtime_error("Bad device type lol"); }
 }
 #endif
 #endif
@@ -569,36 +453,21 @@
 #ifdef __CUDACC__
 template IndexTensor TensorTools::categorical_sample_log_prob_dev<Device_GPU>(const Device_GPU & dev, const Tensor& d, unsigned dim, unsigned num);
 #else
-<<<<<<< HEAD
-template IndexTensor TensorTools::categorical_sample_log_prob_dev<Device_CPU>(Device_CPU & dev, const Tensor& d, unsigned dim, unsigned num);
-template IndexTensor TensorTools::categorical_sample_log_prob_dev<Device_ThreadPool>(Device_ThreadPool & dev, const Tensor& d, unsigned dim, unsigned num);
-=======
 template IndexTensor TensorTools::categorical_sample_log_prob_dev<Device_CPU>(const Device_CPU & dev, const Tensor& d, unsigned dim, unsigned num);
->>>>>>> 81d61c18
+template IndexTensor TensorTools::categorical_sample_log_prob_dev<Device_ThreadPool>(const Device_ThreadPool & dev, const Tensor& d, unsigned dim, unsigned num);
 #ifdef HAVE_CUDA
 extern template IndexTensor TensorTools::categorical_sample_log_prob_dev<Device_GPU>(const Device_GPU & dev, const Tensor& d, unsigned dim, unsigned num);
 IndexTensor TensorTools::categorical_sample_log_prob(const Tensor& d, unsigned dim, unsigned num) {
-<<<<<<< HEAD
-  if (d.device->type == DeviceType::CPU) { return categorical_sample_log_prob_dev(*(Device_CPU*)d.device, d, dim, num); }
-  else if (d.device->type == DeviceType::GPU) { return categorical_sample_log_prob_dev(*(Device_GPU*)d.device, d, dim, num); }
-  else if (d.device->type == DeviceType::ThreadPool) { return categorical_sample_log_prob_dev(*(Device_ThreadPool*)d.device, d, dim, num); }
-  else { throw std::runtime_error("Bad device type lol"); }
-}
-#else
-IndexTensor TensorTools::categorical_sample_log_prob(const Tensor& d, unsigned dim, unsigned num) {
-  if (d.device->type == DeviceType::CPU) { return categorical_sample_log_prob_dev(*(Device_CPU*)d.device, d, dim, num); }
-  else if (d.device->type == DeviceType::ThreadPool) { return categorical_sample_log_prob_dev(*(Device_ThreadPool*)d.device, d, dim, num); }
-  else { throw std::runtime_error("Bad device type lol"); }
-=======
   if (d.device->type == DeviceType::CPU) { return categorical_sample_log_prob_dev(*(const Device_CPU*)d.device, d, dim, num); }
   else if (d.device->type == DeviceType::GPU) { return categorical_sample_log_prob_dev(*(const Device_GPU*)d.device, d, dim, num); }
-  else { throw std::runtime_error("Bad device type"); }
+  else if (d.device->type == DeviceType::ThreadPool) { return categorical_sample_log_prob_dev(*(const Device_ThreadPool*)d.device, d, dim, num); }
+  else { throw std::runtime_error("Bad device type lol"); }
 }
 #else
 IndexTensor TensorTools::categorical_sample_log_prob(const Tensor& d, unsigned dim, unsigned num) {
   if (d.device->type == DeviceType::CPU) { return categorical_sample_log_prob_dev(*(const Device_CPU*)d.device, d, dim, num); }
-  else { throw std::runtime_error("Bad device type"); }
->>>>>>> 81d61c18
+  else if (d.device->type == DeviceType::ThreadPool) { return categorical_sample_log_prob_dev(*(const Device_ThreadPool*)d.device, d, dim, num); }
+  else { throw std::runtime_error("Bad device type lol"); }
 }
 #endif
 #endif
