#include "dynet/tensor.h"

#include <random>
#include <vector>
#include <cstring>

#include <boost/serialization/version.hpp>
#include <boost/serialization/array.hpp>

#if HAVE_CUDA
#include "dynet/gpu-ops.h"
#include "dynet/cuda.h"
#endif
#include "dynet/io-macros.h"

using namespace std;

namespace dynet {

ostream& operator<<(ostream& os, const Tensor& t) {
#if HAVE_CUDA
  if (t.device->type == DeviceType::GPU) {
    vector<real> vt = as_vector(t);
    Eigen::Map<Eigen::MatrixXf> m(&vt[0], t.d.rows(), t.d.cols());
    os << m;
  } else {
#endif
    os << (*t);
#if HAVE_CUDA
  }
#endif
  return os;
}

real as_scalar(const Tensor& t) {
  if (t.d.size() != 1)
    throw std::runtime_error("Input tensor has more than one element, cannot convert to scalar.");
#if HAVE_CUDA
  if (t.device->type == DeviceType::GPU) {
    float res;
    CUDA_CHECK(cudaMemcpy(&res, t.v, sizeof(float), cudaMemcpyDeviceToHost));
    return res;
  } else {
#endif
    return t.v[0];
#if HAVE_CUDA
  }
#endif
}

vector<real> as_vector(const Tensor& v) {
  vector<real> res(v.d.size());
#if HAVE_CUDA
  if (v.device->type == DeviceType::GPU) {
    CUDA_CHECK(cudaMemcpy(&res[0], v.v, sizeof(real) * res.size(), cudaMemcpyDeviceToHost));
  } else {
#endif
    memcpy(&res[0], v.v, sizeof(real) * res.size());
#if HAVE_CUDA
  }
#endif
  return res;
}

float TensorTools::AccessElement(const Tensor& v, int index) {
#if HAVE_CUDA
<<<<<<< HEAD
  float ret;
  cudaMemcpy(&ret, &v.v[index], sizeof(real), cudaMemcpyDeviceToHost);
  return ret;
#else
  return v.v[index];
=======
  if (v.device->type == DeviceType::GPU) {
    float ret;
    cudaMemcpyAsync(&ret, &v.v[index], sizeof(real), cudaMemcpyDeviceToHost);
    return ret;
  } else {
#endif
    return v.v[index];
#if HAVE_CUDA
  }
>>>>>>> 1fbe365c
#endif
}

float TensorTools::AccessElement(const Tensor& v, const Dim& index) {
#if HAVE_CUDA
  throw std::runtime_error("TensorTools::AccessElement(Tensor,Dim) not implemented for CUDA");
#else
  return (*v)(index[0], index[1]);
#endif
}

void TensorTools::SetElement(const Tensor& v, int index, float value) {
#if HAVE_CUDA
  if (v.device->type == DeviceType::GPU) {
    cudaMemcpyAsync(&v.v[index], &value, sizeof(real), cudaMemcpyHostToDevice);
  } else {
#endif
    v.v[index] = value;
#if HAVE_CUDA
  }
#endif
}

void TensorTools::CopyElement(const Tensor& l, int lindex, Tensor& r, int rindex) {
#if HAVE_CUDA
  if (l.device != r.device)
    throw std::invalid_argument("TensorTools::CopyElement doesn't support inter-device copy yet");
  if (l.device->type == DeviceType::GPU) {
    cudaMemcpyAsync(&r.v[rindex], &l.v[lindex], sizeof(real), cudaMemcpyDeviceToDevice);
  } else {
#endif
    r.v[rindex] = l.v[lindex];
#if HAVE_CUDA
  }
#endif
}

void TensorTools::SetElements(const Tensor& v, const vector<float>& vec) {
#if HAVE_CUDA
  if (v.device->type == DeviceType::GPU) {
    cudaMemcpyAsync(v.v, &vec[0], sizeof(real) * vec.size(), cudaMemcpyHostToDevice);
  } else {
#endif
    memcpy(v.v, &vec[0], sizeof(real) * vec.size());
#if HAVE_CUDA
  }
#endif
}

void TensorTools::CopyElements(const Tensor& v, const Tensor& v_src) {
#if HAVE_CUDA
  if (v.device != v_src.device)
    throw std::invalid_argument("TensorTools::CopyElement doesn't support inter-device copy yet");
  if (v.device->type == DeviceType::GPU) {
    cudaMemcpyAsync(v.v, v_src.v, sizeof(real) * v.d.size(), cudaMemcpyDeviceToDevice);
  } else {
#endif
    memcpy(v.v, v_src.v, sizeof(real) * v.d.size());
#if HAVE_CUDA
  }
#endif
}

void TensorTools::Constant(Tensor& d, float c) {
#if HAVE_CUDA
  if (d.device->type == DeviceType::GPU) {
    if (!c) {
      CUDA_CHECK(cudaMemsetAsync(d.v, 0, d.d.size() * sizeof(float)));
    } else {
      dynet::gpu::const_init(d.d.size(), c, d.v);
    }
  } else {
#endif
    if (!c) {
      memset(d.v, c, d.d.size() * sizeof(float));
    } else {
      fill(d.v, d.v + d.d.size(), c);
    }
#if HAVE_CUDA
  }
#endif
}

void TensorTools::Zero(Tensor& d) {
  Constant(d, 0);
}

void TensorTools::Identity(Tensor& val) {
  if (val.d.nd != 2 || val.d[0] != val.d[1])
    throw std::runtime_error("Attempt to set a tensor that is not a square matrix to identity");
  size_t pos = 0;
#if HAVE_CUDA
  if (val.device->type == DeviceType::GPU) {
    float* t = new float[val.d.size()];
    for (size_t i = 0; i < val.d[0]; ++i)
      for (size_t j = 0; j < val.d[1]; ++j)
        t[pos++] = (i == j ? 1 : 0);
    CUDA_CHECK(cudaMemcpy(val.v, t, sizeof(real) * val.d.size(), cudaMemcpyHostToDevice));
    delete[] t;
  } else {
#endif
    for (size_t i = 0; i < val.d[0]; ++i)
      for (size_t j = 0; j < val.d[1]; ++j)
        val.v[pos++] = (i == j ? 1 : 0);
#if HAVE_CUDA
  }
#endif
}


void TensorTools::RandomizeBernoulli(Tensor& val, real p, real scale) {
  bernoulli_distribution distribution(p);
  auto b = [&] {return distribution(*rndeng) * scale;};
#if HAVE_CUDA
  if (val.device->type == DeviceType::GPU) {
    float* t = new float[val.d.size()];
    generate(t, t + val.d.size(), b);
    CUDA_CHECK(cudaMemcpy(val.v, t, sizeof(real) * val.d.size(), cudaMemcpyHostToDevice));
    delete[] t;
  } else {
#endif
    generate(val.v, val.v + val.d.size(), b);
#if HAVE_CUDA
  }
#endif
}

void TensorTools::RandomizeNormal(Tensor& val, real mean, real stddev) {
  normal_distribution<real> distribution(mean, stddev);
  auto b = [&] {return distribution(*rndeng);};
#if HAVE_CUDA
  if (val.device->type == DeviceType::GPU) {
    float* t = new float[val.d.size()];
    generate(t, t + val.d.size(), b);
    CUDA_CHECK(cudaMemcpy(val.v, t, sizeof(real) * val.d.size(), cudaMemcpyHostToDevice));
    delete[] t;
  } else {
#endif
    generate(val.v, val.v + val.d.size(), b);
#if HAVE_CUDA
  }
#endif
}

void TensorTools::RandomizeUniform(Tensor& val, real left, real right) {
  uniform_real_distribution<real> distribution(left, right);
  auto b = [&] {return distribution(*rndeng);};
#if HAVE_CUDA
  if (val.device->type == DeviceType::GPU) {
    float* t = new float[val.d.size()];
    generate(t, t + val.d.size(), b);
    CUDA_CHECK(cudaMemcpy(val.v, t, sizeof(real) * val.d.size(), cudaMemcpyHostToDevice));
    delete[] t;
  } else {
#endif
    generate(val.v, val.v + val.d.size(), b);
#if HAVE_CUDA
  }
#endif
}

void TensorTools::RandomizeOrthonormal(Tensor& val, real scale) {
  if (val.d.nd != 2 || val.d[0] != val.d[1])
    throw std::runtime_error("Attempt to set a tensor that is not a square matrix to an orthogonal matrix");
#ifdef HAVE_CUDA
  throw std::runtime_error("Orthonormal initialization not implemented in CUDA (we welcome pull requests)");
#else
  RandomizeUniform(val, -1.0, 1.0);
  Eigen::JacobiSVD<Eigen::MatrixXf> svd(*val, Eigen::ComputeFullU | Eigen::ComputeThinV);
  *val = scale * svd.matrixU();
#endif
}

template<class Archive>
void Tensor::save(Archive& ar, const unsigned int ver) const {
  ar & d;
  int dev_id = ((device == default_device) ? (int) - 1 : device->device_id);
  ar & dev_id;
  ar & mem_pool;
#ifdef HAVE_CUDA
  if (device->type == DeviceType::GPU) {
    float* vc = static_cast<float*>(std::malloc(d.size() * sizeof(float)));
    CUDA_CHECK(cudaMemcpy(vc, v, d.size() * sizeof(float), cudaMemcpyDeviceToHost));
    ar & boost::serialization::make_array(vc, d.size());
    free(vc);
  } else {
#endif
    ar & boost::serialization::make_array(v, d.size());
#ifdef HAVE_CUDA
  }
#endif
}
template<class Archive>
void Tensor::load(Archive& ar, const unsigned int ver) {
  ar & d;
  int dev_id = -1;
  // This default value is for backward compatibility with models that were
  // saved without information about what mempool a tensor belongs to.
  mem_pool = DeviceMempool::PS;
  if (ver > 0) {
    ar & dev_id;
    ar & mem_pool;
  }
  if (dev_id == -1) {
    device = default_device;
  } else {
    assert(dev_id > 0 && dev_id < (int)devices.size());
    device = devices[dev_id];
  }
  device->allocate_tensor(mem_pool, *this);
#ifdef HAVE_CUDA
  if (device->type == DeviceType::GPU) {
    float* vc = static_cast<float*>(std::malloc(d.size() * sizeof(float)));
    ar & boost::serialization::make_array(vc, d.size());
    CUDA_CHECK(cudaMemcpyAsync(v, vc, d.size() * sizeof(float), cudaMemcpyHostToDevice));
    free(vc);
  } else {
#endif
    ar & boost::serialization::make_array(v, d.size());
#ifdef HAVE_CUDA
  }
#endif
}
DYNET_SAVELOAD_IMPL(Tensor)

real rand01() {
  uniform_real_distribution<real> distribution(0, 1);
  return distribution(*rndeng);
}

int rand0n(int n) {
  if (n <= 0) throw std::runtime_error("Integer upper bound is non-positive");
  int x = rand01() * n;
  while (n == x) { x = rand01() * n; }
  return x;
}

real rand_normal() {
  normal_distribution<real> distribution(0, 1);
  return distribution(*rndeng);
}

} // namespace dynet
<|MERGE_RESOLUTION|>--- conflicted
+++ resolved
@@ -64,23 +64,15 @@
 
 float TensorTools::AccessElement(const Tensor& v, int index) {
 #if HAVE_CUDA
-<<<<<<< HEAD
-  float ret;
-  cudaMemcpy(&ret, &v.v[index], sizeof(real), cudaMemcpyDeviceToHost);
-  return ret;
-#else
-  return v.v[index];
-=======
   if (v.device->type == DeviceType::GPU) {
     float ret;
-    cudaMemcpyAsync(&ret, &v.v[index], sizeof(real), cudaMemcpyDeviceToHost);
+    cudaMemcpy(&ret, &v.v[index], sizeof(real), cudaMemcpyDeviceToHost);
     return ret;
   } else {
 #endif
     return v.v[index];
 #if HAVE_CUDA
   }
->>>>>>> 1fbe365c
 #endif
 }
 
