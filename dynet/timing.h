#ifndef _TIMING_H_
#define _TIMING_H_

#include <iostream>
#include <string>
#include <chrono>
#include <iomanip>
#include <map>
<<<<<<< HEAD
#include <iterator>
=======
#include <algorithm>
#include <iterator>

// for sorting timer output
template<typename A, typename B> std::pair<B,A> flip_pair(const std::pair<A,B> &p) { return std::pair<B,A>(p.second, p.first); }
template<typename A, typename B> std::multimap<B,A> flip_map(const std::map<A,B> &src) { std::multimap<B,A> dst; std::transform(src.begin(), src.end(), std::inserter(dst, dst.begin()),flip_pair<A,B>);return dst;}
>>>>>>> c17ca833

namespace dynet {

struct Timer {
  Timer(const std::string& msg) : msg(msg), start(std::chrono::high_resolution_clock::now()) {}
  ~Timer() {
    auto stop = std::chrono::high_resolution_clock::now();
    std::cerr << '[' << msg << ' ' << std::chrono::duration<double, std::milli>(stop-start).count() << " ms]\n";
  }
  std::string msg;
  std::chrono::high_resolution_clock::time_point start;
};

struct Timing {
  Timing() : _start(std::chrono::high_resolution_clock::now()) {}
  ~Timing() { }
  double stop() {
    auto stop = std::chrono::high_resolution_clock::now();
    return std::chrono::duration<double, std::milli>(stop-_start).count();
  }
  void start() { _start = std::chrono::high_resolution_clock::now(); }
  std::chrono::high_resolution_clock::time_point _start;
};

class NamedTimer {
public:
  ~NamedTimer() { 
    if (timers.size()>0) {
      std::cout << "Timing Info:" << std::endl;
      show();
    }
  }
  void start(std::string name) {
    Timing t;
    timers[name] = t;
  }
  void stop(std::string name) {
    cumtimes[name] += (timers[name]).stop();
  }
  void show() {
    std::multimap<double, std::string> cumtimes_dst = flip_map(cumtimes);
    double total_time = 0.0;
    for (auto &item : cumtimes_dst) {
      total_time += item.first;
    }
    for (auto &item : cumtimes_dst) {
      std::cout << std::setprecision(4) << std::setw(11) << item.first << '\t' << (100.0*item.first/total_time) << "%\t" << item.second << std::endl;
    }
    std::cout << std::setprecision(4) << std::setw(11) << total_time << "\t100%\t(total time)" << std::endl;
  }
  std::map<std::string, double> cumtimes;
  std::map<std::string, Timing> timers;
};

} // namespace dynet

#endif<|MERGE_RESOLUTION|>--- conflicted
+++ resolved
@@ -6,16 +6,12 @@
 #include <chrono>
 #include <iomanip>
 #include <map>
-<<<<<<< HEAD
-#include <iterator>
-=======
 #include <algorithm>
 #include <iterator>
 
 // for sorting timer output
 template<typename A, typename B> std::pair<B,A> flip_pair(const std::pair<A,B> &p) { return std::pair<B,A>(p.second, p.first); }
 template<typename A, typename B> std::multimap<B,A> flip_map(const std::map<A,B> &src) { std::multimap<B,A> dst; std::transform(src.begin(), src.end(), std::inserter(dst, dst.begin()),flip_pair<A,B>);return dst;}
->>>>>>> c17ca833
 
 namespace dynet {
 
