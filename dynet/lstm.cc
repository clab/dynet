--- conflicted
+++ resolved
@@ -699,14 +699,6 @@
     vars.push_back(update ? cmult(parameter(cg, p[0]), const_parameter(cg, p[3])) : cmult(const_parameter(cg, p[0]), const_parameter(cg, p[3])));
     vars.push_back(update ? cmult(parameter(cg, p[1]), const_parameter(cg, p[4])) : cmult(const_parameter(cg, p[1]), const_parameter(cg, p[4])));
     vars.push_back(update ? parameter(cg, p[2]): const_parameter(cg, p[2]));
-<<<<<<< HEAD
-
-=======
-    //for (unsigned j = 0; j < p.size()/2+1; ++j) {
-    //    if j<
-    //    vars.push_back();
-    //}
->>>>>>> b28a4837
     param_vars.push_back(vars);
     if (ln_lstm){
       auto& ln_p = ln_params[i];
