#include "dynet/lstm.h"

#include "dynet/param-init.h"

#include <fstream>
#include <string>
#include <vector>
#include <iostream>

using namespace std;

namespace dynet {

enum { X2I, H2I, C2I, BI, X2O, H2O, C2O, BO, X2C, H2C, BC };

CoupledLSTMBuilder::CoupledLSTMBuilder(unsigned layers,
                         unsigned input_dim,
                         unsigned hidden_dim,
                         ParameterCollection& model) : layers(layers), input_dim(input_dim), hid(hidden_dim), dropout_masks_valid(false) {
  unsigned layer_input_dim = input_dim;
  local_model = model.add_subcollection("lstm-builder");
  for (unsigned i = 0; i < layers; ++i) {
    // i
    Parameter p_x2i = local_model.add_parameters({hidden_dim, layer_input_dim});
    Parameter p_h2i = local_model.add_parameters({hidden_dim, hidden_dim});
    Parameter p_c2i = local_model.add_parameters({hidden_dim, hidden_dim});
    Parameter p_bi = local_model.add_parameters({hidden_dim}, ParameterInitConst(0.f));

    // o
    Parameter p_x2o = local_model.add_parameters({hidden_dim, layer_input_dim});
    Parameter p_h2o = local_model.add_parameters({hidden_dim, hidden_dim});
    Parameter p_c2o = local_model.add_parameters({hidden_dim, hidden_dim});
    Parameter p_bo = local_model.add_parameters({hidden_dim}, ParameterInitConst(0.f));

    // c
    Parameter p_x2c = local_model.add_parameters({hidden_dim, layer_input_dim});
    Parameter p_h2c = local_model.add_parameters({hidden_dim, hidden_dim});
    Parameter p_bc = local_model.add_parameters({hidden_dim}, ParameterInitConst(0.f));

    layer_input_dim = hidden_dim;  // output (hidden) from 1st layer is input to next

    vector<Parameter> ps = {p_x2i, p_h2i, p_c2i, p_bi, p_x2o, p_h2o, p_c2o, p_bo, p_x2c, p_h2c, p_bc};
    params.push_back(ps);
  }  // layers
  dropout_rate = 0.f;
  dropout_rate_h = 0.f;
  dropout_rate_c = 0.f;
}

void CoupledLSTMBuilder::new_graph_impl(ComputationGraph& cg, bool update) {
  param_vars.clear();

  for (unsigned i = 0; i < layers; ++i) {
    auto& p = params[i];

    //i
    Expression i_x2i = update ? parameter(cg, p[X2I]) : const_parameter(cg, p[X2I]);
    Expression i_h2i = update ? parameter(cg, p[H2I]) : const_parameter(cg, p[H2I]);
    Expression i_c2i = update ? parameter(cg, p[C2I]) : const_parameter(cg, p[C2I]);
    Expression i_bi = update ? parameter(cg, p[BI]) : const_parameter(cg, p[BI]);
    //o
    Expression i_x2o = update ? parameter(cg, p[X2O]) : const_parameter(cg, p[X2O]);
    Expression i_h2o = update ? parameter(cg, p[H2O]) : const_parameter(cg, p[H2O]);
    Expression i_c2o = update ? parameter(cg, p[C2O]) : const_parameter(cg, p[C2O]);
    Expression i_bo = update ? parameter(cg, p[BO]) : const_parameter(cg, p[BO]);
    //c
    Expression i_x2c = update ? parameter(cg, p[X2C]) : const_parameter(cg, p[X2C]);
    Expression i_h2c = update ? parameter(cg, p[H2C]) : const_parameter(cg, p[H2C]);
    Expression i_bc = update ? parameter(cg, p[BC]) : const_parameter(cg, p[BC]);

    vector<Expression> vars = {i_x2i, i_h2i, i_c2i, i_bi, i_x2o, i_h2o, i_c2o, i_bo, i_x2c, i_h2c, i_bc};
    param_vars.push_back(vars);
  }
  _cg = &cg;
}

// layout: 0..layers = c
//         layers+1..2*layers = h
void CoupledLSTMBuilder::start_new_sequence_impl(const vector<Expression>& hinit) {
  // Check input dim and hidden dim
  if (input_dim != params[0][X2I].dim()[1]) {
    cerr << "Warning : LSTMBuilder input dimension " << input_dim
         << " doesn't match with parameter dimension " << params[0][X2I].dim()[1]
         << ". Setting input_dim to " << params[0][X2I].dim()[1] << endl;
    input_dim = params[0][X2I].dim()[1];
  }
  if (hid != params[0][X2I].dim()[0]) {
    cerr << "Warning : LSTMBuilder hidden dimension " << hid
         << " doesn't match with parameter dimension " << params[0][X2I].dim()[0]
         << ". Setting hid to " << params[0][X2I].dim()[0] << endl;
    hid = params[0][X2I].dim()[0];
  }

  h.clear();
  c.clear();
  if (hinit.size() > 0) {
    DYNET_ARG_CHECK(layers * 2 == hinit.size(),
                            "LSTMBuilder must be initialized with 2 times as many expressions as layers "
                            "(hidden state and cell for each layer). However, for " << layers << " layers, "
                            << hinit.size() << " expressions were passed in");
    h0.resize(layers);
    c0.resize(layers);
    for (unsigned i = 0; i < layers; ++i) {
      c0[i] = hinit[i];
      h0[i] = hinit[i + layers];
    }
    has_initial_state = true;
  } else {
    has_initial_state = false;
  }

  dropout_masks_valid = false;
}

void CoupledLSTMBuilder::set_dropout_masks(unsigned batch_size) {
  masks.clear();
  for (unsigned i = 0; i < layers; ++i) {
    std::vector<Expression> masks_i;
    unsigned idim = (i == 0) ? input_dim : hid;
    if (dropout_rate > 0.f || dropout_rate_h > 0.f || dropout_rate_c > 0.f) {
      float retention_rate = 1.f - dropout_rate;
      float retention_rate_h = 1.f - dropout_rate_h;
      float retention_rate_c = 1.f - dropout_rate_c;
      float scale = 1.f / retention_rate;
      float scale_h = 1.f / retention_rate_h;
      float scale_c = 1.f / retention_rate_c;
      // in
      masks_i.push_back(random_bernoulli(*_cg, Dim({ idim}, batch_size), retention_rate, scale));
      // h
      masks_i.push_back(random_bernoulli(*_cg, Dim({ hid}, batch_size), retention_rate_h, scale_h));
      // c
      masks_i.push_back(random_bernoulli(*_cg, Dim({ hid}, batch_size), retention_rate_c, scale_c));
      masks.push_back(masks_i);
    }
  }
  dropout_masks_valid = true;
}

ParameterCollection & CoupledLSTMBuilder::get_parameter_collection() { return local_model; }

// TO DO - Make this correct
// Copied c from the previous step (otherwise c.size()< h.size())
// Also is creating a new step something we want?
// wouldn't overwriting the current one be better?
Expression CoupledLSTMBuilder::set_h_impl(int prev, const vector<Expression>& h_new) {
  DYNET_ARG_CHECK(h_new.empty() || h_new.size() == layers,
                          "LSTMBuilder::set_h expects as many inputs as layers, but got " << h_new.size() << " inputs for " << layers << " layers");
  const unsigned t = h.size();
  h.push_back(vector<Expression>(layers));
  c.push_back(vector<Expression>(layers));
  for (unsigned i = 0; i < layers; ++i) {
    Expression h_i = h_new[i];
    Expression c_i = c[t - 1][i];
    h[t][i] = h_i;
    c[t][i] = c_i;
  }
  return h[t].back();
}
// Current implementation : s_new is either {new_c[0],...,new_c[n]}
// or {new_c[0],...,new_c[n],new_h[0],...,new_h[n]}
Expression CoupledLSTMBuilder::set_s_impl(int prev, const std::vector<Expression>& s_new) {
  DYNET_ARG_CHECK(s_new.size() == layers || s_new.size() == 2 * layers,
                          "LSTMBuilder::set_s expects either as many inputs or twice as many inputs as layers, but got " << s_new.size() << " inputs for " << layers << " layers");
  bool only_c = s_new.size() == layers;
  const unsigned t = c.size();
  h.push_back(vector<Expression>(layers));
  c.push_back(vector<Expression>(layers));
  for (unsigned i = 0; i < layers; ++i) {
    Expression h_i = only_c ? h[t - 1][i] : s_new[i + layers];
    Expression c_i = s_new[i];
    h[t][i] = h_i;
    c[t][i] = c_i;
  }
  return h[t].back();
}

Expression CoupledLSTMBuilder::add_input_impl(int prev, const Expression& x) {
  h.push_back(vector<Expression>(layers));
  c.push_back(vector<Expression>(layers));
  vector<Expression>& ht = h.back();
  vector<Expression>& ct = c.back();
  Expression in = x;
  if ((dropout_rate > 0.f || dropout_rate_h > 0.f) && !dropout_masks_valid) set_dropout_masks(x.dim().bd);
  for (unsigned i = 0; i < layers; ++i) {
    const vector<Expression>& vars = param_vars[i];
    Expression i_h_tm1, i_c_tm1;
    bool has_prev_state = (prev >= 0 || has_initial_state);
    if (prev < 0) {
      if (has_initial_state) {
        // intial value for h and c at timestep 0 in layer i
        // defaults to zero matrix input if not set in add_parameter_edges
        i_h_tm1 = h0[i];
        i_c_tm1 = c0[i];
      }
    } else {  // t > 0
      i_h_tm1 = h[prev][i];
      i_c_tm1 = c[prev][i];
    }

    // apply dropout according to https://arxiv.org/abs/1512.05287 (tied weights)
    // x
    if (dropout_rate > 0.f) {
      in = cmult(in, masks[i][0]);
    }

    // h
    if (has_prev_state && dropout_rate_h > 0.f)
      i_h_tm1 = cmult(i_h_tm1, masks[i][1]);
    // For c, create another variable since we still need full i_c_tm1 for the componentwise mult
    Expression i_dropped_c_tm1;
    if (has_prev_state) {
      i_dropped_c_tm1 = i_c_tm1;
      if (dropout_rate_c > 0.f)
        i_dropped_c_tm1 = cmult(i_dropped_c_tm1, masks[i][2]);
    }

    // input
    Expression i_ait;
    if (has_prev_state)
      i_ait = affine_transform({vars[BI], vars[X2I], in, vars[H2I], i_h_tm1, vars[C2I], i_dropped_c_tm1});
    else
      i_ait = affine_transform({vars[BI], vars[X2I], in});
    Expression i_it = logistic(i_ait);
    // forget
    Expression i_ft = 1.f - i_it;
    // write memory cell
    Expression i_awt;
    if (has_prev_state)
      i_awt = affine_transform({vars[BC], vars[X2C], in, vars[H2C], i_h_tm1});
    else
      i_awt = affine_transform({vars[BC], vars[X2C], in});
    Expression i_wt = tanh(i_awt);
    // output
    if (has_prev_state) {
      Expression i_nwt = cmult(i_it, i_wt);
      Expression i_crt = cmult(i_ft, i_c_tm1);
      ct[i] = i_crt + i_nwt;
    } else {
      ct[i] = cmult(i_it, i_wt);
    }

    Expression i_aot;
    // Drop c. Uses the same mask as c_tm1. is this justified?
    Expression dropped_c = ct[i];
    if (dropout_rate_c > 0.f)
      dropped_c = cmult(dropped_c, masks[i][2]);
    if (has_prev_state)
      i_aot = affine_transform({vars[BO], vars[X2O], in, vars[H2O], i_h_tm1, vars[C2O], dropped_c});
    else
      i_aot = affine_transform({vars[BO], vars[X2O], in, vars[C2O], dropped_c});
    Expression i_ot = logistic(i_aot);
    Expression ph_t = tanh(ct[i]);
    in = ht[i] = cmult(i_ot, ph_t);
  }
  return ht.back();
}

void CoupledLSTMBuilder::copy(const RNNBuilder & rnn) {
  const CoupledLSTMBuilder & rnn_lstm = (const CoupledLSTMBuilder&)rnn;
  DYNET_ARG_CHECK(params.size() == rnn_lstm.params.size(),
                          "Attempt to copy LSTMBuilder with different number of parameters "
                          "(" << params.size() << " != " << rnn_lstm.params.size() << ")");
  for (size_t i = 0; i < params.size(); ++i)
    for (size_t j = 0; j < params[i].size(); ++j)
      params[i][j] = rnn_lstm.params[i][j];
}

void CoupledLSTMBuilder::set_dropout(float d) {
  DYNET_ARG_CHECK(d >= 0.f && d <= 1.f,
                          "dropout rate must be a probability (>=0 and <=1)");
  dropout_rate = d;
  dropout_rate_h = d;
  dropout_rate_c = d;
}

void CoupledLSTMBuilder::set_dropout(float d, float d_h, float d_c) {
  DYNET_ARG_CHECK(d >= 0.f && d <= 1.f && d_h >= 0.f && d_h <= 1.f && d_c >= 0.f && d_c <= 1.f,
                          "dropout rate must be a probability (>=0 and <=1)");
  dropout_rate = d;
  dropout_rate_h = d_h;
  dropout_rate_c = d_c;
}

void CoupledLSTMBuilder::disable_dropout() {
  dropout_rate = 0.f;
  dropout_rate_h = 0.f;
  dropout_rate_c = 0.f;
}

// Vanilla LSTM

//enum { _X2I, _H2I, _C2I, _BI, _X2F, _H2F, _C2F, _BF, _X2O, _H2O, _C2O, _BO, _X2G, _H2G, _C2G, _BG };
enum { _X2I, _H2I, _BI, _X2F, _H2F, _BF, _X2O, _H2O, _BO, _X2G, _H2G, _BG };
enum { LN_GH, LN_BH, LN_GX, LN_BX, LN_GC, LN_BC};

VanillaLSTMBuilder::VanillaLSTMBuilder() : has_initial_state(false), layers(0), input_dim(0), hid(0), dropout_rate_h(0), ln_lstm(false), dropout_masks_valid(false) { }

VanillaLSTMBuilder::VanillaLSTMBuilder(unsigned layers,
                                       unsigned input_dim,
                                       unsigned hidden_dim,
                                       ParameterCollection& model,
                                       bool ln_lstm) : layers(layers), input_dim(input_dim), hid(hidden_dim), ln_lstm(ln_lstm), dropout_masks_valid(false) {
  unsigned layer_input_dim = input_dim;
  local_model = model.add_subcollection("vanilla-lstm-builder");
  for (unsigned i = 0; i < layers; ++i) {
    // i
    Parameter p_x2i = local_model.add_parameters({hidden_dim * 4, layer_input_dim});
    Parameter p_h2i = local_model.add_parameters({hidden_dim * 4, hidden_dim});
    //Parameter p_c2i = model.add_parameters({hidden_dim, hidden_dim});
    Parameter p_bi = local_model.add_parameters({hidden_dim * 4}, ParameterInitConst(0.f));

    layer_input_dim = hidden_dim;  // output (hidden) from 1st layer is input to next

    vector<Parameter> ps = {p_x2i, p_h2i, /*p_c2i,*/ p_bi};
    params.push_back(ps);

    if (ln_lstm){
      Parameter p_gh = model.add_parameters({hidden_dim * 4}, ParameterInitConst(1.f));
      Parameter p_bh = model.add_parameters({hidden_dim * 4}, ParameterInitConst(0.f));
      Parameter p_gx = model.add_parameters({hidden_dim * 4}, ParameterInitConst(1.f));
      Parameter p_bx = model.add_parameters({hidden_dim * 4}, ParameterInitConst(0.f));
      Parameter p_gc = model.add_parameters({hidden_dim}, ParameterInitConst(1.f));
      Parameter p_bc = model.add_parameters({hidden_dim}, ParameterInitConst(0.f));
      vector<Parameter> ln_ps = {p_gh, p_bh, p_gx, p_bx, p_gc, p_bc};
      ln_params.push_back(ln_ps);
    }
  }  // layers
  dropout_rate = 0.f;
  dropout_rate_h = 0.f;
}

void VanillaLSTMBuilder::new_graph_impl(ComputationGraph& cg, bool update) {
  param_vars.clear();
  if (ln_lstm)ln_param_vars.clear();
  for (unsigned i = 0; i < layers; ++i) {
    auto& p = params[i];
    vector<Expression> vars;
    for (unsigned j = 0; j < p.size(); ++j) { vars.push_back(update ? parameter(cg, p[j]) : const_parameter(cg, p[j])); }
    param_vars.push_back(vars);
    if (ln_lstm){
      auto& ln_p = ln_params[i];
      vector<Expression> ln_vars;
      for (unsigned j = 0; j < ln_p.size(); ++j) { ln_vars.push_back(update ? parameter(cg, ln_p[j]) : const_parameter(cg, ln_p[j])); }
      ln_param_vars.push_back(ln_vars);
    }
  }

  _cg = &cg;
}
// layout: 0..layers = c
//         layers+1..2*layers = h
void VanillaLSTMBuilder::start_new_sequence_impl(const vector<Expression>& hinit) {
  h.clear();
  c.clear();

  if (hinit.size() > 0) {
    DYNET_ARG_CHECK(layers * 2 == hinit.size(),
                            "VanillaLSTMBuilder must be initialized with 2 times as many expressions as layers "
                            "(hidden state, and cell for each layer). However, for " << layers << " layers, " <<
                            hinit.size() << " expressions were passed in");
    h0.resize(layers);
    c0.resize(layers);
    for (unsigned i = 0; i < layers; ++i) {
      c0[i] = hinit[i];
      h0[i] = hinit[i + layers];
    }
    has_initial_state = true;
  } else {
    has_initial_state = false;
  }

  dropout_masks_valid = false;
}

void VanillaLSTMBuilder::set_dropout_masks(unsigned batch_size) {
  masks.clear();
  for (unsigned i = 0; i < layers; ++i) {
    std::vector<Expression> masks_i;
    unsigned idim = (i == 0) ? input_dim : hid;
    if (dropout_rate > 0.f || dropout_rate_h > 0.f) {
      float retention_rate = 1.f - dropout_rate;
      float retention_rate_h = 1.f - dropout_rate_h;
      float scale = 1.f / retention_rate;
      float scale_h = 1.f / retention_rate_h;
      // in
      masks_i.push_back(random_bernoulli(*_cg, Dim({ idim}, batch_size), retention_rate, scale));
      // h
      masks_i.push_back(random_bernoulli(*_cg, Dim({ hid}, batch_size), retention_rate_h, scale_h));
      masks.push_back(masks_i);
    }
  }
  dropout_masks_valid = true;
}

ParameterCollection & VanillaLSTMBuilder::get_parameter_collection() {
  return local_model;
}

// TODO - Make this correct
// Copied c from the previous step (otherwise c.size()< h.size())
// Also is creating a new step something we want?
// wouldn't overwriting the current one be better?
Expression VanillaLSTMBuilder::set_h_impl(int prev, const vector<Expression>& h_new) {
  DYNET_ARG_CHECK(h_new.empty() || h_new.size() == layers,
                          "VanillaLSTMBuilder::set_h expects as many inputs as layers, but got " <<
                          h_new.size() << " inputs for " << layers << " layers");
  const unsigned t = h.size();
  h.push_back(vector<Expression>(layers));
  c.push_back(vector<Expression>(layers));
  for (unsigned i = 0; i < layers; ++i) {
    Expression h_i = h_new[i];
    Expression c_i = c[t - 1][i];
    h[t][i] = h_i;
    c[t][i] = c_i;
  }
  return h[t].back();
}
// Current implementation : s_new is either {new_c[0],...,new_c[n]}
// or {new_c[0],...,new_c[n],new_h[0],...,new_h[n]}
Expression VanillaLSTMBuilder::set_s_impl(int prev, const std::vector<Expression>& s_new) {
  DYNET_ARG_CHECK(s_new.size() == layers || s_new.size() == 2 * layers,
                          "VanillaLSTMBuilder::set_s expects either as many inputs or twice as many inputs as layers, but got " << s_new.size() << " inputs for " << layers << " layers");
  bool only_c = s_new.size() == layers;
  const unsigned t = c.size();
  h.push_back(vector<Expression>(layers));
  c.push_back(vector<Expression>(layers));
  for (unsigned i = 0; i < layers; ++i) {
    Expression h_i = only_c ? h[t - 1][i] : s_new[i + layers];
    Expression c_i = s_new[i];
    h[t][i] = h_i;
    c[t][i] = c_i;
  }
  return h[t].back();
}

Expression VanillaLSTMBuilder::add_input_impl(int prev, const Expression& x) {
  h.push_back(vector<Expression>(layers));
  c.push_back(vector<Expression>(layers));
  vector<Expression>& ht = h.back();
  vector<Expression>& ct = c.back();
  Expression in = x;
  if ((dropout_rate > 0.f || dropout_rate_h > 0.f) && !dropout_masks_valid) set_dropout_masks(x.dim().bd);
  for (unsigned i = 0; i < layers; ++i) {
    const vector<Expression>& vars = param_vars[i];
    
    Expression i_h_tm1, i_c_tm1;
    bool has_prev_state = (prev >= 0 || has_initial_state);
    if (prev < 0) {
      if (has_initial_state) {
        // intial value for h and c at timestep 0 in layer i
        // defaults to zero matrix input if not set in add_parameter_edges
        i_h_tm1 = h0[i];
        i_c_tm1 = c0[i];
      }
    } else {  // t > 0
      i_h_tm1 = h[prev][i];
      i_c_tm1 = c[prev][i];
    }
    // apply dropout according to https://arxiv.org/abs/1512.05287 (tied weights)
    if (dropout_rate > 0.f) {
      in = cmult(in, masks[i][0]);
    }
    if (has_prev_state && dropout_rate_h > 0.f)
      i_h_tm1 = cmult(i_h_tm1, masks[i][1]);
    // input
    Expression tmp;
    Expression i_ait;
    Expression i_aft;
    Expression i_aot;
    Expression i_agt;
    if (ln_lstm){
      const vector<Expression>& ln_vars = ln_param_vars[i];
      if (has_prev_state)
        tmp = vars[_BI] + layer_norm(vars[_X2I] * in, ln_vars[LN_GX], ln_vars[LN_BX]) + layer_norm(vars[_H2I] * i_h_tm1, ln_vars[LN_GH], ln_vars[LN_BH]);
      else
        tmp = vars[_BI] + layer_norm(vars[_X2I] * in, ln_vars[LN_GX], ln_vars[LN_BX]);
    }else{
      if (has_prev_state)
        tmp = affine_transform({vars[_BI], vars[_X2I], in, vars[_H2I], i_h_tm1});
      else
        tmp = affine_transform({vars[_BI], vars[_X2I], in});
    }
    i_ait = pick_range(tmp, 0, hid);
    i_aft = pick_range(tmp, hid, hid * 2);
    i_aot = pick_range(tmp, hid * 2, hid * 3);
    i_agt = pick_range(tmp, hid * 3, hid * 4);
    Expression i_it = logistic(i_ait);
    // TODO(odashi): Should the forget bias be a hyperparameter?
    Expression i_ft = logistic(i_aft + 1.f);
    Expression i_ot = logistic(i_aot);
    Expression i_gt = tanh(i_agt);

    ct[i] = has_prev_state ? (cmult(i_ft, i_c_tm1) + cmult(i_it, i_gt)) :  cmult(i_it, i_gt);
    if (ln_lstm) {
      const vector<Expression>& ln_vars = ln_param_vars[i];
      in = ht[i] = cmult(i_ot, tanh(layer_norm(ct[i], ln_vars[LN_GC], ln_vars[LN_BC])));
    } else
      in = ht[i] = cmult(i_ot, tanh(ct[i]));
  }
  return ht.back();
}

void VanillaLSTMBuilder::copy(const RNNBuilder & rnn) {
  const VanillaLSTMBuilder & rnn_lstm = (const VanillaLSTMBuilder&)rnn;
  DYNET_ARG_CHECK(params.size() == rnn_lstm.params.size(),
                          "Attempt to copy VanillaLSTMBuilder with different number of parameters "
                          "(" << params.size() << " != " << rnn_lstm.params.size() << ")");
  for (size_t i = 0; i < params.size(); ++i)
    for (size_t j = 0; j < params[i].size(); ++j)
      params[i][j] = rnn_lstm.params[i][j];
  for (size_t i = 0; i < ln_params.size(); ++i)
    for (size_t j = 0; j < ln_params[i].size(); ++j)
      ln_params[i][j] = rnn_lstm.ln_params[i][j];
}

void VanillaLSTMBuilder::set_dropout(float d) {
  DYNET_ARG_CHECK(d >= 0.f && d <= 1.f,
                          "dropout rate must be a probability (>=0 and <=1)");
  dropout_rate = d;
  dropout_rate_h = d;
}

void VanillaLSTMBuilder::set_dropout(float d, float d_h) {
  DYNET_ARG_CHECK(d >= 0.f && d <= 1.f && d_h >= 0.f && d_h <= 1.f,
                          "dropout rate must be a probability (>=0 and <=1)");
  dropout_rate = d;
  dropout_rate_h = d_h;
}

void VanillaLSTMBuilder::disable_dropout() {
  dropout_rate = 0.f;
  dropout_rate_h = 0.f;
}


CompactVanillaLSTMBuilder::CompactVanillaLSTMBuilder() : has_initial_state(false), layers(0), input_dim(0), hid(0), dropout_rate_h(0), weightnoise_std(0), dropout_masks_valid(false) { }

CompactVanillaLSTMBuilder::CompactVanillaLSTMBuilder(unsigned layers,
<<<<<<< HEAD
                 unsigned input_dim,
                 unsigned hidden_dim,
                 ParameterCollection& model)
      : layers(layers), input_dim(input_dim), hid(hidden_dim), weightnoise_std(0){
=======
						     unsigned input_dim,
						     unsigned hidden_dim,
						     ParameterCollection& model)
	    : layers(layers), input_dim(input_dim), hid(hidden_dim), weightnoise_std(0), dropout_masks_valid(false){
>>>>>>> d413836c
  unsigned layer_input_dim = input_dim;
  local_model = model.add_subcollection("compact-vanilla-lstm-builder");
  for (unsigned i = 0; i < layers; ++i) {
    // i
    Parameter p_Wx = local_model.add_parameters({hidden_dim * 4, layer_input_dim});
    Parameter p_Wh = local_model.add_parameters({hidden_dim * 4, hidden_dim});
    Parameter p_b = local_model.add_parameters({hidden_dim * 4}, ParameterInitConst(0.f));

    layer_input_dim = hidden_dim;  // output (hidden) from 1st layer is input to next

    vector<Parameter> ps = {p_Wx, p_Wh, p_b};
    params.push_back(ps);

  }  // layers
  dropout_rate = 0.f;
  dropout_rate_h = 0.f;
}

void CompactVanillaLSTMBuilder::new_graph_impl(ComputationGraph& cg, bool update) {
  param_vars.clear();
  for (unsigned i = 0; i < layers; ++i) {
    auto& p = params[i];
    vector<Expression> vars;
    for (unsigned j = 0; j < p.size(); ++j) { vars.push_back(update ? parameter(cg, p[j]) : const_parameter(cg, p[j])); }
    param_vars.push_back(vars);
  }

  _cg = &cg;
}
// layout: 0..layers = c
//         layers+1..2*layers = h
void CompactVanillaLSTMBuilder::start_new_sequence_impl(const vector<Expression>& hinit) {
  h.clear();
  c.clear();

  if (hinit.size() > 0) {
    DYNET_ARG_CHECK(layers * 2 == hinit.size(),
                            "CompactVanillaLSTMBuilder must be initialized with 2 times as many expressions as layers "
                            "(hidden state, and cell for each layer). However, for " << layers << " layers, " <<
                            hinit.size() << " expressions were passed in");
    h0.resize(layers);
    c0.resize(layers);
    for (unsigned i = 0; i < layers; ++i) {
      c0[i] = hinit[i];
      h0[i] = hinit[i + layers];
    }
    has_initial_state = true;
  } else {
    has_initial_state = false;
  }

  dropout_masks_valid = false;
}

void CompactVanillaLSTMBuilder::set_dropout_masks(unsigned batch_size) {
  masks.clear();
  for (unsigned i = 0; i < layers; ++i) {
    std::vector<Expression> masks_i;
    unsigned idim = (i == 0) ? input_dim : hid;
    if (dropout_rate > 0.f || dropout_rate_h > 0.f) {
      float retention_rate = 1.f - dropout_rate;
      float retention_rate_h = 1.f - dropout_rate_h;
      float scale = 1.f / retention_rate;
      float scale_h = 1.f / retention_rate_h;
      // in
      masks_i.push_back(random_bernoulli(*_cg, Dim({ idim}, batch_size), retention_rate, scale));
      // h
      masks_i.push_back(random_bernoulli(*_cg, Dim({ hid}, batch_size), retention_rate_h, scale_h));
      masks.push_back(masks_i);
    }
  }
  dropout_masks_valid = true;
}

ParameterCollection & CompactVanillaLSTMBuilder::get_parameter_collection() {
  return local_model;
}

// TODO - Make this correct
// Copied c from the previous step (otherwise c.size()< h.size())
// Also is creating a new step something we want?
// wouldn't overwriting the current one be better?
Expression CompactVanillaLSTMBuilder::set_h_impl(int prev, const vector<Expression>& h_new) {
  DYNET_ARG_CHECK(h_new.empty() || h_new.size() == layers,
                          "CompactVanillaLSTMBuilder::set_h expects as many inputs as layers, but got " <<
                          h_new.size() << " inputs for " << layers << " layers");
  const unsigned t = h.size();
  h.push_back(vector<Expression>(layers));
  c.push_back(vector<Expression>(layers));
  for (unsigned i = 0; i < layers; ++i) {
    Expression h_i = h_new[i];
    Expression c_i = c[t - 1][i];
    h[t][i] = h_i;
    c[t][i] = c_i;
  }
  return h[t].back();
}
// Current implementation : s_new is either {new_c[0],...,new_c[n]}
// or {new_c[0],...,new_c[n],new_h[0],...,new_h[n]}
Expression CompactVanillaLSTMBuilder::set_s_impl(int prev, const std::vector<Expression>& s_new) {
  DYNET_ARG_CHECK(s_new.size() == layers || s_new.size() == 2 * layers,
                          "CompactVanillaLSTMBuilder::set_s expects either as many inputs or twice as many inputs as layers, but got " << s_new.size() << " inputs for " << layers << " layers");
  bool only_c = s_new.size() == layers;
  const unsigned t = c.size();
  h.push_back(vector<Expression>(layers));
  c.push_back(vector<Expression>(layers));
  for (unsigned i = 0; i < layers; ++i) {
    Expression h_i = only_c ? h[t - 1][i] : s_new[i + layers];
    Expression c_i = s_new[i];
    h[t][i] = h_i;
    c[t][i] = c_i;
  }
  return h[t].back();
}

Expression CompactVanillaLSTMBuilder::add_input_impl(int prev, const Expression& x) {
  h.push_back(vector<Expression>(layers));
  c.push_back(vector<Expression>(layers));
  vector<Expression>& ht = h.back();
  vector<Expression>& ct = c.back();
  Expression in = x;
  if ((dropout_rate > 0.f || dropout_rate_h > 0.f) && !dropout_masks_valid) set_dropout_masks(x.dim().bd);
  for (unsigned i = 0; i < layers; ++i) {
    const vector<Expression>& vars = param_vars[i];
    Expression i_h_tm1, i_c_tm1;
    if (prev < 0) {
      if (has_initial_state) {
        // initial value for h and c at timestep 0 in layer i
        // defaults to zero matrix input if not set in add_parameter_edges
        i_h_tm1 = h0[i];
        i_c_tm1 = c0[i];
      } else {
  i_h_tm1 = zeros(*_cg, Dim({vars[_BI].dim()[0]/4}, x.dim().bd));
  i_c_tm1 = i_h_tm1;
      }
    } else {  // t > 0
      i_h_tm1 = h[prev][i];
      i_c_tm1 = c[prev][i];
    }
    if (dropout_rate > 0.f || dropout_rate_h > 0.f){
      // apply dropout according to https://arxiv.org/abs/1512.05287 (tied weights)
      Expression gates_t = vanilla_lstm_gates_dropout({in}, i_h_tm1, vars[_X2I], vars[_H2I], vars[_BI], masks[i][0], masks[i][1], weightnoise_std);
      ct[i] = vanilla_lstm_c(i_c_tm1, gates_t);
      in = ht[i] = vanilla_lstm_h(ct[i], gates_t);
    } else {
      Expression gates_t = vanilla_lstm_gates({in}, i_h_tm1, vars[_X2I], vars[_H2I], vars[_BI], weightnoise_std);
      ct[i] = vanilla_lstm_c(i_c_tm1, gates_t);
      in = ht[i] = vanilla_lstm_h(ct[i], gates_t);
    }
  }
  return ht.back();
}

void CompactVanillaLSTMBuilder::copy(const RNNBuilder & rnn) {
  const CompactVanillaLSTMBuilder & rnn_lstm = (const CompactVanillaLSTMBuilder&)rnn;
  DYNET_ARG_CHECK(params.size() == rnn_lstm.params.size(),
                          "Attempt to copy CompactVanillaLSTMBuilder with different number of parameters "
                          "(" << params.size() << " != " << rnn_lstm.params.size() << ")");
  for (size_t i = 0; i < params.size(); ++i)
    for (size_t j = 0; j < params[i].size(); ++j)
      params[i][j] = rnn_lstm.params[i][j];
}

void CompactVanillaLSTMBuilder::set_dropout(float d) {
  DYNET_ARG_CHECK(d >= 0.f && d <= 1.f,
                          "dropout rate must be a probability (>=0 and <=1)");
  dropout_rate = d;
  dropout_rate_h = d;
}

void CompactVanillaLSTMBuilder::set_dropout(float d, float d_h) {
  DYNET_ARG_CHECK(d >= 0.f && d <= 1.f && d_h >= 0.f && d_h <= 1.f,
                          "dropout rate must be a probability (>=0 and <=1)");
  dropout_rate = d;
  dropout_rate_h = d_h;
}

void CompactVanillaLSTMBuilder::disable_dropout() {
  dropout_rate = 0.f;
  dropout_rate_h = 0.f;
}
void CompactVanillaLSTMBuilder::set_weightnoise(float std) {
  DYNET_ARG_CHECK(std >= 0.f, "weight noise must have standard deviation >=0");
  weightnoise_std = std;
}



} // namespace dynet<|MERGE_RESOLUTION|>--- conflicted
+++ resolved
@@ -536,17 +536,10 @@
 CompactVanillaLSTMBuilder::CompactVanillaLSTMBuilder() : has_initial_state(false), layers(0), input_dim(0), hid(0), dropout_rate_h(0), weightnoise_std(0), dropout_masks_valid(false) { }
 
 CompactVanillaLSTMBuilder::CompactVanillaLSTMBuilder(unsigned layers,
-<<<<<<< HEAD
                  unsigned input_dim,
                  unsigned hidden_dim,
                  ParameterCollection& model)
-      : layers(layers), input_dim(input_dim), hid(hidden_dim), weightnoise_std(0){
-=======
-						     unsigned input_dim,
-						     unsigned hidden_dim,
-						     ParameterCollection& model)
-	    : layers(layers), input_dim(input_dim), hid(hidden_dim), weightnoise_std(0), dropout_masks_valid(false){
->>>>>>> d413836c
+      : layers(layers), input_dim(input_dim), hid(hidden_dim), weightnoise_std(0), dropout_masks_valid(false){
   unsigned layer_input_dim = input_dim;
   local_model = model.add_subcollection("compact-vanilla-lstm-builder");
   for (unsigned i = 0; i < layers; ++i) {
