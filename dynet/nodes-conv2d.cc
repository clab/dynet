--- conflicted
+++ resolved
@@ -183,12 +183,8 @@
     void* NCHW_dEdxi_mem = scratch_allocator->allocate(xs[1]->d.size() * sizeof(float));
     Tensor NCHW_dEdxi = Tensor(Dim({xs[1]->d[3], xs[1]->d[2], xs[1]->d[0], xs[1]->d[1]}), static_cast<float*>(NCHW_dEdxi_mem), dEdxi.device, DeviceMempool::FXS);
     NCHW_dEdxi.t<4>().device(*dev.edevice) = Eigen::SpatialConvolutionBackwardKernel(CHWN_x.tb<3>(), CHWN_dy.tb<3>(), xs[1]->d[0], xs[1]->d[1], stride[0], stride[1], is_valid);
-<<<<<<< HEAD
-    void* HWCN_dEdxi_mem = aux_mem_pool.allocate(xs[1]->d.size() * sizeof(float));
-=======
     //void* HWCN_dEdxi_mem = aux_mem_pool.allocate(xs[1]->d.size() * sizeof(float));
     void* HWCN_dEdxi_mem = scratch_allocator->allocate(xs[1]->d.size() * sizeof(float));
->>>>>>> 81d61c18
     Tensor HWCN_dEdxi = Tensor(xs[1]->d, static_cast<float*>(HWCN_dEdxi_mem), dEdxi.device, DeviceMempool::FXS);
     shuffles = {2, 3, 1, 0};
     HWCN_dEdxi.t<4>().device(*dev.edevice) = NCHW_dEdxi.t<4>().shuffle(shuffles);
