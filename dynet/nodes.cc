#include "dynet/nodes.h"

#include <limits>
#include <cmath>
#include <stdexcept>

#include "dynet/simd-functors.h"
#include "dynet/functors.h"
#include "dynet/nodes-macros.h"
#include "dynet/globals.h"

#ifdef __CUDACC__
#include "dynet/cuda.h"
#include "dynet/gpu-ops.h"
#endif

using namespace std;

inline string print_vec(const std::vector<float> & vec) {
  string sep = "[";
  ostringstream oss;
  for(auto f : vec) {
    oss << sep << f; sep = ",";
  }
  oss << "]";
  return oss.str();
}

// notes on implementing differentiable components
// 1) fx can be understood as a pointer to the (preallocated) location for the result
//    of forward to be stored
// 2) fx is not initialized, so after calling forward fx must point to the correct answer
// 3) fx can be repointed to an input, if forward(x) evaluates to x (e.g., in reshaping)
// 4) dEdxi MUST **ACCUMULATE** a result since multiple calls to forward may depend on
//    the same x_i. Even, e.g., Identity must be implemented as
//    dEdx1 += dEdf. THIS IS EXTREMELY IMPORTANT
// 5) scalars results of forward are placed in fx.v[0]
// 6) DYNET manages its own memory, not Eigen, and it is configured with the
//    EIGEN_NO_MALLOC option. If you get an error about Eigen attempting to allocate
//    memory, it is (probably) because of an implicit creation of a temporary variable.
//    To tell Eigen this is not necessary, the noalias() method is available. If you really
//    do need a temporary variable, its capacity must be requested by Node::aux_storage_size
//
// notes on debugging problems with differentiable components
// 1) fx is uninitialized when forward is called- are you relying on it being 0?
// 2) dEdxi must accummulate (see point 4 above!)
//

namespace dynet {

// ======= Shared definitions
#define MAX_LOG_SUM_EXP 65536
#define MAX_SPARSEMAX_LOSS_ROWS 65536

// ======= Functions to be compiled on only CPU
#ifndef __CUDACC__

// set use_cholesky if M is symmetric - it's faster and more stable
// for dep paring it won't be
template <typename MatrixType>
inline typename MatrixType::Scalar logdet(const MatrixType& M, bool use_cholesky = false) {
  using namespace Eigen;
  using std::log;
  typedef typename MatrixType::Scalar Scalar;
  Scalar ld = 0;
  if (use_cholesky) {
    LLT<Matrix<Scalar,Dynamic,Dynamic>> chol(M);
    auto& U = chol.matrixL();
    for (unsigned i = 0; i < M.rows(); ++i)
      ld += log(U(i,i));
    ld *= 2;
  } else {
    PartialPivLU<Matrix<Scalar,Dynamic,Dynamic>> lu(M);
    auto& LU = lu.matrixLU();
    Scalar c = lu.permutationP().determinant(); // -1 or 1
    for (unsigned i = 0; i < LU.rows(); ++i) {
      const auto& lii = LU(i,i);
      if (lii < Scalar(0)) c *= -1;
      ld += log(abs(lii));
    }
    ld += log(c);
  }
  return ld;
}

template <class T>
EIGEN_STRONG_INLINE real logsumexp(const T& x, const vector<unsigned>& denom) {
  real m = x(denom[0],0);
  for (auto i : denom) {
    real r = x(i,0);
    if (r > m) m = r;
  }
  real z = 0;
  for (auto i : denom)
    z += expf(x(i,0) - m);
  return m + logf(z);
}

// ===== Auxiliary functions

size_t BlockDropout::aux_storage_size() const {
  // we just need to remember whether this entire block is turned on (1.0) or off (0.0)
  return 1 * sizeof(float);
}

size_t Dropout::aux_storage_size() const {
  return dim.size() * sizeof(float);
}

size_t DropoutDim::aux_storage_size() const {
  return (dim.size() / dim[dimension]) * sizeof(float);
}

size_t DropoutBatch::aux_storage_size() const {
  return dim.batch_elems() * sizeof(float);
}

size_t GaussianNoise::aux_storage_size() const {
  return dim.size() * sizeof(float);
}

size_t Hinge::aux_storage_size() const {
  return dim.size() * sizeof(float);
}

size_t LogSoftmax::aux_storage_size() const {
  return 2 * dim.size() / dim.rows() * sizeof(float);
}

size_t PickNegLogSoftmax::aux_storage_size() const {
  return 2 * dim.batch_elems() * sizeof(float) + dim.batch_elems() * sizeof(unsigned int);
}

// this i need to do something better, but this is a work-around
// if this is too small, just make it bigger
size_t LogSumExp::aux_storage_size() const {
  return (MAX_LOG_SUM_EXP + 1) * sizeof(float);
}

size_t Max::aux_storage_size() const {
  return dim.size() * sizeof(float);
}

size_t Min::aux_storage_size() const {
  return dim.size() * sizeof(float);
}

size_t Softmax::aux_storage_size() const {
  return 2 * dim.size() / dim.rows() * sizeof(float);
}

size_t Sparsemax::aux_storage_size() const {
  return (dim.size() + 1) * sizeof(float);
}

size_t SparsemaxLoss::aux_storage_size() const {
  // first dim.size dimensions is the sparsemax
  const unsigned rows = MAX_SPARSEMAX_LOSS_ROWS;  // this should be xs[0]->d.rows()
  return rows * sizeof(float);
}

size_t MaxDimension::aux_storage_size() const {
  return sizeof(Eigen::DenseIndex) * dim.size();
}

size_t MinDimension::aux_storage_size() const {
  return sizeof(Eigen::DenseIndex) * dim.size();
}

#endif // Finish CPU only functions

// ===== Auxiliary functions for both CPU and GPU

template <class MyDevice>
EIGEN_STRONG_INLINE void logsumexp(const MyDevice & dev, const Tensor& x, Tensor & m, Tensor& z) {
  if(x.d.bd == 1 && x.d[1] == 1) {
    m.t<0>().device(*dev.edevice) = x.t<1>().maximum();
#ifdef __CUDACC__
    Eigen::array<int, 1> bcast;
    bcast[0] = x.d[0];
    // This needs to be split into two lines to prevent memory allocation
    // TODO? Here and in logsoftmax: Is there a better way to subtract a scalar that is already on the GPU without using broadcasting (and without copying the scalar back to the host first)
    z.t<0>().device(*dev.edevice) = (x.t<1>() - m.t<1>().broadcast(bcast)).exp().sum();
    z.t<0>().device(*dev.edevice) = z.t<0>().log() + m.t<0>();
#else
    float mval = as_scalar(m);
    // This needs to be split into two lines to prevent memory allocation
    z.t<0>().device(*dev.edevice) = (x.t<1>() - mval).exp().sum();
    z.t<0>().device(*dev.edevice) = z.t<0>().log() + mval;
#endif
  } else {
    Eigen::array<int, 1> red_axis; red_axis[0] = 0;
    m.tb<1>().device(*dev.edevice) = x.tb<2>().maximum(red_axis);
    // TODO: Currently, the first version is slower on CPU, hence the switch
#ifdef __CUDACC__
    Eigen::array<int, 3> bcast({(int)x.d.rows(), 1, 1});
    Eigen::array<int, 3> morph({1, (int)m.d[0], (int)m.d.bd});
    // This needs to be split into two lines to prevent memory allocation
    z.tb<1>().device(*dev.edevice) = (x.tb<2>() - m.tb<2>().reshape(morph).broadcast(bcast)).exp().sum(red_axis);
    z.tb<1>().device(*dev.edevice) = z.tb<1>().log() + m.tb<1>();
#else
    auto miter = m.v;
    for(size_t b = 0; b < x.d.bd; ++b) {
      for(size_t i = 0; i < x.d[1]; ++i, ++miter) {
        z.tb<1>().chip<1>(b).chip<0>(i).device(*dev.edevice) = (x.tb<2>().chip<2>(b).chip<1>(i) - *miter).exp().sum();
        z.tb<1>().chip<1>(b).chip<0>(i).device(*dev.edevice) = z.tb<1>().chip<1>(b).chip<0>(i).log() + *miter;
      }
    }
#endif
  }
}

// ===== Functions to be compiled on both CPU and GPU

#ifdef __CUDACC__
inline void CUDAMatrixMultiply(const Device_GPU & dev, const Tensor& l, const Tensor& r, Tensor& y, const float* acc_scalar) {
  if(l.d.bd == 1 && r.d.bd == y.d.bd) {
    // If the left side has one batch, multiply by columns
    // [x, z, b] = [x, y] * [y, z, b]
    // -> [x, z*b] = [x, y], [y, z*b]
    CUBLAS_CHECK(cublasSgemm(dev.cublas_handle, CUBLAS_OP_N, CUBLAS_OP_N,
          y.d.rows(), y.d.cols() * y.d.batch_elems(), l.d.cols(),
          kSCALAR_ONE,
          l.v, l.d.rows(),
          r.v, r.d.rows(),
          acc_scalar, y.v, y.d.rows()));
  } else {
    // Otherwise, loop over the batches
    DYNET_ASSERT(r.d.bd != 1 || r.d.bd != l.d.bd,
                 "Number of batch elements in matrix multiply must match, but got: " << r.d.bd << ", " << l.d.bd);
    for(unsigned b = 0; b < y.d.bd; ++b) {
      CUBLAS_CHECK(cublasSgemm(dev.cublas_handle, CUBLAS_OP_N, CUBLAS_OP_N,
            y.d.rows(), y.d.cols(), l.d.cols(),
            kSCALAR_ONE,
            l.batch_ptr(b), l.d.rows(),
            r.batch_ptr(b), r.d.rows(),
            acc_scalar, y.batch_ptr(b), y.d.rows()));
    }
  }
}
#endif

template<class MyDevice>
void AddVectorToAllColumns::forward_dev_impl(const MyDevice & dev, const vector<const Tensor*>& xs, Tensor& fx) const {
  // Broadcasting is slow on CPU, so split codepaths
#ifdef __CUDACC__
  if(xs[0]->d.bd >= xs[1]->d.bd) {
    Eigen::array<int, 3> bcasts = {1, (int)xs[0]->d[1], (int)(xs[0]->d.bd/xs[1]->d.bd)};
    fx.tb<2>().device(*dev.edevice) = xs[0]->tb<2>() + xs[1]->tb<2>().broadcast(bcasts);
  } else {
    DYNET_ASSERT(xs[0]->d.bd == 1,
                 "Bad dimensions in AddVectorToAllColumns::forward: " << xs[0]->d << ", " << xs[1]->d);
    Eigen::array<int, 3> bcasts0 = {1, 1, (int)xs[1]->d.bd};
    Eigen::array<int, 3> bcasts1 = {1, (int)xs[0]->d[1], 1};
    fx.tb<2>().device(*dev.edevice) = xs[0]->tb<2>().broadcast(bcasts0) + xs[1]->tb<2>().broadcast(bcasts1);
  }
#else
  // First, add the matrix
  if(xs[0]->d.bd == fx.d.bd)
    fx.tvec().device(*dev.edevice) = xs[0]->tvec();
  else
    for(size_t b = 0; b < fx.d.bd; ++b)
      fx.tbvec().chip<1>(b).device(*dev.edevice) = xs[0]->tvec();
  // Second, add the columns
  if(xs[1]->d.bd == fx.d.bd) {
    for(size_t i = 0; i < xs[0]->d[1]; ++i) 
      fx.tb<2>().chip<1>(i).device(*dev.edevice) += xs[1]->tb<1>();
  } else {
    for(size_t b = 0; b < fx.d.bd; ++b)
      for(size_t i = 0; i < fx.d[1]; ++i) 
        fx.tb<2>().chip<2>(b).chip<1>(i).device(*dev.edevice) += xs[1]->t<1>();
  }
#endif
}

template<class MyDevice>
void AddVectorToAllColumns::backward_dev_impl(const MyDevice & dev,
                             const vector<const Tensor*>& xs,
                             const Tensor& fx,
                             const Tensor& dEdf,
                             unsigned i,
                             Tensor& dEdxi) const {
  DYNET_ASSERT(i < 2, "Failed dimension check in AddVetorToAllColumns::backward");
  // TODO: profile on CPU and see whether the chip version is better
  if (i == 0) { // x
    if(dEdf.d.bd == dEdxi.d.bd) {
      dEdxi.tvec().device(*dev.edevice) += dEdf.tvec();
    } else {
      Eigen::array<int, 1> red_axis = {2};
      dEdxi.t<2>().device(*dev.edevice) += dEdf.tb<2>().sum(red_axis);
    }
  } else { // bias
    if(dEdf.d.bd == dEdxi.d.bd) {
      Eigen::array<int, 1> red_axis = {1};
      dEdxi.tb<1>().device(*dev.edevice) += dEdf.tb<2>().sum(red_axis);
    } else {
      DYNET_ASSERT(dEdxi.d.bd == 1,
                   "Bad dimensions in AddVectorToAllColumns::backward: " << xs[0]->d << ", " << xs[1]->d);
      Eigen::array<int, 2> red_axis = {1,2};
      dEdxi.t<1>().device(*dev.edevice) += dEdf.tb<2>().sum(red_axis);
    }
  }
}  
DYNET_NODE_INST_DEV_IMPL(AddVectorToAllColumns)

// Affine transform uses different implementations for CPU and GPU because this is 
// much faster than using Eigen's tensor contractions (as of the writing)
template<class MyDevice>
void AffineTransform::forward_dev_impl(const MyDevice & dev, const vector<const Tensor*>& xs, Tensor& fx) const {
  DYNET_ASSERT(xs.size() % 2 == 1, "Failed dimension check in AffineTransform::forward");
  if (xs.size() == 1) {
    fx.tvec().device(*dev.edevice) = xs[0]->tvec();
    return;
  } else {
    // Add the first matrix
    size_t b_size = xs[0]->d.size(), fx_size = fx.d.size();
    if(fx_size == b_size) {
      fx.tvec().device(*dev.edevice) = xs[0]->tvec();
    } else {
#ifdef __CUDACC__
      Eigen::array<int, 3> bcast; bcast[0] = 1; bcast[1] = fx.d[1]/xs[0]->d[1]; bcast[2] = fx.d.bd/xs[0]->d.bd;
      fx.tb<2>().device(*dev.edevice) = xs[0]->tb<2>().broadcast(bcast);
#else
      DYNET_ARG_CHECK(xs[0]->d.bd == 1, "In AffineTransform, broadcasting over columns with mini-batched inputs is not implemented yet");
      float *curr_ptr = fx.v, *end_ptr = curr_ptr + fx.d.size(), *in_ptr = xs[0]->v;
      do {
        memcpy(curr_ptr, in_ptr, sizeof(float)*b_size);
        curr_ptr += b_size;
      } while(curr_ptr != end_ptr);
#endif
    }

    // Perform multiplication
#ifdef __CUDACC__
    for (unsigned i = 1; i < xs.size(); i += 2)
      // fx = (acc_sclar)*fx + xs[0] * xs[1]
      CUDAMatrixMultiply(dev, *xs[i], *xs[i + 1], fx, kSCALAR_ONE);
#else
    // Multiply
    for (unsigned i = 1; i < xs.size(); i += 2) {
      if(xs[i]->d.bd == 1 && xs[i+1]->d.bd == fx.d.bd) {
        fx.colbatch_matrix().noalias() += **xs[i] * xs[i+1]->colbatch_matrix();
      } else {
        DYNET_ASSERT(xs[i+1]->d.bd == 1 || xs[i+1]->d.bd == xs[i]->d.bd, "Failed dimension check in AffineTransform::forward");
        for(unsigned b = 0; b < fx.d.bd; ++b) {
          fx.batch_matrix(b).noalias() += xs[i]->batch_matrix(b) * xs[i+1]->batch_matrix(b);
        }
      }
    }
#endif
  }
}

template<class MyDevice>
void AffineTransform::backward_dev_impl(const MyDevice & dev,
                             const vector<const Tensor*>& xs,
                             const Tensor& fx,
                             const Tensor& dEdf,
                             unsigned i,
                             Tensor& dEdxi) const {
  DYNET_ASSERT(i < xs.size(), "Failed boundary check in AffineTransform::backward");
  // Bias term
  if (i == 0) { // bias term
    size_t dx_size = dEdxi.d.size(), df_size = dEdf.d.size();
    if(dx_size == df_size) {
      dEdxi.tvec().device(*dev.edevice) += dEdf.tvec();
    } else {
      DYNET_ARG_CHECK(dEdxi.d.bd == 1, "In AffineTransform, broadcasting over columns with mini-batched inputs is not implemented yet");
#ifdef __CUDACC__
      if(dEdxi.d[1] == dEdf.d[1]) {
        Eigen::array<int, 1> red_axis; red_axis[0] = 2;
        dEdxi.t<2>().device(*dev.edevice) += dEdf.tb<2>().sum(red_axis);
      } else {
        Eigen::array<int, 2> red_axis; red_axis[0] = 1; red_axis[1] = 2;
        dEdxi.t<1>().device(*dev.edevice) += dEdf.tb<2>().sum(red_axis);
      }
#else
      if(dEdxi.d[1] == dEdf.d[1]) {
        for(unsigned b = 0; b < dEdf.d.bd; ++b)
          (*dEdxi).noalias() += dEdf.batch_matrix(b);
      } else {
        Tensor mychip(dEdxi.d, dEdf.v, dEdf.device, dEdf.mem_pool);
        size_t len = dEdf.d.bd * dEdf.d[1];
        for(unsigned b = 0; b < len; ++b) {
          (*dEdxi).noalias() += *mychip;
          mychip.v += dx_size;
        }
      }
#endif
    }

  // Left argument of matrix multiply
  } else if (i % 2 == 1) {
    int max_b = max(dEdf.d.bd, xs[i+1]->d.bd);
#if __CUDACC__
    if(dEdxi.d.bd == 1 && (dEdf.d.bd == xs[i+1]->d.bd)) {
      CUBLAS_CHECK(cublasSgemm(dev.cublas_handle, CUBLAS_OP_N, CUBLAS_OP_T,
            dEdxi.d.rows(), dEdxi.d.cols(), dEdf.d.cols() * dEdf.d.batch_elems(),
            kSCALAR_ONE,
            dEdf.v, dEdf.d.rows(),
            xs[i+1]->v, xs[i+1]->d.rows(),
            kSCALAR_ONE, dEdxi.v, dEdxi.d.rows()));
    } else {
      for(int b = 0; b < max_b; ++b)
        CUBLAS_CHECK(cublasSgemm(dev.cublas_handle, CUBLAS_OP_N, CUBLAS_OP_T,
              dEdxi.d.rows(), dEdxi.d.cols(), dEdf.d.cols(),
              kSCALAR_ONE,
              dEdf.batch_ptr(b), dEdf.d.rows(),
              xs[i+1]->batch_ptr(b), xs[i+1]->d.rows(),
              kSCALAR_ONE, dEdxi.batch_ptr(b), dEdxi.d.rows()));
    }
#else
    if(dEdxi.d.bd == 1 && (dEdf.d.bd == xs[i+1]->d.bd)) {
      (*dEdxi).noalias() += dEdf.colbatch_matrix() * xs[i+1]->colbatch_matrix().transpose();
    } else {
      for(int b = 0; b < max_b; ++b)
        dEdxi.batch_matrix(b).noalias() += dEdf.batch_matrix(b) * xs[i+1]->batch_matrix(b).transpose();
    }
#endif
  } else {  // right argument of matrix multiply
    int max_b = max(xs[i-1]->d.bd, dEdf.d.bd);
#if __CUDACC__
    // Do a single multiply if xs[i-1] has one batch
    if(xs[i-1]->d.bd == 1 && dEdxi.d.bd == dEdf.d.bd) {
      CUBLAS_CHECK(cublasSgemm(dev.cublas_handle, CUBLAS_OP_T, CUBLAS_OP_N, 
            dEdxi.d.rows(), dEdxi.d.cols()*dEdxi.d.batch_elems(), xs[i-1]->d.rows(),
            kSCALAR_ONE,
            xs[i-1]->v, xs[i-1]->d.rows(),
            dEdf.v, dEdf.d.rows(),
            kSCALAR_ONE, dEdxi.v, dEdxi.d.rows()));
    } else {
      for(int b = 0; b < max_b; ++b)
        CUBLAS_CHECK(cublasSgemm(dev.cublas_handle, CUBLAS_OP_T, CUBLAS_OP_N,
              dEdxi.d.rows(), dEdxi.d.cols(), xs[i-1]->d.rows(),
              kSCALAR_ONE,
              xs[i-1]->batch_ptr(b), xs[i-1]->d.rows(),
              dEdf.batch_ptr(b), dEdf.d.rows(),
              kSCALAR_ONE, dEdxi.batch_ptr(b), dEdxi.d.rows()));
    }
#else
    if(xs[i-1]->d.bd == 1 && dEdxi.d.bd == dEdf.d.bd) {
      dEdxi.colbatch_matrix().noalias() += (**xs[i-1]).transpose() * dEdf.colbatch_matrix();
    } else {
      for(int b = 0; b < max_b; ++b)
        dEdxi.batch_matrix(b).noalias() += xs[i-1]->batch_matrix(b).transpose() * dEdf.batch_matrix(b);
    }
#endif
  }
}
DYNET_NODE_INST_DEV_IMPL(AffineTransform)

template<class MyDevice>
void Average::forward_dev_impl(const MyDevice & dev, const vector<const Tensor*>& xs, Tensor& fx) const {
  const unsigned num_args = xs.size();
  if (num_args == 1) {
    fx.tvec().device(*dev.edevice) = xs[0]->tvec();
    return;
  }
  auto res = fx.tvec();
  const unsigned remainder = num_args % 4;
  switch (remainder) {
    case 0: res.setZero(); break;
    case 1: res.device(*dev.edevice) = xs[0]->tvec(); break;
    case 2: res.device(*dev.edevice) = xs[0]->tvec() + xs[1]->tvec(); break;
    case 3: res.device(*dev.edevice) = xs[0]->tvec() + xs[1]->tvec() + xs[2]->tvec(); break;
  }
  for (unsigned i = remainder; i < num_args; i += 4)
    res.device(*dev.edevice) += xs[i]->tvec() + xs[i+1]->tvec() + xs[i+2]->tvec() + xs[i+3]->tvec();
  res.device(*dev.edevice) = res / (float)num_args;
}

template<class MyDevice>
void Average::backward_dev_impl(const MyDevice & dev,
                             const vector<const Tensor*>& xs,
                             const Tensor& fx,
                             const Tensor& dEdf,
                             unsigned i,
                             Tensor& dEdxi) const {
  dEdxi.tvec().device(*dev.edevice) += (dEdf.tvec() / (float)xs.size());
}
DYNET_NODE_INST_DEV_IMPL(Average)

template<class MyDevice>
void Concatenate::forward_dev_impl(const MyDevice & dev, const vector<const Tensor*>& xs, Tensor& fx) const {
  unsigned curr_row = 0;
  src_indices.resize(xs.size());
  Eigen::DSizes<ptrdiff_t, 5> indices(0,0,0,0,0);
  Eigen::DSizes<ptrdiff_t, 5> sizes(fx.d[0], fx.d[1], fx.d[2], fx.d[3],static_cast<ptrdiff_t>(fx.d.bd));
  for (unsigned i = 0; i < xs.size(); ++i) {
    indices[dimension] = src_indices[i] = curr_row;
    const unsigned row_size = xs[i]->d[dimension];
    sizes[dimension] = row_size;
    if(fx.d.bd == xs[i]->d.bd) {
      fx.tb<4>().slice(indices, sizes).device(*dev.edevice) = xs[i]->tb<4>();
    } else {
      Eigen::array<ptrdiff_t, 5> bcast; bcast[0] = bcast[1] = bcast[2] = bcast[3] = 1; bcast[4] = fx.d.bd;
      fx.tb<4>().slice(indices, sizes).device(*dev.edevice) = xs[i]->tb<4>().broadcast(bcast);
    }
    curr_row += row_size;
  }
}

template<class MyDevice>
void Concatenate::backward_dev_impl(const MyDevice & dev,
                             const vector<const Tensor*>& xs,
                             const Tensor& fx,
                             const Tensor& dEdf,
                             unsigned i,
                             Tensor& dEdxi) const {
  DYNET_ASSERT(i < src_indices.size(), "Failed boundary check in Concatenate::backward: " << i << " >= " << src_indices.size());
  Eigen::DSizes<ptrdiff_t, 5> indices(0,0,0,0,0); indices[dimension] = src_indices[i];
  Eigen::DSizes<ptrdiff_t, 5> sizes(static_cast<ptrdiff_t>(dEdxi.d[0]),
                                    static_cast<ptrdiff_t>(dEdxi.d[1]),
                                    static_cast<ptrdiff_t>(dEdxi.d[2]),
                                    static_cast<ptrdiff_t>(dEdxi.d[3]),
                                    static_cast<ptrdiff_t>(fx.d.bd));
  if(dEdxi.d.bd == dEdf.d.bd) {
    dEdxi.tb<4>().device(*dev.edevice) += dEdf.tb<4>().slice(indices, sizes);
  } else {
    Eigen::array<int, 1> red_axis; red_axis[0] = 4;
    dEdxi.t<4>().device(*dev.edevice) += dEdf.tb<4>().slice(indices, sizes).sum(red_axis);
  }
}
DYNET_NODE_INST_DEV_IMPL(Concatenate)

template<class MyDevice>
void ConcatenateToBatch::forward_dev_impl(const MyDevice & dev, const vector<const Tensor*>& xs, Tensor& fx) const { 
  unsigned curr_e = 0;
  src_element_indices.resize(xs.size());
  Eigen::DSizes<ptrdiff_t, 2> indices(0,0);
  Eigen::DSizes<ptrdiff_t, 2> sizes(static_cast<ptrdiff_t>(fx.d.batch_size()), 0);
  for (unsigned i = 0; i < xs.size(); ++i) {
    indices[1] = src_element_indices[i] = curr_e;
    sizes[1] = xs[i]->d.bd;
    fx.tbvec().slice(indices, sizes).device(*dev.edevice) = xs[i]->tbvec();
    curr_e += xs[i]->d.bd;
  }
  
}

template<class MyDevice>
void ConcatenateToBatch::backward_dev_impl(const MyDevice & dev,
                             const vector<const Tensor*>& xs,
                             const Tensor& fx,
                             const Tensor& dEdf,
                             unsigned i,
                             Tensor& dEdxi) const {
  DYNET_ASSERT(i < src_element_indices.size(), "Failed boundary check in ConcatenateToBatch::backward: " << i << " >= " << src_element_indices.size());
  Eigen::DSizes<ptrdiff_t, 2> indices(0, static_cast<ptrdiff_t>(src_element_indices[i]));
  Eigen::DSizes<ptrdiff_t, 2> sizes(static_cast<ptrdiff_t>(fx.d.batch_size()), static_cast<ptrdiff_t>(xs[i]->d.bd));
  dEdxi.tbvec().device(*dev.edevice) += dEdf.tbvec().slice(indices, sizes);
}
DYNET_NODE_INST_DEV_IMPL(ConcatenateToBatch)

template<class MyDevice>
void BinaryLogLoss::forward_dev_impl(const MyDevice & dev, const vector<const Tensor*>& xs, Tensor& fx) const {
  fx.t<0>().device(*dev.edevice) = xs[0]->tvec().binaryExpr(xs[1]->tvec(), FBinaryLogLoss()).sum();
}

template<class MyDevice>
void BinaryLogLoss::backward_dev_impl(const MyDevice & dev,
                             const vector<const Tensor*>& xs,
                             const Tensor& fx,
                             const Tensor& dEdf,
                             unsigned i,
                             Tensor& dEdxi) const {
  dEdxi.tvec().device(*dev.edevice) += xs[i]->tvec().binaryExpr(xs[1-i]->tvec(), FBinaryLogLossBackward(as_scalar(dEdf)));
}
DYNET_NODE_INST_DEV_IMPL(BinaryLogLoss)

template<class MyDevice>
void BlockDropout::forward_dev_impl(const MyDevice & dev, const vector<const Tensor*>& xs, Tensor& fx) const {
  bernoulli_distribution distribution(1.0 - dropout_probability);
  float block_multiplier = distribution(*rndeng)? 1.0 : 0.0;
  block_multiplier = 
    dropout_probability == 1.0? 0.0 : block_multiplier / (1.0 - dropout_probability);
  if (dropout_probability > 1.0 || dropout_probability < 0.0)
    DYNET_INVALID_ARG("Dropout probability must be in the range [0, 1]");
  *(static_cast<float*>(aux_mem)) = block_multiplier;
  fx.tvec().device(*dev.edevice) = xs[0]->tvec() * block_multiplier;
}

template<class MyDevice>
void BlockDropout::backward_dev_impl(const MyDevice & dev,
                             const vector<const Tensor*>& xs,
                             const Tensor& fx,
                             const Tensor& dEdf,
                             unsigned i,
                             Tensor& dEdxi) const {
  float block_multiplier = *(static_cast<float*>(aux_mem));
  dEdxi.tvec().device(*dev.edevice) += dEdf.tvec() * block_multiplier;
}
DYNET_NODE_INST_DEV_IMPL(BlockDropout)

template<class MyDevice>
void ConstantMinusX::forward_dev_impl(const MyDevice & dev, const vector<const Tensor*>& xs, Tensor& fx) const {
  fx.tvec().device(*dev.edevice) = xs[0]->tvec().unaryExpr(const_minus_op<float>(c));
}

template<class MyDevice>
void ConstantMinusX::backward_dev_impl(const MyDevice & dev,
                             const vector<const Tensor*>& xs,
                             const Tensor& fx,
                             const Tensor& dEdf,
                             unsigned i,
                             Tensor& dEdxi) const {
  dEdxi.tvec().device(*dev.edevice) -= dEdf.tvec();
}
DYNET_NODE_INST_DEV_IMPL(ConstantMinusX)

template<class MyDevice>
void ConstantPlusX::forward_dev_impl(const MyDevice & dev, const vector<const Tensor*>& xs, Tensor& fx) const {
  fx.tvec().device(*dev.edevice) = xs[0]->tvec().unaryExpr(const_add_op<float>(c));
}

template<class MyDevice>
void ConstantPlusX::backward_dev_impl(const MyDevice & dev,
                             const vector<const Tensor*>& xs,
                             const Tensor& fx,
                             const Tensor& dEdf,
                             unsigned i,
                             Tensor& dEdxi) const {
  dEdxi.tvec().device(*dev.edevice) += dEdf.tvec();
}
DYNET_NODE_INST_DEV_IMPL(ConstantPlusX)

template<class MyDevice>
void ConstScalarMultiply::forward_dev_impl(const MyDevice & dev, const vector<const Tensor*>& xs, Tensor& fx) const {
  fx.tvec().device(*dev.edevice) = xs[0]->tvec() * alpha;
}

template<class MyDevice>
void ConstScalarMultiply::backward_dev_impl(const MyDevice & dev,
                             const vector<const Tensor*>& xs,
                             const Tensor& fx,
                             const Tensor& dEdf,
                             unsigned i,
                             Tensor& dEdxi) const {
  DYNET_ASSERT(i == 0, "Failed dimension check in ConstScalarMultiply");
  dEdxi.tvec().device(*dev.edevice) += dEdf.tvec() * alpha;
}
DYNET_NODE_INST_DEV_IMPL(ConstScalarMultiply)

template<class MyDevice>
void Cube::forward_dev_impl(const MyDevice & dev, const vector<const Tensor*>& xs, Tensor& fx) const {
  fx.tvec().device(*dev.edevice) = xs[0]->tvec().cube();
}

template<class MyDevice>
void Cube::backward_dev_impl(const MyDevice & dev,
                             const vector<const Tensor*>& xs,
                             const Tensor& fx,
                             const Tensor& dEdf,
                             unsigned i,
                             Tensor& dEdxi) const {
  dEdxi.tvec().device(*dev.edevice) += dEdf.tvec() * xs[0]->tvec().square() * 3.f;
}
DYNET_NODE_INST_DEV_IMPL(Cube)

template<class MyDevice>
void CwiseQuotient::forward_dev_impl(const MyDevice & dev, const vector<const Tensor*>& xs, Tensor& fx) const {
  DYNET_ASSERT(xs.size() == 2, "Failed dimension check in CwiseQuotient::forward (cdiv)");
  if(xs[0]->d.size() == xs[1]->d.size()) {
    fx.tvec().device(*dev.edevice) = xs[0]->tvec() / xs[1]->tvec();
  } else if(xs[0]->d.size() < xs[1]->d.size()) {
    Eigen::array<int, 5> bcast = {1,1,1,1,1};
    for(int di=0; di<xs[0]->d.nd; di++){
      if(xs[0]->d[di]==1) bcast[di] = xs[1]->d[di];
    }
    if(xs[0]->d.bd == 1) bcast[4] = xs[1]->d.bd;
    fx.tb<4>().device(*dev.edevice) = xs[0]->tb<4>().broadcast(bcast) / xs[1]->tb<4>();
  } else {
    Eigen::array<int, 5> bcast = {1,1,1,1,1};
    for(int di=0; di<xs[0]->d.nd; di++){
      if(xs[1]->d[di]==1) bcast[di] = xs[0]->d[di];
    }
    if(xs[1]->d.bd == 1) bcast[4] = xs[0]->d.bd;
    fx.tb<4>().device(*dev.edevice) = xs[0]->tb<4>() / xs[1]->tb<4>().broadcast(bcast);
  }
}

template<class MyDevice>
void CwiseQuotient::backward_dev_impl(const MyDevice & dev,
                             const vector<const Tensor*>& xs,
                             const Tensor& fx,
                             const Tensor& dEdf,
                             unsigned i,
                             Tensor& dEdxi) const {
  DYNET_ASSERT(i < 2, "Failed dimension check in CwiseQuotient::backward (cdiv)");
  if (i == 0) {
    if(xs[0]->d.size() == xs[1]->d.size()) {
      dEdxi.tvec().device(*dev.edevice) += dEdf.tvec() / xs[1]->tvec();
    } else if(xs[1]->d.size() < xs[0]->d.size()) {
      Eigen::array<int, 5> bcast = {1,1,1,1,1};
      for(int di=0; di<xs[0]->d.nd; di++){
        if(xs[0]->d[di]!=xs[1]->d[di]) bcast[di] = xs[0]->d[di];
      }
      if(xs[0]->d.bd!=xs[1]->d.bd) bcast[4] = xs[0]->d.bd;
      dEdxi.tb<4>().device(*dev.edevice) += dEdf.tb<4>() / xs[1]->tb<4>().broadcast(bcast);
    } else {
      int n_red = xs[0]->d.bd!=xs[1]->d.bd?1:0;
      for(int di=0;di<xs[0]->d.nd; di++) if(xs[0]->d[di]!=xs[1]->d[di]) n_red++;
      DYNET_ASSERT(n_red < 5, "Unsupported number of reductions check in CwiseQuotient::backward (cdiv)");
      if(n_red==1) backward_helper<MyDevice, 1>(dev, xs, fx, dEdf, i, dEdxi);
      else if(n_red==2) backward_helper<MyDevice, 2>(dev, xs, fx, dEdf, i, dEdxi);
      else if(n_red==3) backward_helper<MyDevice, 3>(dev, xs, fx, dEdf, i, dEdxi);
      else if(n_red==4) backward_helper<MyDevice, 4>(dev, xs, fx, dEdf, i, dEdxi);
    }
  } else { // i = 1
    if(xs[0]->d.size() == xs[1]->d.size()) {
      dEdxi.tvec().device(*dev.edevice) -= dEdf.tvec() / xs[1]->tvec().square() * xs[0]->tvec();
    } else if(xs[1]->d.size() < xs[0]->d.size()) {
      int n_red = xs[0]->d.bd!=xs[1]->d.bd?1:0;
      for(int di=0;di<xs[0]->d.nd; di++) if(xs[0]->d[di]!=xs[1]->d[di]) n_red++;
      DYNET_ASSERT(n_red < 5, "Unsupported number of reductions check in CwiseQuotient::backward (cdiv)");
      if(n_red==1) backward_helper<MyDevice, 1>(dev, xs, fx, dEdf, i, dEdxi);
      else if(n_red==2) backward_helper<MyDevice, 2>(dev, xs, fx, dEdf, i, dEdxi);
      else if(n_red==3) backward_helper<MyDevice, 3>(dev, xs, fx, dEdf, i, dEdxi);
      else if(n_red==4) backward_helper<MyDevice, 4>(dev, xs, fx, dEdf, i, dEdxi);
    } else {
      Eigen::array<int, 5> bcast = {1,1,1,1,1};
      for(int di=0; di<xs[0]->d.nd; di++){
        if(xs[0]->d[di]!=xs[1]->d[di]) bcast[di] = xs[1]->d[di];
      }
      if(xs[0]->d.bd!=xs[1]->d.bd) bcast[4] = xs[1]->d.bd;
      dEdxi.tb<4>().device(*dev.edevice) -= dEdf.tb<4>() / xs[1]->tb<4>().square() * xs[0]->tb<4>().broadcast(bcast);
    }
  }
}
DYNET_NODE_INST_DEV_IMPL(CwiseQuotient)

template<class MyDevice, int ReductionOrder>
void CwiseQuotient::backward_helper(const MyDevice & dev,
		       const std::vector<const Tensor*>& xs,
		       const Tensor& fx,
		       const Tensor& dEdf,
		       unsigned i,
		       Tensor& dEdxi) const {
  Eigen::array<int, ReductionOrder> red_axis;
  red_axis[ReductionOrder-1] = 4;
  int curr_red_axis = 0;
  for(int di=0;di<xs[0]->d.nd; di++){
    if(xs[0]->d[di]!=xs[1]->d[di]){
      red_axis[curr_red_axis] = di;
      curr_red_axis++;
    }
  }
  Eigen::array<int, 5> morph = {1,1,1,1,1};
  for(int di=0; di<xs[0]->d.nd; di++){
    morph[di] = xs[i]->d[di];
  }
  morph[4] = xs[i]->d.bd;
  if (i == 0) {
    // case xs[1]->d.size() > xs[0]->d.size()
    dEdxi.tb<4>().device(*dev.edevice) += (dEdf.tb<4>() / xs[1]->tb<4>()).sum(red_axis).reshape(morph);
  } else {
    // case xs[1]->d.size() < xs[0]->d.size()
    Eigen::array<int, 5> bcast = {1,1,1,1,1};
    for(int di=0; di<xs[0]->d.nd; di++){
      if(xs[0]->d[di]!=xs[1]->d[di]) bcast[di] = xs[0]->d[di];
    }
    if(xs[0]->d.bd!=xs[1]->d.bd) bcast[4] = xs[0]->d.bd;
    dEdxi.tb<4>().device(*dev.edevice) -= (dEdf.tb<4>() / xs[1]->tb<4>().square().eval().broadcast(bcast) * xs[0]->tb<4>()).sum(red_axis).reshape(morph);
  }

}


template<class MyDevice>
void CwiseMultiply::forward_dev_impl(const MyDevice & dev, const vector<const Tensor*>& xs, Tensor& fx) const {
  // convention: 1st argument will be broadcasted (expr.cc code should take care of passing in the right order)
  DYNET_ASSERT(xs.size() == 2, "Failed dimension check in CwiseMultiply::forward (cmult)");
  if(xs[0]->d.size() == xs[1]->d.size()){
    fx.tvec().device(*dev.edevice) = xs[0]->tvec() * xs[1]->tvec();
  } else {
    Eigen::array<int, 5> bcast = {1,1,1,1,1};
    for(int di=0; di<xs[0]->d.nd; di++){
      if(xs[0]->d[di]==1) bcast[di] = xs[1]->d[di];
    }
    if(xs[0]->d.bd == 1) bcast[4] = xs[1]->d.bd;
    fx.tb<4>().device(*dev.edevice) = xs[0]->tb<4>().broadcast(bcast) * xs[1]->tb<4>();
  }
}

template<class MyDevice>
void CwiseMultiply::backward_dev_impl(const MyDevice & dev,
                             const vector<const Tensor*>& xs,
                             const Tensor& fx,
                             const Tensor& dEdf,
                             unsigned i,
                             Tensor& dEdxi) const {
  DYNET_ASSERT(i < 2, "Failed dimension check in CwiseMultiply::backward (cmult)");
  if(i == 1) {
    if(xs[0]->d.size() == xs[1]->d.size()){
      dEdxi.tvec().device(*dev.edevice) += dEdf.tvec() * xs[0]->tvec();
    } else {
      Eigen::array<int, 5> bcast = {1,1,1,1,1};
      for(int di=0; di<xs[0]->d.nd; di++){
        if(xs[0]->d[di]!=xs[1]->d[di]) bcast[di] = xs[1]->d[di];
      }
      if(xs[0]->d.bd!=xs[1]->d.bd) bcast[4] = xs[1]->d.bd;
      dEdxi.tb<4>().device(*dev.edevice) += dEdf.tb<4>() * xs[0]->tb<4>().broadcast(bcast);
    }
  } else {
    int n_red = xs[0]->d.bd!=xs[1]->d.bd?1:0;
    for(int di=0;di<xs[0]->d.nd; di++) if(xs[0]->d[di]!=xs[1]->d[di]) n_red++;
    DYNET_ASSERT(n_red < 5, "Unsupported number of reductions check in CwiseMultiply::backward (cmult)");

    if(n_red==0)      dEdxi.tvec().device(*dev.edevice) += dEdf.tvec() * xs[1-i]->tvec();
    else if(n_red==1) backward_helper<MyDevice, 1>(dev, xs, fx, dEdf, i, dEdxi);
    else if(n_red==2) backward_helper<MyDevice, 2>(dev, xs, fx, dEdf, i, dEdxi);
    else if(n_red==3) backward_helper<MyDevice, 3>(dev, xs, fx, dEdf, i, dEdxi);
    else if(n_red==4) backward_helper<MyDevice, 4>(dev, xs, fx, dEdf, i, dEdxi);
  }
}

template<class MyDevice, int ReductionOrder>
void CwiseMultiply::backward_helper(const MyDevice & dev,
	                             const vector<const Tensor*>& xs,
	                             const Tensor& fx,
	                             const Tensor& dEdf,
	                             unsigned i,
	                             Tensor& dEdxi) const {
  Eigen::array<int, ReductionOrder> red_axis;
  red_axis[ReductionOrder-1] = 4;
  int curr_red_axis = 0;
  for(int di=0;di<xs[0]->d.nd; di++){
    if(xs[0]->d[di]!=xs[1]->d[di]){
      red_axis[curr_red_axis] = di;
      curr_red_axis++;
    }
  }
  Eigen::array<int, 5> morph = {1,1,1,1,1};
  for(int di=0; di<xs[0]->d.nd; di++){
    morph[di] = xs[i]->d[di];
  }
  morph[4] = xs[i]->d.bd;
  dEdxi.tb<4>().device(*dev.edevice) += (dEdf.tb<4>() * xs[1]->tb<4>()).sum(red_axis).reshape(morph);
}


DYNET_NODE_INST_DEV_IMPL(CwiseMultiply)

template<class MyDevice>
void ScalarAdd::forward_dev_impl(const MyDevice & dev, const vector<const Tensor*>& xs, Tensor& fx) const {
  DYNET_ASSERT(xs.size() == 2, "Failed dimension check in ScalarAdd::forward (+)");
  Eigen::array<int, 2> bcast_0 = {1, (int) (fx.d.bd == xs[0]->d.bd ? 1 : fx.d.bd)};
  Eigen::array<int, 2> bcast_1 = {(int) fx.d.batch_size(), (int) (fx.d.bd == xs[1]->d.bd ? 1 : fx.d.bd)};
  fx.tbvec().device(*dev.edevice) = xs[0]->tbvec().broadcast(bcast_0) + xs[1]->tbvec().broadcast(bcast_1);
}

template<class MyDevice>
void ScalarAdd::backward_dev_impl(const MyDevice & dev,
                                  const vector<const Tensor*>& xs,
                                  const Tensor& fx,
                                  const Tensor& dEdf,
                                  unsigned i,
                                  Tensor& dEdxi) const {
  DYNET_ASSERT(i < 2, "Failed dimension check in ScalarAdd::backward (+)");
  Eigen::array<int, 1> red_axis_0 = {0}, red_axis_1 = {1};
  Eigen::array<int, 2> red_axes_01 = {0, 1};
  if (i == 0) {
    if (xs[0]->d.bd == 1)
      dEdxi.tvec().device(*dev.edevice) += dEdf.tbvec().sum(red_axis_1);
    else
      dEdxi.tbvec().device(*dev.edevice) += dEdf.tbvec();
  } else {
    if (xs[1]->d.bd == 1)
      dEdxi.t<0>().device(*dev.edevice) += dEdf.tbvec().sum(red_axes_01);
    else
      dEdxi.tb<0>().device(*dev.edevice) += dEdf.tbvec().sum(red_axis_0);
  }
}
DYNET_NODE_INST_DEV_IMPL(ScalarAdd)

template<class MyDevice>
void ScalarMultiply::forward_dev_impl(const MyDevice & dev, const vector<const Tensor*>& xs, Tensor& fx) const {
  DYNET_ASSERT(xs.size() == 2, "Failed dimension check in ScalarMultiply::forward (cmult)");

  Eigen::array<int, 2> bcast_0 = {(int) fx.d.batch_size(), (int) (fx.d.bd == xs[0]->d.bd ? 1 : fx.d.bd)};
  Eigen::array<int, 2> bcast_1 = {1, (int) (fx.d.bd == xs[1]->d.bd ? 1 : fx.d.bd)};
  fx.tbvec().device(*dev.edevice) = xs[0]->tbvec().broadcast(bcast_0) * xs[1]->tbvec().broadcast(bcast_1);
}

template<class MyDevice>
void ScalarMultiply::backward_dev_impl(const MyDevice & dev,
                                       const vector<const Tensor*>& xs,
                                       const Tensor& fx,
                                       const Tensor& dEdf,
                                       unsigned i,
                                       Tensor& dEdxi) const {
  DYNET_ASSERT(i < 2, "Failed dimension check in ScalarMultiply::backward (cmult)");
  Eigen::array<int, 2> bcast_0 = {(int) fx.d.batch_size(), (int)( fx.d.bd == xs[0]->d.bd ? 1 : fx.d.bd)};
  Eigen::array<int, 2> bcast_1 = {1, (int)(fx.d.bd == xs[1]->d.bd ? 1 : fx.d.bd)};
  Eigen::array<int, 1> red_axis_0 = {0}, red_axis_1 = {1};
  Eigen::array<int, 2> red_axes_01 = {0, 1};
  if (i == 0) {
    if (xs[0]->d.bd == 1)
      dEdxi.t<0>().device(*dev.edevice) += (dEdf.tbvec() * xs[1]->tbvec().broadcast(bcast_1)).sum(red_axes_01);
    else
      dEdxi.tb<0>().device(*dev.edevice) += (dEdf.tbvec() * xs[1]->tbvec().broadcast(bcast_1)).sum(red_axis_0);
  } else {
    if (xs[1]->d.bd == 1)
      dEdxi.tvec().device(*dev.edevice) += (dEdf.tbvec() * xs[0]->tbvec().broadcast(bcast_0)).sum(red_axis_1);
    else
      dEdxi.tbvec().device(*dev.edevice) += dEdf.tbvec() * xs[0]->tbvec().broadcast(bcast_0);
  }
}
DYNET_NODE_INST_DEV_IMPL(ScalarMultiply)

template<class MyDevice>
void ScalarQuotient::forward_dev_impl(const MyDevice & dev, const vector<const Tensor*>& xs, Tensor& fx) const {
  DYNET_ASSERT(xs.size() == 2, "Failed dimension check in ScalarQuotient::forward (cdiv)");
  Eigen::array<int, 2> bcast_0 = {1, (int) (fx.d.bd == xs[0]->d.bd ? 1 : fx.d.bd)};
  Eigen::array<int, 2> bcast_1 = {(int) fx.d.batch_size(), (int) (fx.d.bd == xs[1]->d.bd ? 1 : fx.d.bd)};
  fx.tbvec().device(*dev.edevice) = xs[0]->tbvec().broadcast(bcast_0) / xs[1]->tbvec().broadcast(bcast_1);
}

template<class MyDevice>
void ScalarQuotient::backward_dev_impl(const MyDevice & dev,
                                       const vector<const Tensor*>& xs,
                                       const Tensor& fx,
                                       const Tensor& dEdf,
                                       unsigned i,
                                       Tensor& dEdxi) const {
  DYNET_ASSERT(i < 2, "Failed dimension check in ScalarQuotient::backward (cdiv)");
  Eigen::array<int, 2> bcast = {(int)fx.d.batch_size(), (int)(fx.d.bd == xs[1]->d.bd ? 1 : fx.d.bd)};
  Eigen::array<int, 2> bcast2 = {1, (int)(fx.d.bd == xs[0]->d.bd ? 1 : fx.d.bd)};
  Eigen::array<int, 1> red_axis_0 = {0}, red_axis_1 = {1};
  Eigen::array<int, 2> red_axes_01 = {0, 1};
  if (i == 0) {
    if (xs[0]->d.bd == 1)
      dEdxi.tvec().device(*dev.edevice) += (dEdf.tbvec() / xs[1]->tbvec().broadcast(bcast)).sum(red_axis_1);
    else
      dEdxi.tbvec().device(*dev.edevice) += dEdf.tbvec() / xs[1]->tbvec().broadcast(bcast);
  } else {
    if (xs[1]->d.bd == 1)
      dEdxi.t<0>().device(*dev.edevice) += - (dEdf.tbvec() * xs[0]->tbvec().broadcast(bcast2)).sum(red_axes_01) / xs[1]->t<0>().square();
    else
      dEdxi.tb<0>().device(*dev.edevice) += - (dEdf.tbvec() * xs[0]->tbvec().broadcast(bcast2)).sum(red_axis_0) / xs[1]->tb<0>().square();
  }
}
DYNET_NODE_INST_DEV_IMPL(ScalarQuotient)


template<class MyDevice>
void DotProduct::forward_dev_impl(const MyDevice & dev, const vector<const Tensor*>& xs, Tensor& fx) const {
  Eigen::array<int, 1> red_axis; red_axis[0] = 0;
  Eigen::array<int, 2> bcast; bcast[0] = 1; bcast[1] = fx.d.bd;
  if(fx.d.bd == 1) {
    fx.t<0>().device(*dev.edevice) = (xs[0]->tvec() * xs[1]->tvec()).sum();
  } else if(xs[0]->d.bd == xs[1]->d.bd) {
    fx.tb<0>().device(*dev.edevice) = (xs[0]->tbvec() * xs[1]->tbvec()).sum(red_axis);
  } else if(xs[0]->d.bd == 1) {
    fx.tb<0>().device(*dev.edevice) = (xs[0]->tbvec().broadcast(bcast) * xs[1]->tbvec()).sum(red_axis);
  } else {
    fx.tb<0>().device(*dev.edevice) = (xs[0]->tbvec() * xs[1]->tbvec().broadcast(bcast)).sum(red_axis);
  }
}

template<class MyDevice>
void DotProduct::backward_dev_impl(const MyDevice & dev,
                             const vector<const Tensor*>& xs,
                             const Tensor& fx,
                             const Tensor& dEdf,
                             unsigned i,
                             Tensor& dEdxi) const {
  if(fx.d.bd == 1) {
    Eigen::array<int, 1> bcast; bcast[0] = xs[i]->d.batch_size();
    dEdxi.tvec().device(*dev.edevice) += xs[1-i]->tvec() * dEdf.tvec().broadcast(bcast);
  } else {
    Eigen::array<int, 2> bcast; bcast[0] =xs[i]->d.batch_size(); bcast[1] = 1;
    if(xs[0]->d.bd == xs[1]->d.bd) {
      dEdxi.tbvec().device(*dev.edevice) += xs[1-i]->tbvec() * dEdf.tbvec().broadcast(bcast);
    } else if(dEdxi.d.bd == 1) {
      Eigen::array<int, 1> red_axis; red_axis[0] = 1;
      dEdxi.tvec().device(*dev.edevice) += (xs[1-i]->tbvec() * dEdf.tbvec().broadcast(bcast)).sum(red_axis);
    } else {
      Eigen::array<int, 2> batchcast; batchcast[0] = 1; batchcast[1] = fx.d.bd;
      dEdxi.tbvec().device(*dev.edevice) += (xs[1-i]->tbvec().broadcast(batchcast) * dEdf.tbvec().broadcast(bcast));
    }
  }
}
DYNET_NODE_INST_DEV_IMPL(DotProduct)

template<class MyDevice>
void Dropout::forward_dev_impl(const MyDevice & dev, const vector<const Tensor*>& xs, Tensor& fx) const {
  Tensor m(dim, (float*)aux_mem, fx.device, DeviceMempool::FXS);
  TensorTools::randomize_bernoulli(m, (1.f-p), 1.f / (1.f-p));
  fx.tvec().device(*dev.edevice) = xs[0]->tvec() * m.tvec();
}

template<class MyDevice>
void Dropout::backward_dev_impl(const MyDevice & dev,
                             const vector<const Tensor*>& xs,
                             const Tensor& fx,
                             const Tensor& dEdf,
                             unsigned i,
                             Tensor& dEdxi) const {
  Tensor m(dim, (float*)aux_mem, fx.device, DeviceMempool::FXS);
  dEdxi.tvec().device(*dev.edevice) += dEdf.tvec() * m.tvec();
}
DYNET_NODE_INST_DEV_IMPL(Dropout)


template<class MyDevice>
void DropoutBatch::forward_dev_impl(const MyDevice & dev, const vector<const Tensor*>& xs, Tensor& fx) const {
  Dim mask_dim({1},xs[0]->d.batch_elems());
  Tensor m(mask_dim, (float*)aux_mem, fx.device, DeviceMempool::FXS);
  TensorTools::randomize_bernoulli(m, (1.f-p), 1.f / (1.f-p));
  Eigen::array<ptrdiff_t, 2> bcast = {xs[0]->d.batch_size(), 1};
  fx.tbvec().device(*dev.edevice) = xs[0]->tbvec() * m.tbvec().broadcast(bcast);
}

template<class MyDevice>
void DropoutBatch::backward_dev_impl(const MyDevice & dev,
                             const vector<const Tensor*>& xs,
                             const Tensor& fx,
                             const Tensor& dEdf,
                             unsigned i,
                             Tensor& dEdxi) const {
  Dim mask_dim({1},xs[0]->d.batch_elems());
  Tensor m(mask_dim, (float*)aux_mem, fx.device, DeviceMempool::FXS);
  Eigen::array<ptrdiff_t, 2> bcast = {xs[0]->d.batch_size(), 1};
  dEdxi.tbvec().device(*dev.edevice) += dEdf.tbvec() * m.tbvec().broadcast(bcast);
}
DYNET_NODE_INST_DEV_IMPL(DropoutBatch)


template<class MyDevice>
void DropoutDim::forward_dev_impl(const MyDevice & dev, const vector<const Tensor*>& xs, Tensor& fx) const {
  Dim mask_dim(dim);
  mask_dim.d[dimension]=1;
  Tensor m(mask_dim, (float*)aux_mem, fx.device, DeviceMempool::FXS);
  TensorTools::randomize_bernoulli(m, (1.f-p), 1.f / (1.f-p));
  Eigen::array<ptrdiff_t, 4> bcast = {1, 1, 1, 1}; bcast[dimension] = xs[0]->d[dimension];
  fx.tb<3>().device(*dev.edevice) = xs[0]->tb<3>() * m.tb<3>().broadcast(bcast);
}

template<class MyDevice>
void DropoutDim::backward_dev_impl(const MyDevice & dev,
                             const vector<const Tensor*>& xs,
                             const Tensor& fx,
                             const Tensor& dEdf,
                             unsigned i,
                             Tensor& dEdxi) const {
  Dim mask_dim(dim);
  mask_dim.d[dimension]=1;
  Tensor m(mask_dim, (float*)aux_mem, fx.device, DeviceMempool::FXS);
  Eigen::array<ptrdiff_t, 4> bcast = {1, 1, 1, 1}; bcast[dimension] = dEdf.d[dimension];
  dEdxi.tb<3>().device(*dev.edevice) += dEdf.tb<3>() * m.tb<3>().broadcast(bcast);
}
DYNET_NODE_INST_DEV_IMPL(DropoutDim)

template<class MyDevice>
void Erf::forward_dev_impl(const MyDevice & dev, const vector<const Tensor*>& xs, Tensor& fx) const {
  fx.tvec().device(*dev.edevice) = xs[0]->tvec().erf();
}

template<class MyDevice>
void Erf::backward_dev_impl(const MyDevice & dev,
                             const vector<const Tensor*>& xs,
                             const Tensor& fx,
                             const Tensor& dEdf,
                             unsigned i,
                             Tensor& dEdxi) const {
  dEdxi.tvec().device(*dev.edevice) += xs[0]->tvec().binaryExpr(dEdf.tvec(), scalar_erf_backward_op<float>());
}
DYNET_NODE_INST_DEV_IMPL(Erf)

template<class MyDevice>
void Exp::forward_dev_impl(const MyDevice & dev, const vector<const Tensor*>& xs, Tensor& fx) const {
  fx.tvec().device(*dev.edevice) = xs[0]->tvec().exp();
}

template<class MyDevice>
void Exp::backward_dev_impl(const MyDevice & dev,
                             const vector<const Tensor*>& xs,
                             const Tensor& fx,
                             const Tensor& dEdf,
                             unsigned i,
                             Tensor& dEdxi) const {
  dEdxi.tvec().device(*dev.edevice) += dEdf.tvec() * fx.tvec();
}
DYNET_NODE_INST_DEV_IMPL(Exp)

template<class MyDevice>
void GaussianNoise::forward_dev_impl(const MyDevice & dev, const vector<const Tensor*>& xs, Tensor& fx) const {
  Tensor m(dim, (float*)aux_mem, fx.device, DeviceMempool::FXS);
  TensorTools::randomize_normal(m, 0, stddev);
  fx.tvec().device(*dev.edevice) = xs[0]->tvec() + m.tvec();
}

template<class MyDevice>
void GaussianNoise::backward_dev_impl(const MyDevice & dev,
                             const vector<const Tensor*>& xs,
                             const Tensor& fx,
                             const Tensor& dEdf,
                             unsigned i,
                             Tensor& dEdxi) const {
  dEdxi.tvec().device(*dev.edevice) += dEdf.tvec();
}
DYNET_NODE_INST_DEV_IMPL(GaussianNoise)

template<class MyDevice>
void Hinge::forward_dev_impl(const MyDevice & dev, const vector<const Tensor*>& xs, Tensor& fx) const {
  DYNET_ASSERT(xs.size() == 1, "Failed dimension check in Hinge::forward");
  Tensor eloss(xs[0]->d, static_cast<float*>(aux_mem), fx.device, DeviceMempool::FXS);
  // TODO: Can we do this on device?
  if(pelement != nullptr) {
    DYNET_ARG_CHECK(fx.d.bd == 1, 
                            "Hinge was passed a single index but the corresponding expression has multiple mini-batch elements (" << fx.d.bd << ")");
    const real mlystar = margin - TensorTools::access_element(*xs[0], *pelement);
    eloss.tvec().device(*dev.edevice) = (xs[0]->tvec() + mlystar).cwiseMax(0.f);
    TensorTools::set_element(eloss, *pelement, 0.f);
    fx.t<0>().device(*dev.edevice) = eloss.tvec().sum();
  } else {
    DYNET_ASSERT(pelements != nullptr, "Hinge::forward has neither pointer to single element nor vector");
    DYNET_ARG_CHECK(xs[0]->d.bd == pelements->size(),
                            "The list of indexes passed to Hinge has a length (" << pelements->size() <<
                            ") that doesn't match the number of mini-batch elements in the corresponding expression (" << xs[0]->d << ")");
    size_t batch_size = xs[0]->d.batch_size();
    for(size_t b = 0; b < fx.d.bd; b++) {
      const real mlystar = margin - TensorTools::access_element(*xs[0], b*batch_size + (*pelements)[b]);
      eloss.tb<1>().chip<1>(b).device(*dev.edevice) = (xs[0]->tb<1>().chip<1>(b) + mlystar).cwiseMax(0.f);
      TensorTools::set_element(eloss, b*batch_size + (*pelements)[b], 0.f);
      fx.tb<0>().chip<0>(b).device(*dev.edevice) = eloss.tb<1>().chip<1>(b).sum();
    }
  }
}

template<class MyDevice>
void Hinge::backward_dev_impl(const MyDevice & dev,
                             const vector<const Tensor*>& xs,
                             const Tensor& fx,
                             const Tensor& dEdf,
                             unsigned i,
                             Tensor& dEdxi) const {
  DYNET_ASSERT(i == 0, "Failed dimension check in Hinge::backward");
  if(pelement != nullptr) {
    if(as_scalar(fx)) { // there was some loss
      const float d = as_scalar(dEdf);
      Tensor eloss(xs[0]->d, static_cast<float*>(aux_mem), fx.device, DeviceMempool::FXS);
      // TODO: The > comparison should not be calculated twice. Keep it in auxiliary memory?
      dEdxi.tvec().device(*dev.edevice) += (eloss.tvec() > 0.f).cast<float>() * d;
#if defined(__CUDACC__) && defined(EIGEN_NO_MALLOC)
      DYNET_RUNTIME_ERR("CUDA memory allocation in hinge");
#endif
      dEdxi.tvec().chip<0>(*pelement).device(*dev.edevice) -= (eloss.tvec() > 0.f).template cast<float>().sum() * d;
    }
  } else {
    DYNET_ASSERT(pelements != nullptr, "Hinge::backward has neither pointer to single element nor vector");
    vector<float> fx_vec = as_vector(fx);
    vector<float> d_vec = as_vector(dEdf);
    Tensor eloss(xs[0]->d, static_cast<float*>(aux_mem), fx.device, DeviceMempool::FXS);
    for(size_t b = 0; b < fx.d.bd; b++) {
      if(fx_vec[b]) { // there was some loss
        // TODO: The > comparison should not be calculated twice. Keep it in auxiliary memory?
        dEdxi.tb<1>().chip<1>(b).device(*dev.edevice) += (eloss.tb<1>().chip<1>(b) > 0.f).cast<float>() * d_vec[b];
#if defined(__CUDACC__) && defined(EIGEN_NO_MALLOC)
        DYNET_RUNTIME_ERR("CUDA memory allocation in hinge");
#endif
        dEdxi.tb<1>().chip<1>(b).chip<0>((*pelements)[b]).device(*dev.edevice) -= (eloss.tb<1>().chip<1>(b) > 0.f).template cast<float>().sum() * d_vec[b];
      }
    }
  }
}
DYNET_NODE_INST_DEV_IMPL(Hinge)

template<class MyDevice>
void HuberDistance::forward_dev_impl(const MyDevice & dev, const vector<const Tensor*>& xs, Tensor& fx) const {
  DYNET_ASSERT(xs.size() == 2, "HuberDistance::forward dimension check failed");
  fx.t<0>().device(*dev.edevice) = (xs[0]->tvec() - xs[1]->tvec()).unaryExpr(FHuberForward(d)).sum();
}

template<class MyDevice>
void HuberDistance::backward_dev_impl(const MyDevice & dev,
                             const vector<const Tensor*>& xs,
                             const Tensor& fx,
                             const Tensor& dEdf,
                             unsigned i,
                             Tensor& dEdxi) const {
  DYNET_ASSERT(i < 2, "HuberDistance::backward dimension check failed");
  dEdxi.tvec().device(*dev.edevice) += (xs[i]->tvec() - xs[1-i]->tvec()).unaryExpr(FHuberBackward(d, as_scalar(dEdf)));
}
DYNET_NODE_INST_DEV_IMPL(HuberDistance)

template<class MyDevice>
void Identity::forward_dev_impl(const MyDevice & dev, const vector<const Tensor*>& xs, Tensor& fx) const {
  fx.tvec().device(*dev.edevice) = xs[0]->tvec();
}

template<class MyDevice>
void Identity::backward_dev_impl(const MyDevice & dev,
                             const vector<const Tensor*>& xs,
                             const Tensor& fx,
                             const Tensor& dEdf,
                             unsigned i,
                             Tensor& dEdxi) const {
  dEdxi.tvec().device(*dev.edevice) += dEdf.tvec();
}
DYNET_NODE_INST_DEV_IMPL(Identity)

template<class MyDevice>
void KMHNGram::forward_dev_impl(const MyDevice & dev, const vector<const Tensor*>& xs, Tensor& fx) const {
#ifdef __CUDACC__
  DYNET_RUNTIME_ERR("KMHNGram not implemented for CUDA");
#else
  auto x = **xs[0];
  const int new_cols = x.cols() - n + 1;
  DYNET_ASSERT(new_cols > 0, "Failed dimension check in KMHNGram");
  auto res = *fx;
  res.setZero();
  for (int j = 0; j < new_cols; ++j) {
    auto c_j = res.col(j);
    for (unsigned k = 0; k < n; ++k)
      c_j += x.col(j + k);
  }
#endif
}

template<class MyDevice>
void KMHNGram::backward_dev_impl(const MyDevice & dev,
                             const vector<const Tensor*>& xs,
                             const Tensor& fx,
                             const Tensor& dEdf,
                             unsigned i,
                             Tensor& dEdxi) const {
#ifdef __CUDACC__
  DYNET_RUNTIME_ERR("KMHNGram not implemented for CUDA");
#else
  const int c = dEdf.d.cols();
  for (int j = 0; j < c; ++j)
    for (unsigned k = 0; k < n; ++k)
      (*dEdxi).col(j+k) += (*dEdf).col(j);
#endif
}
DYNET_NODE_INST_DEV_IMPL(KMHNGram)

template<class MyDevice>
void L1Distance::forward_dev_impl(const MyDevice & dev, const vector<const Tensor*>& xs, Tensor& fx) const {
  DYNET_ASSERT(xs.size() == 2, "Failed dimension check in L1Distance::forward");
  fx.t<0>().device(*dev.edevice) = (xs[0]->tvec() - xs[1]->tvec()).abs().sum();
}

template<class MyDevice>
void L1Distance::backward_dev_impl(const MyDevice & dev,
                             const vector<const Tensor*>& xs,
                             const Tensor& fx,
                             const Tensor& dEdf,
                             unsigned i,
                             Tensor& dEdxi) const {
  DYNET_ASSERT(i < 2, "Failed dimension check in L1Distance::backward");
  dEdxi.tvec().device(*dev.edevice) += (xs[i]->tvec() - xs[1-i]->tvec()).unaryExpr(FL1Backward(as_scalar(dEdf)));
}
DYNET_NODE_INST_DEV_IMPL(L1Distance)

template<class MyDevice>
void Log::forward_dev_impl(const MyDevice & dev, const vector<const Tensor*>& xs, Tensor& fx) const {
  fx.tvec().device(*dev.edevice) = xs[0]->tvec().log();
}

template<class MyDevice>
void Log::backward_dev_impl(const MyDevice & dev,
                             const vector<const Tensor*>& xs,
                             const Tensor& fx,
                             const Tensor& dEdf,
                             unsigned i,
                             Tensor& dEdxi) const {
  dEdxi.tvec().device(*dev.edevice) += dEdf.tvec() / xs[0]->tvec();
}
DYNET_NODE_INST_DEV_IMPL(Log)

template<class MyDevice>
void LogDet::forward_dev_impl(const MyDevice & dev, const vector<const Tensor*>& xs, Tensor& fx) const {
#ifdef __CUDACC__
  DYNET_RUNTIME_ERR("LogDet not implemented for CUDA");
#else
  fx.v[0] = logdet(**xs[0], false);
#endif
}

template<class MyDevice>
void LogDet::backward_dev_impl(const MyDevice & dev,
                             const vector<const Tensor*>& xs,
                             const Tensor& fx,
                             const Tensor& dEdf,
                             unsigned i,
                             Tensor& dEdxi) const {
#ifdef __CUDACC__
  DYNET_RUNTIME_ERR("KMHNGram not implemented for CUDA");
#else
  auto trans = (**xs[0]).transpose();
  (*dEdxi) += (dEdf.v[0]) * trans.inverse();
#endif
}
DYNET_NODE_INST_DEV_IMPL(LogDet)

template<class MyDevice>
void LogGamma::forward_dev_impl(const MyDevice & dev, const vector<const Tensor*>& xs, Tensor& fx) const {
  fx.tvec().device(*dev.edevice) = xs[0]->tvec().lgamma();
}

template<class MyDevice>
void LogGamma::backward_dev_impl(const MyDevice & dev,
                             const vector<const Tensor*>& xs,
                             const Tensor& fx,
                             const Tensor& dEdf,
                             unsigned i,
                             Tensor& dEdxi) const {
  dEdxi.tvec().device(*dev.edevice) += xs[0]->tvec().digamma() * dEdf.tvec();
}
DYNET_NODE_INST_DEV_IMPL(LogGamma)

template<class MyDevice>
void LogisticSigmoid::forward_dev_impl(const MyDevice & dev, const vector<const Tensor*>& xs, Tensor& fx) const {
  DYNET_ASSERT(xs.size() == 1, "Failed dimension check in LogisticSigmoid::forward");
  fx.tvec().device(*dev.edevice) = xs[0]->tvec().unaryExpr(scalar_logistic_sigmoid_op<float>());
}

template<class MyDevice>
void LogisticSigmoid::backward_dev_impl(const MyDevice & dev,
                             const vector<const Tensor*>& xs,
                             const Tensor& fx,
                             const Tensor& dEdf,
                             unsigned i,
                             Tensor& dEdxi) const {
  dEdxi.tvec().device(*dev.edevice) += fx.tvec().binaryExpr(dEdf.tvec(), scalar_logistic_sigmoid_backward_op<float>());
}
DYNET_NODE_INST_DEV_IMPL(LogisticSigmoid)

template<class MyDevice>
void LogSoftmax::forward_dev_impl(const MyDevice & dev, const vector<const Tensor*>& xs, Tensor& fx) const {
  DYNET_ASSERT(xs.size() == 1, "Failed dimension check in LogSoftmax::forward");
  Tensor z(Dim({xs[0]->d.cols()},fx.d.bd), (float*)aux_mem, fx.device, DeviceMempool::FXS);
  Tensor m(Dim({xs[0]->d.cols()},fx.d.bd), (float*)aux_mem + z.d.size(), fx.device, DeviceMempool::FXS);
  logsumexp(dev, *xs[0], m, z);
  if(fx.d.size() == fx.d.rows()) {
#ifdef __CUDACC__
    Eigen::array<int, 1> bcast;
    bcast[0] = xs[0]->d[0];
    fx.t<1>().device(*dev.edevice) = xs[0]->t<1>() - z.t<1>().broadcast(bcast);
#else
    fx.t<1>().device(*dev.edevice) = xs[0]->t<1>() - as_scalar(z);
#endif
  } else {
    // TODO? Is this broadcast efficient on CPU?
    Eigen::array<int, 3> bcasts = {(int)xs[0]->d.rows(), 1, 1};
    Eigen::array<int, 3> morph = {1, (int)z.d[0], (int)z.d.bd};
    fx.tb<2>().device(*dev.edevice) = xs[0]->tb<2>() - z.tvec().reshape(morph).broadcast(bcasts);
  }
}

template<class MyDevice>
void LogSoftmax::backward_dev_impl(const MyDevice & dev,
                             const vector<const Tensor*>& xs,
                             const Tensor& fx,
                             const Tensor& dEdf,
                             unsigned i,
                             Tensor& dEdxi) const {
  Tensor z(Dim({xs[0]->d.cols()},fx.d.bd), (float*)aux_mem, fx.device, DeviceMempool::FXS);
  // TODO? Is this broadcast efficient on CPU?
  Eigen::array<int, 1> red_axis; red_axis[0] = 0;
  z.tb<1>().device(*dev.edevice) = dEdf.tb<2>().sum(red_axis);
  Eigen::array<int, 3> bcast = {(int)fx.d.rows(), 1, 1};
  Eigen::array<int, 3> morph = {1, (int)z.d[0], (int)z.d.bd};
  dEdxi.tb<2>().device(*dev.edevice) += fx.tb<2>().exp() * -z.tvec().reshape(morph).broadcast(bcast) + dEdf.tb<2>();
}
DYNET_NODE_INST_DEV_IMPL(LogSoftmax)

template<class MyDevice>
void LogSumExp::forward_dev_impl(const MyDevice & dev, const vector<const Tensor*>& xs, Tensor& fx) const {
  if (xs.size() == 1) {
    fx.tvec().device(*dev.edevice) = xs[0]->tvec();
  } else {
    // TODO: Ideally we wouldn't need to allocate this memory permanently.
    //       We need a good method for allocating "scratch" memory that is only used temporarily.
    Tensor ms(fx.d, static_cast<float*>(aux_mem), fx.device, DeviceMempool::FXS);
    Eigen::array<ptrdiff_t, 2> bcast = {1,fx.d.bd};
    // Calculate the max
    if(ms.d.bd == xs[0]->d.bd)
      ms.tvec().device(*dev.edevice) = xs[0]->tvec();
    else
      ms.tbvec().device(*dev.edevice) = xs[0]->tbvec().broadcast(bcast); 
    for (size_t i = 1; i < xs.size(); ++i) {
      if(ms.d.bd == xs[i]->d.bd)
        ms.tvec().device(*dev.edevice) = ms.tvec().cwiseMax(xs[i]->tvec());
      else
        ms.tbvec().device(*dev.edevice) = ms.tbvec().cwiseMax(xs[i]->tbvec().broadcast(bcast)); 
    }
    // sumexp
    if(ms.d.bd == xs[0]->d.bd)
      fx.tvec().device(*dev.edevice) = (xs[0]->tvec() - ms.tvec()).exp();
    else
      fx.tbvec().device(*dev.edevice) = (xs[0]->tbvec().broadcast(bcast) - ms.tbvec()).exp();
    for (size_t i = 1; i < xs.size(); ++i) {
      if(ms.d.bd == xs[i]->d.bd)
        fx.tvec().device(*dev.edevice) += (xs[i]->tvec() - ms.tvec()).exp();
      else
        fx.tbvec().device(*dev.edevice) += (xs[i]->tbvec().broadcast(bcast) - ms.tbvec()).exp();
    }
    // log and add max
    fx.tvec().device(*dev.edevice) = fx.tvec().log() + ms.tvec();
  }
}

template<class MyDevice>
void LogSumExp::backward_dev_impl(const MyDevice & dev,
                             const vector<const Tensor*>& xs,
                             const Tensor& fx,
                             const Tensor& dEdf,
                             unsigned i,
                             Tensor& dEdxi) const {
  if (xs.size() == 1) {
    dEdxi.tvec().device(*dev.edevice) += dEdf.tvec();
  } else {
    // df/dx_i = 1/{sum_j exp(x_j)} * exp(x_i)}
    //         = 1/{exp f(x)} * exp(x_i)
    //         = exp(x_i - f(x))
    if(fx.d.bd == xs[i]->d.bd) {
      dEdxi.tvec().device(*dev.edevice) += (xs[i]->tvec() - fx.tvec()).exp() * dEdf.tvec();
    } else {
      Eigen::array<ptrdiff_t, 2> bcast = {1,fx.d.bd};
      Eigen::array<int, 1> red_axis = {1};
      dEdxi.tvec().device(*dev.edevice) += ((xs[i]->tbvec().broadcast(bcast) - fx.tbvec()).exp() * dEdf.tbvec()).sum(red_axis);
    }
  }
}
DYNET_NODE_INST_DEV_IMPL(LogSumExp)

template<class MyDevice>
void MatrixInverse::forward_dev_impl(const MyDevice & dev, const vector<const Tensor*>& xs, Tensor& fx) const {
  DYNET_ASSERT(xs.size() == 1, "Failed dimension check in MatrixInverse::forward");
#ifdef __CUDACC__
  DYNET_RUNTIME_ERR("MatrixInverse not yet implemented for CUDA");
#else
  auto x = **xs[0];
  auto y = *fx;
  y = x.inverse();
#endif
  // TODO: Change into tensors after resolving test errors
  // fx.t<2>().device(*dev.edevice) = xs[0]->t<2>().inverse();
}

template<class MyDevice>
void MatrixInverse::backward_dev_impl(const MyDevice & dev,
                             const vector<const Tensor*>& xs,
                             const Tensor& fx,
                             const Tensor& dEdf,
                             unsigned i,
                             Tensor& dEdxi) const {
  DYNET_ASSERT(xs.size() == 1, "Failed dimension check in MatrixInverse::backward");
#ifdef __CUDACC__
  DYNET_RUNTIME_ERR("MatrixInverse not yet implemented for CUDA");
#else
  auto d = *dEdf;
  auto y = *fx;
  (*dEdxi) -= y * d * y;
#endif
}
DYNET_NODE_INST_DEV_IMPL(MatrixInverse)

template<class MyDevice>
void MatrixMultiply::forward_dev_impl(const MyDevice & dev, const vector<const Tensor*>& xs, Tensor& fx) const {
  DYNET_ASSERT(xs.size() == 2, "Failed dimension check in MatrixMultiply::forward");
#ifdef __CUDACC__
  // fx = 0*fx + xs[0] * xs[1]
  CUDAMatrixMultiply(dev, *xs[0], *xs[1], fx, kSCALAR_ZERO);
#else
  DYNET_ASSERT(fx.d.bd == max(xs[0]->d.bd, xs[1]->d.bd), "Failed dimension check in MatrixMultiply::forward");
  if(xs[0]->d.bd == 1) {
    // If the left side has one batch, multiply by columns
    // [x, z, b] = [x, y] * [y, z, b]
    // -> [x, z*b] = [x, y], [y, z*b]
    fx.colbatch_matrix().noalias() = **xs[0] * xs[1]->colbatch_matrix();
  } else {
    // Otherwise, loop over the batches
    DYNET_ASSERT(xs[1]->d.bd == 1 || xs[1]->d.bd == xs[0]->d.bd, "Failed dimension check in MatrixMultiply::forward");
    for(unsigned b = 0; b < xs[0]->d.bd; ++b)
      fx.batch_matrix(b).noalias() = xs[0]->batch_matrix(b) * xs[1]->batch_matrix(b);
  }
#endif
}

template<class MyDevice>
void MatrixMultiply::backward_dev_impl(const MyDevice & dev,
                             const vector<const Tensor*>& xs,
                             const Tensor& fx,
                             const Tensor& dEdf,
                             unsigned i,
                             Tensor& dEdxi) const {
  DYNET_ASSERT(i < 2, "Failed dimension check in MatrixMultiply::backward");
  int max_b = max(xs[0]->d.bd, xs[1]->d.bd);
#if __CUDACC__
  if (i == 0) {
    if(dEdxi.d.bd == 1 && (dEdf.d.bd == xs[1]->d.bd)) {
      CUBLAS_CHECK(cublasSgemm(dev.cublas_handle, CUBLAS_OP_N, CUBLAS_OP_T,
            dEdxi.d.rows(), dEdxi.d.cols(), dEdf.d.cols() * dEdf.d.batch_elems(),
            kSCALAR_ONE,
            dEdf.v, dEdf.d.rows(),
            xs[1]->v, xs[1]->d.rows(),
            kSCALAR_ONE, dEdxi.v, dEdxi.d.rows()));
    } else {
      for(int b = 0; b < max_b; ++b)
        CUBLAS_CHECK(cublasSgemm(dev.cublas_handle, CUBLAS_OP_N, CUBLAS_OP_T,
              dEdxi.d.rows(), dEdxi.d.cols(), dEdf.d.cols(),
              kSCALAR_ONE,
              dEdf.batch_ptr(b), dEdf.d.rows(),
              xs[1]->batch_ptr(b), xs[1]->d.rows(),
              kSCALAR_ONE, dEdxi.batch_ptr(b), dEdxi.d.rows()));
    }
  } else {
    // Do a single multiply if xs[0] has one batch
    if(xs[0]->d.bd == 1) {
      // dEdxi.colbatch_matrix().noalias() += (**xs[0]).transpose() * dEdf.colbatch_matrix();
      CUBLAS_CHECK(cublasSgemm(dev.cublas_handle, CUBLAS_OP_T, CUBLAS_OP_N,
            dEdxi.d.rows(), dEdxi.d.cols()*dEdxi.d.batch_elems(), xs[0]->d.rows(),
            kSCALAR_ONE,
            xs[0]->v, xs[0]->d.rows(),
            dEdf.v, dEdf.d.rows(),
            kSCALAR_ONE, dEdxi.v, dEdxi.d.rows()));
    } else {
      for(int b = 0; b < max_b; ++b)
        CUBLAS_CHECK(cublasSgemm(dev.cublas_handle, CUBLAS_OP_T, CUBLAS_OP_N,
              dEdxi.d.rows(), dEdxi.d.cols(), xs[0]->d.rows(),
              kSCALAR_ONE,
              xs[0]->batch_ptr(b), xs[0]->d.rows(),
              dEdf.batch_ptr(b), dEdf.d.rows(),
              kSCALAR_ONE, dEdxi.batch_ptr(b), dEdxi.d.rows()));
    }
  }
#else
  if (i == 0) {
    if(dEdxi.d.bd == 1 && (dEdf.d.bd == xs[1]->d.bd)) {
      (*dEdxi).noalias() += dEdf.colbatch_matrix() * xs[1]->colbatch_matrix().transpose();
    } else {
      for(int b = 0; b < max_b; ++b)
        dEdxi.batch_matrix(b).noalias() += dEdf.batch_matrix(b) * xs[1]->batch_matrix(b).transpose();
    }
  } else {
    if(xs[0]->d.bd == 1) {
      dEdxi.colbatch_matrix().noalias() += (**xs[0]).transpose() * dEdf.colbatch_matrix();
    } else {
      for(int b = 0; b < max_b; ++b)
        dEdxi.batch_matrix(b).noalias() += xs[0]->batch_matrix(b).transpose() * dEdf.batch_matrix(b);
    }
  }
#endif
}
DYNET_NODE_INST_DEV_IMPL(MatrixMultiply)

template<class MyDevice>
void Max::forward_dev_impl(const MyDevice & dev, const vector<const Tensor*>& xs, Tensor& fx) const {
  Tensor t(fx.d, static_cast<float*>(aux_mem), fx.device, DeviceMempool::FXS);
  t.tvec().device(*dev.edevice) = (xs[0]->tvec() > xs[1]->tvec()).cast<float>();
  fx.tvec().device(*dev.edevice) = xs[0]->tvec().cwiseMax(xs[1]->tvec());
}

template<class MyDevice>
void Max::backward_dev_impl(const MyDevice & dev,
                             const vector<const Tensor*>& xs,
                             const Tensor& fx,
                             const Tensor& dEdf,
                             unsigned i,
                             Tensor& dEdxi) const {
  DYNET_ASSERT(i < 2, "Failed dimension check in Max::backward");
  const Tensor t(dEdxi.d, static_cast<float*>(aux_mem), fx.device, DeviceMempool::FXS);
  if (i == 0) {
    dEdxi.tvec().device(*dev.edevice) += t.tvec() * dEdf.tvec();
  } else {
    dEdxi.tvec().device(*dev.edevice) += t.tvec().binaryExpr(dEdf.tvec(), FMaxBackwardInv());
  }
}
DYNET_NODE_INST_DEV_IMPL(Max)

template<class MyDevice>
void NoBackprop::forward_dev_impl(const MyDevice & dev, const vector<const Tensor*>& xs, Tensor& fx) const {
  fx.tvec().device(*dev.edevice) = xs[0]->tvec();
}

template<class MyDevice>
void NoBackprop::backward_dev_impl(const MyDevice & dev,
                                   const vector<const Tensor*>& xs,
                                   const Tensor& fx,
                                   const Tensor& dEdf,
                                   unsigned i,
                                   Tensor& dEdxi) const {
  // no op
}
DYNET_NODE_INST_DEV_IMPL(NoBackprop)

template<class MyDevice>
void FlipGradient::forward_dev_impl(const MyDevice & dev, const vector<const Tensor*>& xs, Tensor& fx) const {
  fx.tvec().device(*dev.edevice) = xs[0]->tvec();
}

template<class MyDevice>
void FlipGradient::backward_dev_impl(const MyDevice & dev,
                                   const vector<const Tensor*>& xs,
                                   const Tensor& fx,
                                   const Tensor& dEdf,
                                   unsigned i,
                                   Tensor& dEdxi) const {
  // takes negative on backprop
  dEdxi.tvec().device(*dev.edevice) -= dEdf.tvec();
}
DYNET_NODE_INST_DEV_IMPL(FlipGradient)  
  
template<class MyDevice>
void MaxPooling1D::forward_dev_impl(const MyDevice & dev, const vector<const Tensor*>& xs, Tensor& fx) const {
  DYNET_RUNTIME_ERR("MaxPooling1D::forward_dev_impl not implemented yet");
#if 0
  DYNET_ASSERT(xs.size() == 1, "Failed dimension check in MaxPooling1D::forward");
  const Tensor& x = *xs.front();
  const unsigned x_rows = x.rows();
  DYNET_ASSERT(x.cols() == 1, "Failed dimension check in MaxPooling1D::forward");
  const unsigned fx_rows = x_rows / width;
  ind.resize(fx_rows);
  Tensor fx = Zero(Dim(fx_rows, 1));
  for (unsigned i = 0; i < fx_rows; ++i) {
    unsigned from = i * width;
    unsigned to = from + width;
    if (to > x_rows) to = x_rows;
    real best = x(from, 0);
    unsigned bestr = from;
    for (unsigned r = from + 1; r < to; ++r) {
      if (x(r, 0) > best) {
        best = x(r,0);
        bestr = r;
      }
    }
    ind[i] = bestr;
    fx(i, 0) = best;
  }
  return fx;
#endif
}

template<class MyDevice>
void MaxPooling1D::backward_dev_impl(const MyDevice & dev,
                             const vector<const Tensor*>& xs,
                             const Tensor& fx,
                             const Tensor& dEdf,
                             unsigned i,
                             Tensor& dEdxi) const {
  DYNET_RUNTIME_ERR("MaxPooling1D::backward_dev_impl not implemented yet");
#if 0
  const Tensor& x = *xs.front();
  const unsigned x_rows = x.rows();
  Tensor dEdx = Zero(Dim(x_rows, 1));
  const unsigned fx_rows = x_rows / width;
  DYNET_ASSERT(fx_rows == ind.size(), "Failed dimension check in MaxPooling1D::backward");
  DYNET_ASSERT(fx_rows == dEdf.rows(), "Failed dimension check in MaxPooling1D::backward");
  for (unsigned i = 0; i < fx_rows; ++i)
    dEdx(ind[i], 0) = dEdf(i, 0);
  return dEdx;
#endif
}
DYNET_NODE_INST_DEV_IMPL(MaxPooling1D)

template<class MyDevice>
void Min::forward_dev_impl(const MyDevice & dev, const vector<const Tensor*>& xs, Tensor& fx) const {
  Tensor t(fx.d, static_cast<float*>(aux_mem), fx.device, DeviceMempool::FXS);
  t.tvec().device(*dev.edevice) = (xs[0]->tvec() < xs[1]->tvec()).cast<float>();
  fx.tvec().device(*dev.edevice) = xs[0]->tvec().cwiseMin(xs[1]->tvec());
}

template<class MyDevice>
void Min::backward_dev_impl(const MyDevice & dev,
                             const vector<const Tensor*>& xs,
                             const Tensor& fx,
                             const Tensor& dEdf,
                             unsigned i,
                             Tensor& dEdxi) const {
  DYNET_ASSERT(i < 2, "Failed dimension check in Min::backward");
  const Tensor t(dEdxi.d, static_cast<float*>(aux_mem), fx.device, DeviceMempool::FXS);
  if (i == 0) {
    dEdxi.tvec().device(*dev.edevice) += t.tvec() * dEdf.tvec();
  } else {
    dEdxi.tvec().device(*dev.edevice) += t.tvec().binaryExpr(dEdf.tvec(), FMaxBackwardInv());
  }
}
DYNET_NODE_INST_DEV_IMPL(Min)

template<class MyDevice>
void Negate::forward_dev_impl(const MyDevice & dev, const vector<const Tensor*>& xs, Tensor& fx) const {
  DYNET_ASSERT(xs.size() == 1, "Failed dimension check in Negate::forward");
  fx.tvec().device(*dev.edevice) = -xs[0]->tvec();
}

template<class MyDevice>
void Negate::backward_dev_impl(const MyDevice & dev,
                             const vector<const Tensor*>& xs,
                             const Tensor& fx,
                             const Tensor& dEdf,
                             unsigned i,
                             Tensor& dEdxi) const {
  DYNET_ASSERT(i == 0, "Failed dimension check in Negate::backward");
  dEdxi.tvec().device(*dev.edevice) -= dEdf.tvec();
}
DYNET_NODE_INST_DEV_IMPL(Negate)

template<class MyDevice>
void PairwiseRankLoss::forward_dev_impl(const MyDevice & dev, const vector<const Tensor*>& xs, Tensor& fx) const {
  fx.tvec().device(*dev.edevice) = xs[0]->tvec().binaryExpr(xs[1]->tvec(), FPairwiseRankLoss(margin));
}

template<class MyDevice>
void PairwiseRankLoss::backward_dev_impl(const MyDevice & dev,
                             const vector<const Tensor*>& xs,
                             const Tensor& fx,
                             const Tensor& dEdf,
                             unsigned i,
                             Tensor& dEdxi) const {
  if (i == 0) {
    dEdxi.tvec().device(*dev.edevice) -= fx.tvec().binaryExpr(dEdf.tvec(), FRectifyBackward());
  } else {
    dEdxi.tvec().device(*dev.edevice) += fx.tvec().binaryExpr(dEdf.tvec(), FRectifyBackward());
  }
}
DYNET_NODE_INST_DEV_IMPL(PairwiseRankLoss)

// x_1 is a vector
// y = (x_1)_{*pval}
template<class MyDevice>
void PickElement::forward_dev_impl(const MyDevice & dev, const vector<const Tensor*>& xs, Tensor& fx) const {
  if(pval) {
    DYNET_ARG_CHECK(*pval < xs[0]->d[dimension], 
                            "PickElement::forward_impl requested element " << *pval << " from a dimension of length " << xs[0]->d[dimension]);
    // TODO: This limit of up to 4 is somewhat arbitrary. We need to decide how to handle
    //       things with "maximum tensor size".
    fx.tb<3>().device(*dev.edevice) = xs[0]->tb<4>().chip(*pval, dimension); 
  } else {
    DYNET_ASSERT(pvals != nullptr, "Neither single nor vector of elements available in PickElement::forward");
    DYNET_ARG_CHECK(pvals->size() == fx.d.batch_elems(),
                            "In PickElement::forward, number of elements in the passed-in index vector (" <<  pvals->size() << ")"
                            " did not match number of elements in mini-batch elements in expression (of dimension" << fx.d << ")");
    for(unsigned b = 0; b < pvals->size(); ++b) {
      DYNET_ARG_CHECK((*pvals)[b] < xs[0]->d[dimension], 
                              "PickElement::forward_impl requested element " << (*pvals)[b] << " from a dimension of length " << xs[0]->d[dimension]);
      if(xs[0]->d.bd == 1){
        fx.tb<2>().chip<2>(b).device(*dev.edevice) = xs[0]->t<3>().chip((*pvals)[b], dimension); 
      }else{
        fx.tb<2>().chip<2>(b).device(*dev.edevice) = xs[0]->tb<3>().chip<3>(b).chip((*pvals)[b], dimension); 
      }
    }
  }
}

// derivative is 0 in all dimensions except 1 for the selected element
template<class MyDevice>
void PickElement::backward_dev_impl(const MyDevice & dev,
                             const vector<const Tensor*>& xs,
                             const Tensor& fx,
                             const Tensor& dEdf,
                             unsigned i,
                             Tensor& dEdxi) const {
  DYNET_ARG_CHECK(i == 0, "Failed dimension check in PickElement::backward");
  if(pval) {
    dEdxi.tb<3>().chip(*pval, dimension).device(*dev.edevice) += dEdf.tb<2>();
  } else {
    DYNET_ASSERT(pvals, "Neither single nor vector of elements available in PickElement::forward");
    for(unsigned b = 0; b < pvals->size(); ++b){
      if(xs[0]->d.bd == 1){
        dEdxi.t<3>().chip((*pvals)[b], dimension).device(*dev.edevice) += dEdf.tb<2>().chip<2>(b);
      }else{
        dEdxi.tb<3>().chip<3>(b).chip((*pvals)[b], dimension).device(*dev.edevice) += dEdf.tb<2>().chip<2>(b);
      }
    }
  }
}
DYNET_NODE_INST_DEV_IMPL(PickElement)

template<class MyDevice>
void PickNegLogSoftmax::forward_dev_impl(const MyDevice & dev, const vector<const Tensor*>& xs, Tensor& fx) const {
  if (xs[0]->d.cols() == 1) {
    Tensor z(Dim({1},fx.d.bd), (float*)aux_mem, fx.device, DeviceMempool::FXS);
    Tensor m(Dim({1},fx.d.bd), (float*)aux_mem + fx.d.bd, fx.device, DeviceMempool::FXS);
    unsigned int *ids_dev = (unsigned int*)((float*)aux_mem + 2*fx.d.bd), *ids_host;
#if __CUDACC__
    ids_host = (unsigned int*)malloc(fx.d.bd * sizeof(unsigned int));
#else
    ids_host = ids_dev;
#endif
    if(pval) {
      *ids_host = *pval;
    } else {
      DYNET_ASSERT(pvals, "Neither single nor vector of elements available in PickNegLogSoftmax::forward");
      DYNET_ARG_CHECK(pvals->size() == fx.d.batch_elems(), 
                              "In PickNegLogSoftmax::forward, number of elements in the passed-in index vector (" << pvals->size() << ")"
                              " did not match number of elements in mini-batch elements in expression (of dimension" << fx.d << ")");
      size_t batch_size = xs[0]->d.batch_size();
      for(unsigned b = 0; b < fx.d.bd; ++b)
        ids_host[b] = batch_size * b + (*pvals)[b];
    }
#if __CUDACC__
    CUDA_CHECK(cudaMemcpyAsync(ids_dev, ids_host, fx.d.bd * sizeof(unsigned int), cudaMemcpyHostToDevice));
    logsumexp(dev, *xs[0], m, z);
    dynet::gpu::sparse_to_dense_assign(fx.d.bd, ids_dev, xs[0]->v, fx.v);
    free(ids_host);
#else
    logsumexp(dev, *xs[0], m, z);
    for(unsigned b = 0; b < fx.d.bd; ++b)
      fx.v[b] = xs[0]->v[ids_dev[b]];
#endif
    fx.tvec().device(*dev.edevice) = z.tvec() - fx.tvec();
  } else {
    DYNET_RUNTIME_ERR("PickNegLogSoftmax::forward not yet implemented for multiple columns");
  }
}

template<class MyDevice>
void PickNegLogSoftmax::backward_dev_impl(const MyDevice & dev,
                            const vector<const Tensor*>& xs,
                            const Tensor& fx,
                            const Tensor& dEdf,
                            unsigned i,
                            Tensor& dEdxi) const {
  if (xs[0]->d.cols() == 1) {
    Tensor z(Dim({1},fx.d.batch_elems()), (float*)aux_mem, fx.device, DeviceMempool::FXS);
    unsigned int *ids_dev = (unsigned int*)((float*)aux_mem + 2*fx.d.bd);
#if __CUDACC__ 
    Eigen::array<int, 2> bcast({(int)xs[0]->d[0],1});
    dEdxi.tb<1>().device(*dev.edevice) += (xs[0]->tb<1>() - z.tb<1>().broadcast(bcast)).exp() * dEdf.tb<1>().broadcast(bcast);
    dynet::gpu::dense_to_sparse_subtract(fx.d.bd, ids_dev, dEdf.v, dEdxi.v);
#else
    // TODO: We want to do broadcasting here too, but it's slow
    for(unsigned b = 0; b < fx.d.bd; ++b) {
      dEdxi.tb<1>().chip<1>(b).device(*dev.edevice) += (xs[0]->tb<1>().chip<1>(b) - z.v[b]).exp() * dEdf.v[b];
      dEdxi.v[ids_dev[b]] -= dEdf.v[b];
    }
#endif
  } else {
    DYNET_RUNTIME_ERR("PickNegLogSoftmax::backward not yet implemented for multiple columns");
  }
}
DYNET_NODE_INST_DEV_IMPL(PickNegLogSoftmax)

// x_1 is a matrix
// y = (x_1)[start:end]
// slice of matrix from index start (inclusive) to index end (exclusive)
template<class MyDevice>
void PickRange::forward_dev_impl(const MyDevice & dev, const vector<const Tensor*>& xs, Tensor& fx) const {
  Eigen::DSizes<ptrdiff_t, 5> indices(0,0,0,0,0);
  indices[dim] = start;
  Eigen::DSizes<ptrdiff_t, 5> sizes(static_cast<ptrdiff_t>(fx.d[0]), 
                                    static_cast<ptrdiff_t>(fx.d[1]),
                                    static_cast<ptrdiff_t>(fx.d[2]),
                                    static_cast<ptrdiff_t>(fx.d[3]),
                                    static_cast<ptrdiff_t>(fx.d.bd));
  sizes[dim] = end-start;
  fx.tb<4>().device(*dev.edevice) = xs[0]->tb<4>().slice(indices, sizes);
}

// derivative is 0 in all dimensions except the slice range
template<class MyDevice>
void PickRange::backward_dev_impl(const MyDevice & dev,
                             const vector<const Tensor*>& xs,
                             const Tensor& fx,
                             const Tensor& dEdf,
                             unsigned i,
                             Tensor& dEdxi) const {
  Eigen::DSizes<ptrdiff_t, 5> indices(0,0,0,0,0);
  indices[dim] = start;
  Eigen::DSizes<ptrdiff_t, 5> sizes(static_cast<ptrdiff_t>(fx.d[0]), 
                                    static_cast<ptrdiff_t>(fx.d[1]),
                                    static_cast<ptrdiff_t>(fx.d[2]),
                                    static_cast<ptrdiff_t>(fx.d[3]),
                                    static_cast<ptrdiff_t>(fx.d.bd));
  sizes[dim] = end-start;
  dEdxi.tb<4>().slice(indices, sizes).device(*dev.edevice) += dEdf.tb<4>();
}
DYNET_NODE_INST_DEV_IMPL(PickRange)

template<class MyDevice>
void PickBatchElements::forward_dev_impl(const MyDevice & dev, const vector<const Tensor*>& xs, Tensor& fx) const {
  if (pval) {
    fx.tvec().device(*dev.edevice) = xs[0]->tbvec().chip<1>(*pval);
  } else {
    DYNET_ASSERT(pvals != nullptr, "Neither single nor vector of elements available in PickBatchElements::forward");
    DYNET_ARG_CHECK(pvals->size() == fx.d.batch_elems(), 
                            "In PickBatchElements::forward, number of elements in the passed-in index vector (" << pvals->size() << ") "
                            "did not match number of elements in mini-batch elements in expression (of dimension" << fx.d << ")");
    for (unsigned b = 0; b < pvals->size(); ++b) {
      DYNET_ARG_CHECK((*pvals)[b] < xs[0]->d.bd,
                              "PickBatchElements::forward_impl requested element " << (*pvals)[b] << " from a batch size of " << xs[0]->d.bd);
      fx.tbvec().chip<1>(b).device(*dev.edevice) = xs[0]->tbvec().chip<1>((*pvals)[b]);
    }
  }
}

template<class MyDevice>
void PickBatchElements::backward_dev_impl(const MyDevice & dev,
                                  const vector<const Tensor*>& xs,
                                  const Tensor& fx,
                                  const Tensor& dEdf,
                                  unsigned i,
                                  Tensor& dEdxi) const {
  DYNET_ASSERT(i == 0, "Failed dimension check in PickBatchElements::backward");
  if (pval) {
    dEdxi.tbvec().chip<1>(*pval).device(*dev.edevice) += dEdf.tvec();
  } else {
    DYNET_ASSERT(pvals, "Neither single nor vector of elements available in PickBatchElements::backward");
    for (unsigned b = 0; b < pvals->size(); ++b)
      dEdxi.tbvec().chip<1>((*pvals)[b]).device(*dev.edevice) += dEdf.tbvec().chip<1>(b);
  }
}
DYNET_NODE_INST_DEV_IMPL(PickBatchElements)

template<class MyDevice>
void PoissonRegressionLoss::forward_dev_impl(const MyDevice & dev, const vector<const Tensor*>& xs, Tensor& fx) const {
  const real y = *pty;
  const auto z = std::lgamma(y + 1);
  // const auto x = as_scalar(*xs[0]);
  fx.t<0>().device(*dev.edevice) = xs[0]->t<0>().exp() + z - xs[0]->t<0>() * y;
}

template<class MyDevice>
void PoissonRegressionLoss::backward_dev_impl(const MyDevice & dev,
                            const vector<const Tensor*>& xs,
                            const Tensor& fx,
                            const Tensor& dEdf,
                            unsigned i,
                            Tensor& dEdxi) const {
  const real y = *pty;
  dEdxi.t<0>().device(*dev.edevice) += xs[0]->t<0>().exp() - y;
}
DYNET_NODE_INST_DEV_IMPL(PoissonRegressionLoss)

template<class MyDevice>
void Pow::forward_dev_impl(const MyDevice & dev, const vector<const Tensor*>& xs, Tensor& fx) const {
  DYNET_ARG_CHECK(xs.size() == 2, "Failed dimension check in Pow::forward");
  fx.tvec().device(*dev.edevice) = xs[0]->tvec().pow(as_scalar(*xs[1]));
}

template<class MyDevice>
void Pow::backward_dev_impl(const MyDevice & dev,
                            const vector<const Tensor*>& xs,
                            const Tensor& fx,
                            const Tensor& dEdf,
                            unsigned i,
                            Tensor& dEdxi) const {
  DYNET_ARG_CHECK(xs.size() == 2, "Failed dimension check in Pow::backward");
  real x2 = as_scalar(*xs[1]);
  if (i == 0) {
    dEdxi.tvec().device(*dev.edevice) += xs[0]->tvec().pow(x2 - 1) * dEdf.tvec() * x2;
  } else {
#if defined(__CUDACC__) && defined(EIGEN_NO_MALLOC)
    DYNET_RUNTIME_ERR("CUDA memory allocation in Pow");
#endif
    // y = a^x
    // dy/dx = a^x * log(a)
    dEdxi.t<0>().device(*dev.edevice) += (fx.tvec() * xs[0]->tvec().log() * dEdf.tvec()).sum();
  }
}
DYNET_NODE_INST_DEV_IMPL(Pow)

template<class MyDevice>
void Rectify::forward_dev_impl(const MyDevice & dev, const vector<const Tensor*>& xs, Tensor& fx) const {
  DYNET_ARG_CHECK(xs.size() == 1, "Failed dimension check in Rectify::forward");
  fx.tvec().device(*dev.edevice) = xs[0]->tvec().cwiseMax(0.f);
}

template<class MyDevice>
void Rectify::backward_dev_impl(const MyDevice & dev,
                             const vector<const Tensor*>& xs,
                             const Tensor& fx,
                             const Tensor& dEdf,
                             unsigned i,
                             Tensor& dEdxi) const {
  dEdxi.tvec().device(*dev.edevice) += fx.tvec().binaryExpr(dEdf.tvec(), FRectifyBackward());
}
DYNET_NODE_INST_DEV_IMPL(Rectify)

template<class MyDevice>
void Reshape::forward_dev_impl(const MyDevice & dev, const vector<const Tensor*>& xs, Tensor& fx) const {
  // just point to the input memory and change dimensions
  // dimensions are handled by forward_dim
  fx.tvec().device(*dev.edevice) = xs[0]->tvec();
}

template<class MyDevice>
void Reshape::backward_dev_impl(const MyDevice & dev,
                             const vector<const Tensor*>& xs,
                             const Tensor& fx,
                             const Tensor& dEdf,
                             unsigned i,
                             Tensor& dEdxi) const {
  const Tensor reshaped(dEdxi.d, dEdf.v, dEdxi.device, dEdf.mem_pool);
  dEdxi.tvec().device(*dev.edevice) += reshaped.tvec();
}
DYNET_NODE_INST_DEV_IMPL(Reshape)

template<class MyDevice>
void RestrictedLogSoftmax::forward_dev_impl(const MyDevice & dev, const vector<const Tensor*>& xs, Tensor& fx) const {
  DYNET_ASSERT(xs.size() == 1, "Failed dimension check in RestrictedLogSoftmax");
#ifdef __CUDACC__
  DYNET_RUNTIME_ERR("RestrictedLogSoftmax not yet implemented for CUDA (contributions welcome!)");
#else
  // TODO create auxiliary mask with -infty's
  // and do usual LogSoftmax stuff
  if(denom.size() == 0)
    DYNET_INVALID_ARG("Number of elements in denominator of RestrictedLogSoftmax::forward must be zero");
  auto x = **xs[0];
  if(denom.size() == 0)
    DYNET_RUNTIME_ERR("RestrictedLogSoftmax currently only supports single column expressions (contributions expanding support to multiple columns welcome!)");
  const real logz = logsumexp(x, denom);
  TensorTools::constant(fx, -numeric_limits<real>::infinity());
  for (auto i : denom)
    (*fx)(i,0) = x(i,0) - logz;
  if (denom.size() == 1) (*fx)(denom.front(), 0) = 0;
#endif
}

template<class MyDevice>
void RestrictedLogSoftmax::backward_dev_impl(const MyDevice & dev,
                             const vector<const Tensor*>& xs,
                             const Tensor& fx,
                             const Tensor& dEdf,
                             unsigned i,
                             Tensor& dEdxi) const {
  DYNET_ASSERT(i == 0, "Failed dimension check in RestrictedLogSoftmax");
#ifdef __CUDACC__
  DYNET_RUNTIME_ERR("RestrictedLogSoftmax not yet implemented for CUDA (contributions welcome!)");
#else
  float z = 0;
  for (auto ind : denom)
    z += (*dEdf)(ind, 0);
  for (auto ind : denom)
    (*dEdxi)(ind, 0) += (*dEdf)(ind, 0) - expf((*fx)(ind, 0)) * z;
#endif
}
DYNET_NODE_INST_DEV_IMPL(RestrictedLogSoftmax)

template<class MyDevice>
void SelectCols::forward_dev_impl(const MyDevice & dev, const vector<const Tensor*>& xs, Tensor& fx) const {
  DYNET_ARG_CHECK(xs.size() == 1, "Failed dimension check in SelectCols::forward");
  auto& rm = *pcols;
  for (unsigned i = 0; i < rm.size(); ++i) {
    DYNET_ARG_CHECK(rm[i] < xs[0]->d.cols(),
                            "Out-of-bounds index " << rm[i] << " in SelectCols over expression of dimensions " << xs[0]->d);
    fx.t<2>().chip<1>(i).device(*dev.edevice) = xs[0]->t<2>().chip<1>(rm[i]);
  }
}

template<class MyDevice>
void SelectCols::backward_dev_impl(const MyDevice & dev,
                             const vector<const Tensor*>& xs,
                             const Tensor& fx,
                             const Tensor& dEdf,
                             unsigned i,
                             Tensor& dEdxi) const {
  DYNET_ARG_CHECK(xs.size() == 1, "Failed dimension check in SelectCols::backward");
  auto& rm = *pcols;
  for (unsigned i = 0; i < rm.size(); ++i)
    dEdxi.t<2>().chip<1>(rm[i]).device(*dev.edevice) += dEdf.t<2>().chip<1>(i);
}
DYNET_NODE_INST_DEV_IMPL(SelectCols)

template<class MyDevice>
void SelectRows::forward_dev_impl(const MyDevice & dev, const vector<const Tensor*>& xs, Tensor& fx) const {
  DYNET_ARG_CHECK(xs.size() == 1, "Failed dimension check in SelectRows::forward");
  auto& rm = *prows;
  for (unsigned i = 0; i < rm.size(); ++i) {
    DYNET_ARG_CHECK(rm[i] < xs[0]->d.rows(),
                            "Out-of-bounds index " << rm[i] << " in SelectRows over expression of dimensions " << xs[0]->d);
    fx.t<2>().chip<0>(i).device(*dev.edevice) = xs[0]->t<2>().chip<0>(rm[i]);
  }
}

template<class MyDevice>
void SelectRows::backward_dev_impl(const MyDevice & dev,
                             const vector<const Tensor*>& xs,
                             const Tensor& fx,
                             const Tensor& dEdf,
                             unsigned i,
                             Tensor& dEdxi) const {
  DYNET_ARG_CHECK(xs.size() == 1, "Failed dimension check in SelectRows::backward");
  auto& rm = *prows;
  for (unsigned i = 0; i < rm.size(); ++i)
    dEdxi.t<2>().chip<0>(rm[i]).device(*dev.edevice) += dEdf.t<2>().chip<0>(i);
}
DYNET_NODE_INST_DEV_IMPL(SelectRows)

template<class MyDevice>
void Softmax::forward_dev_impl(const MyDevice & dev, const vector<const Tensor*>& xs, Tensor& fx) const {
  DYNET_ARG_CHECK(xs.size() == 1, "Failed dimension check in Softmax::forward");
  Tensor z(Dim({xs[0]->d.cols()},fx.d.bd), (float*)aux_mem, fx.device, DeviceMempool::FXS);
  Tensor m(Dim({xs[0]->d.cols()},fx.d.bd), (float*)aux_mem + z.d.size(), fx.device, DeviceMempool::FXS);
  logsumexp(dev, *xs[0], m, z);
  // TODO? Is this broadcast efficient on CPU?
  Eigen::array<int, 3> bcasts = {(int)xs[0]->d.rows(), 1, 1};
  Eigen::array<int, 3> morph = {1, (int)z.d[0], (int)z.d.bd};
  fx.tb<2>().device(*dev.edevice) = (xs[0]->tb<2>() - z.tvec().reshape(morph).broadcast(bcasts)).exp();
}

template<class MyDevice>
void Softmax::backward_dev_impl(const MyDevice & dev,
                             const vector<const Tensor*>& xs,
                             const Tensor& fx,
                             const Tensor& dEdf,
                             unsigned i,
                             Tensor& dEdxi) const {
  Tensor z(Dim({fx.d.cols()},fx.d.bd), (float*)aux_mem, fx.device, DeviceMempool::FXS);
  // TODO? Is this broadcast efficient on CPU?
  Eigen::array<int, 1> red_axis = {0};
  z.tb<1>().device(*dev.edevice) = (fx.tb<2>() * dEdf.tb<2>()).sum(red_axis);
  Eigen::array<int, 3> bcast = {(int)xs[0]->d.rows(), 1, 1};
  Eigen::array<int, 3> morph = {1, (int)z.d[0], (int)z.d.bd};
  dEdxi.tb<2>().device(*dev.edevice) += (dEdf.tb<2>() - z.tvec().reshape(morph).broadcast(bcast)) * fx.tb<2>();
}
DYNET_NODE_INST_DEV_IMPL(Softmax)

template<class MyDevice>
void SoftSign::forward_dev_impl(const MyDevice & dev, const vector<const Tensor*>& xs, Tensor& fx) const {
  DYNET_ARG_CHECK(xs.size() == 1, "Failed dimension check in SoftSign::forward");
  fx.tvec().device(*dev.edevice) = xs[0]->tvec().unaryExpr(FSoftSign());
}

template<class MyDevice>
void SoftSign::backward_dev_impl(const MyDevice & dev,
                             const vector<const Tensor*>& xs,
                             const Tensor& fx,
                             const Tensor& dEdf,
                             unsigned i,
                             Tensor& dEdxi) const {
  dEdxi.tvec().device(*dev.edevice) += fx.tvec().binaryExpr(dEdf.tvec(), FSoftSignBackward());
}
DYNET_NODE_INST_DEV_IMPL(SoftSign)

template<class MyDevice>
void Sparsemax::forward_dev_impl(const MyDevice & dev, const vector<const Tensor*>& xs, Tensor& fx) const {
  if (xs[0]->d.cols() == 1) {
#ifdef __CUDACC__
    DYNET_RUNTIME_ERR("Sparsemax not implemented for CUDA");
#else
    const unsigned rows = xs[0]->d.rows();
    float *zs = static_cast<float*>(aux_mem);
    std::partial_sort_copy(xs[0]->v, xs[0]->v+rows, zs, zs + rows, std::greater<float>());
    float sum = 0, maxsum = 0;
    unsigned k = 0;
    for (k = 0; k < rows; ++k) {
      sum += zs[k];
      float t = 1 + (k + 1) * zs[k];
      if (t <= sum) break;
      maxsum = sum;
    }
    float tau = (maxsum - 1) / k;
    auto y = *fx;
    fx.tvec() = (xs[0]->tvec() - tau).cwiseMax(0.f);
    int c = 1;
    int *cc = static_cast<int*>(aux_mem);
    for (unsigned i = 0; i < rows; ++i)
      if (y(i,0) > 0.f) cc[c++] = i;
    cc[0] = c - 1;
#endif
  } else {
    DYNET_RUNTIME_ERR("Sparsemax not yet implemented for multiple columns");
  }
}

template<class MyDevice>
void Sparsemax::backward_dev_impl(const MyDevice & dev,
                             const vector<const Tensor*>& xs,
                             const Tensor& fx,
                             const Tensor& dEdf,
                             unsigned i,
                             Tensor& dEdxi) const {
#ifdef __CUDACC__
  DYNET_RUNTIME_ERR("Sparsemax not implemented for CUDA");
#else
  const int ssize = static_cast<int*>(aux_mem)[0];
  int *support = static_cast<int*>(aux_mem) + 1;
  float dhat = 0;
  auto& d = *dEdf;
  for (int i = 0; i < ssize; ++i)
    dhat += d(support[i], 0);
  dhat /= ssize;
  for (int i = 0; i < ssize; ++i)
    (*dEdxi)(support[i], 0) += d(support[i], 0) - dhat;
#endif
}
DYNET_NODE_INST_DEV_IMPL(Sparsemax)

template<class MyDevice>
void SparsemaxLoss::forward_dev_impl(const MyDevice & dev, const vector<const Tensor*>& xs, Tensor& fx) const {
  if (xs[0]->d.cols() == 1) {
#ifdef __CUDACC__
    DYNET_RUNTIME_ERR("SparsemaxLoss not implemented for CUDA");
#else
    const int rows = xs[0]->d.rows();
    if (rows > MAX_SPARSEMAX_LOSS_ROWS)
      DYNET_RUNTIME_ERR("MAX_SPARSEMAX_LOSS_ROWS is not sufficient. Recompile with larger value.");
    const unsigned qsupport_size = pq->size();
    const float qprop = 1.f / qsupport_size;

    float *zs = static_cast<float*>(aux_mem);
    std::partial_sort_copy(xs[0]->v, xs[0]->v+rows, zs, zs + rows, std::greater<float>());
    float sum = 0, maxsum = 0;
    int k = 0;
    for (k = 0; k < rows; ++k) {
      sum += zs[k];
      float t = 1 + (k + 1) * zs[k];
      if (t <= sum) break;
      maxsum = sum;
    }
    float tau = (maxsum - 1) / k;
    Tensor tsm(xs[0]->d, (float*)aux_mem, xs[0]->device, DeviceMempool::FXS);
    tsm.t<1>() = (xs[0]->t<1>() - tau).cwiseMax(0.f);
    fx.t<0>() = ( (tsm.t<1>() != 0.f).cast<float>() * (xs[0]->t<1>().square() - (tau * tau)) ).sum();
    fx.t<0>() = ( fx.t<0>() + qprop * qprop * qsupport_size ) / 2.f;
    for (unsigned i = 0; i < qsupport_size; ++i)
      fx.t<0>() = fx.t<0>() - xs[0]->t<1>().chip<0>((*pq)[i]) * qprop;
    fx.t<0>() = fx.t<0>().cwiseMax(0.f);
#endif
  } else {
    DYNET_RUNTIME_ERR("SparsemaxLoss not yet implemented for multiple columns");
  }
}

template<class MyDevice>
void SparsemaxLoss::backward_dev_impl(const MyDevice & dev,
                             const vector<const Tensor*>& xs,
                             const Tensor& fx,
                             const Tensor& dEdf,
                             unsigned i,
                             Tensor& dEdxi) const {
#ifdef __CUDACC__
  DYNET_RUNTIME_ERR("SparsemaxLoss not implemented for CUDA");
#else
  const float d = dEdf.v[0];
  float* psm = static_cast<float*>(aux_mem);
  float dqprop = d / pq->size();
  Tensor tsm(xs[0]->d, psm, xs[0]->device, DeviceMempool::FXS);
  auto sm = *tsm;  // sparsemax(z)
  *dEdxi += sm * d;
  for (unsigned i = 0; i < pq->size(); ++i)
    (*dEdxi)((*pq)[i], 0) -= dqprop;
#endif
}
DYNET_NODE_INST_DEV_IMPL(SparsemaxLoss)

template<class MyDevice>
void Square::forward_dev_impl(const MyDevice & dev, const vector<const Tensor*>& xs, Tensor& fx) const {
  fx.tvec().device(*dev.edevice) = xs[0]->tvec().square();
}

template<class MyDevice>
void Square::backward_dev_impl(const MyDevice & dev,
                             const vector<const Tensor*>& xs,
                             const Tensor& fx,
                             const Tensor& dEdf,
                             unsigned i,
                             Tensor& dEdxi) const {
  dEdxi.tvec().device(*dev.edevice) += dEdf.tvec() * xs[0]->tvec() * 2.f;
}
DYNET_NODE_INST_DEV_IMPL(Square)

template<class MyDevice>
void SquaredEuclideanDistance::forward_dev_impl(const MyDevice & dev, const vector<const Tensor*>& xs, Tensor& fx) const {
  DYNET_ASSERT(xs.size() == 2, "Failed dimension check in SquaredEuclideanDistance::forward");
  Eigen::array<ptrdiff_t, 1> red_axis = {0};
  if(xs[0]->d.bd == xs[1]->d.bd) {
    fx.tb<0>().device(*dev.edevice) = (xs[0]->tbvec() - xs[1]->tbvec()).square().sum(red_axis);
  } else if(xs[0]->d.bd == 1) {
    Eigen::array<ptrdiff_t, 2> bcast = {1, xs[1]->d.bd};
    fx.tb<0>().device(*dev.edevice) = (xs[0]->tbvec().broadcast(bcast) - xs[1]->tbvec()).square().sum(red_axis);
  } else {
    Eigen::array<ptrdiff_t, 2> bcast = {1, xs[0]->d.bd};
    fx.tb<0>().device(*dev.edevice) = (xs[0]->tbvec() - xs[1]->tbvec().broadcast(bcast)).square().sum(red_axis);
  }
}

template<class MyDevice>
void SquaredEuclideanDistance::backward_dev_impl(const MyDevice & dev,
                             const vector<const Tensor*>& xs,
                             const Tensor& fx,
                             const Tensor& dEdf,
                             unsigned i,
                             Tensor& dEdxi) const {
  DYNET_ASSERT(i < 2, "Failed dimension check in SquaredEuclideanDistance::backward");
  float multiplier = (i == 1 ? -2.0f : 2.0f);
  Eigen::array<ptrdiff_t, 2> bcast = {xs[0]->d.batch_size(), 1};
  if(xs[0]->d.bd == xs[1]->d.bd) {
    dEdxi.tbvec().device(*dev.edevice) += (xs[0]->tbvec() - xs[1]->tbvec()) * dEdf.tbvec().broadcast(bcast) * multiplier;
  } else if(xs[0]->d.bd == 1) {
    Eigen::array<ptrdiff_t, 2> batchcast = {1, xs[1]->d.bd};
    if(i == 1) {
      dEdxi.tbvec().device(*dev.edevice) += (xs[0]->tbvec().broadcast(batchcast) - xs[1]->tbvec()) * dEdf.tbvec().broadcast(bcast) * multiplier;
    } else {
      Eigen::array<ptrdiff_t, 1> red_axis = {1};
      dEdxi.tvec().device(*dev.edevice) += ((xs[0]->tbvec().broadcast(batchcast) - xs[1]->tbvec()) * dEdf.tbvec().broadcast(bcast) * multiplier).sum(red_axis);
    }
  } else {
    Eigen::array<ptrdiff_t, 2> batchcast = {1, xs[0]->d.bd};
    if(i == 0) {
      dEdxi.tbvec().device(*dev.edevice) += (xs[0]->tbvec() - xs[1]->tbvec().broadcast(batchcast)) * dEdf.tbvec().broadcast(bcast) * multiplier;
    } else {
      Eigen::array<ptrdiff_t, 1> red_axis = {1};
      dEdxi.tvec().device(*dev.edevice) += ((xs[0]->tbvec() - xs[1]->tbvec().broadcast(batchcast)) * dEdf.tbvec().broadcast(bcast) * multiplier).sum(red_axis);
    }
  }
}
DYNET_NODE_INST_DEV_IMPL(SquaredEuclideanDistance)

template<class MyDevice>
void SquaredNorm::forward_dev_impl(const MyDevice & dev, const vector<const Tensor*>& xs, Tensor& fx) const {
  DYNET_ASSERT(xs.size() == 1, "Failed dimension check in SquaredNorm::forward");
  Eigen::array<ptrdiff_t, 1> red_axis = {0};
  fx.tb<0>().device(*dev.edevice) = xs[0]->tbvec().square().sum(red_axis);
}

template<class MyDevice>
void SquaredNorm::backward_dev_impl(const MyDevice & dev,
                             const vector<const Tensor*>& xs,
                             const Tensor& fx,
                             const Tensor& dEdf,
                             unsigned i,
                             Tensor& dEdxi) const {
  DYNET_ASSERT(i < 1, "Failed dimension check in SquaredNorm::backward");
  Eigen::array<ptrdiff_t, 2> bcast = {xs[0]->d.batch_size(), 1};
  dEdxi.tbvec().device(*dev.edevice) += xs[0]->tbvec() * dEdf.tbvec().broadcast(bcast) * 2.0f;
}
DYNET_NODE_INST_DEV_IMPL(SquaredNorm)

template<class MyDevice>
void L2Norm::forward_dev_impl(const MyDevice & dev, const vector<const Tensor*>& xs, Tensor& fx) const {
  DYNET_ASSERT(xs.size() == 1, "Failed dimension check in L2Norm::forward");
  Eigen::array<ptrdiff_t, 1> red_axis = {0};
  fx.tb<0>().device(*dev.edevice) = (xs[0]->tbvec().square().sum(red_axis) / (float) xs[0]->d.batch_size()).sqrt() ;
}

template<class MyDevice>
void L2Norm::backward_dev_impl(const MyDevice & dev,
                             const vector<const Tensor*>& xs,
                             const Tensor& fx,
                             const Tensor& dEdf,
                             unsigned i,
                             Tensor& dEdxi) const {
  DYNET_ASSERT(i < 1, "Failed dimension check in L2Norm::backward");
  Eigen::array<ptrdiff_t, 2> bcast = {xs[0]->d.batch_size(), 1};
  dEdxi.tbvec().device(*dev.edevice) += xs[0]->tbvec() * ((fx.tvec() / (float) xs[0]->d.batch_size()).binaryExpr(dEdf.tvec(), FSqrtBackward())).broadcast(bcast);

}
DYNET_NODE_INST_DEV_IMPL(L2Norm)

template<class MyDevice>
void Sqrt::forward_dev_impl(const MyDevice & dev, const vector<const Tensor*>& xs, Tensor& fx) const {
  fx.tvec().device(*dev.edevice) = xs[0]->tvec().sqrt();
}

template<class MyDevice>
void Sqrt::backward_dev_impl(const MyDevice & dev,
                             const vector<const Tensor*>& xs,
                             const Tensor& fx,
                             const Tensor& dEdf,
                             unsigned i,
                             Tensor& dEdxi) const {
  dEdxi.tvec().device(*dev.edevice) += fx.tvec().binaryExpr(dEdf.tvec(), FSqrtBackward());
}
DYNET_NODE_INST_DEV_IMPL(Sqrt)

template<class MyDevice>
void Abs::forward_dev_impl(const MyDevice & dev, const vector<const Tensor*>& xs, Tensor& fx) const {
  fx.tvec().device(*dev.edevice) = xs[0]->tvec().abs();
}

template<class MyDevice>
void Abs::backward_dev_impl(const MyDevice & dev,
                             const vector<const Tensor*>& xs,
                             const Tensor& fx,
                             const Tensor& dEdf,
                             unsigned i,
                             Tensor& dEdxi) const {
  dEdxi.tvec().device(*dev.edevice) += dEdf.tvec() * xs[0]->tvec().sign();
}
DYNET_NODE_INST_DEV_IMPL(Abs)

template<class MyDevice>
void Sum::forward_dev_impl(const MyDevice & dev, const vector<const Tensor*>& xs, Tensor& fx) const {
  const unsigned num_args = xs.size();
  if (num_args == 1) 
    fx.tvec().device(*dev.edevice) = xs[0]->tvec();
  else if (num_args == 2 && xs[0]->d.bd == xs[1]->d.bd)
    fx.tvec().device(*dev.edevice) = xs[0]->tvec() + xs[1]->tvec();
  else if (num_args == 3 && xs[0]->d.bd == xs[1]->d.bd && xs[1]->d.bd == xs[2]->d.bd)
    fx.tvec().device(*dev.edevice) = xs[0]->tvec() + xs[1]->tvec() + xs[2]->tvec();
  else if (num_args == 4 && xs[0]->d.bd == xs[1]->d.bd && xs[1]->d.bd == xs[2]->d.bd && xs[2]->d.bd == xs[3]->d.bd)
    fx.tvec().device(*dev.edevice) = xs[0]->tvec() + xs[1]->tvec() + xs[2]->tvec() + xs[3]->tvec();
  else {
    bool allSameBatchSize = std::all_of(xs.begin(), xs.end(), [&](const Tensor* x) { return x->d.bd == xs[0]->d.bd;});
    if (allSameBatchSize) {
      // Since they are all the same batch size, we can easily unroll the addition (results in lower GPU latency by merging multiple adds together in one CUDA call):
      DYNET_ASSERT(num_args > 4, "Bad loop unrolling in Sum::forward");        // If it was <=4, we would have handled it in the special cases above
      fx.tvec().device(*dev.edevice) = xs[0]->tvec() + xs[1]->tvec() + xs[2]->tvec() + xs[3]->tvec();

      const unsigned remainder = (num_args - 4 ) % 4;
      switch (remainder) {
        case 0: break;
        case 1: fx.tvec().device(*dev.edevice) += xs[4]->tvec(); break;
        case 2: fx.tvec().device(*dev.edevice) += xs[4]->tvec() + xs[5]->tvec(); break;
        case 3: fx.tvec().device(*dev.edevice) += xs[4]->tvec() + xs[5]->tvec() + xs[6]->tvec(); break;
      }
      for (unsigned i = 4 + remainder; i < num_args; i += 4)
        fx.tvec().device(*dev.edevice) += xs[i]->tvec() + xs[i + 1]->tvec() + xs[i + 2]->tvec() + xs[i + 3]->tvec();
    }
    else {
      // Not all the same batch size, so need to broadcast in the cases where they differ
      TensorTools::zero(fx);
#if __CUDACC__
      Eigen::array<int, 2> bcast({ 1, (int)fx.d.bd });
#endif
      for (unsigned i = 0; i < num_args; ++i) {
        if (xs[i]->d.bd == fx.d.bd) {
          fx.tvec().device(*dev.edevice) += xs[i]->tvec();
        }
        else {
#if __CUDACC__
          fx.tbvec().device(*dev.edevice) += xs[i]->tbvec().broadcast(bcast);
#else
          for (unsigned b = 0; b < fx.d.bd; ++b)
            fx.tbvec().chip<1>(b).device(*dev.edevice) += xs[i]->tvec();
#endif
        }
      }
    }
  }
}

template<class MyDevice>
void Sum::backward_dev_impl(const MyDevice & dev,
                             const vector<const Tensor*>& xs,
                             const Tensor& fx,
                             const Tensor& dEdf,
                             unsigned i,
                             Tensor& dEdxi) const {
  if(dEdxi.d.bd == fx.d.bd) {
    dEdxi.tvec().device(*dev.edevice) += dEdf.tvec();
  } else {
    Eigen::array<int, 1> red_axis = {1};
    dEdxi.tvec().device(*dev.edevice) += dEdf.tbvec().sum(red_axis);
  }
}
DYNET_NODE_INST_DEV_IMPL(Sum)

template<class MyDevice>
void CwiseSum::forward_dev_impl(const MyDevice & dev, const vector<const Tensor*>& xs, Tensor& fx) const {
  // convention: 1st argument will be broadcasted (expr.cc code should take care of passing in the right order)
  DYNET_ASSERT(num_args == 2, "Bad number of arguments in CwiseSum::forward");
  bool all_dims_same = xs[0]->d.size() == xs[1]->d.size();
  if (all_dims_same){
    fx.tvec().device(*dev.edevice) = xs[0]->tvec() + xs[1]->tvec();
  } else {
    Eigen::array<int, 5> bcast = {1,1,1,1,1};
    for(int i=0; i<xs[0]->d.nd; i++){
      if(xs[0]->d[i]==1) bcast[i] = xs[1]->d[i];
    }
    if(xs[0]->d.bd == 1) bcast[4] = xs[1]->d.bd;
    fx.tb<4>().device(*dev.edevice) = xs[0]->tb<4>().broadcast(bcast) + xs[1]->tb<4>();
  }
}

template<class MyDevice>
void CwiseSum::backward_dev_impl(const MyDevice & dev,
                             const vector<const Tensor*>& xs,
                             const Tensor& fx,
                             const Tensor& dEdf,
                             unsigned i,
                             Tensor& dEdxi) const {
  if(i==1 || xs[0]->d.size() == xs[1]->d.size()) {
    dEdxi.tvec().device(*dev.edevice) += dEdf.tvec();
  } else {
    int n_red = xs[0]->d.bd!=xs[1]->d.bd?1:0;
    for(int i=0;i<xs[0]->d.nd; i++) if(xs[0]->d[i]!=xs[1]->d[i]) n_red++;
    DYNET_ASSERT(n_red < 5, "Unsupported number of reductions check in CwiseSum::backward (cadd)");
    if(n_red==1)      backward_helper<MyDevice, 1>(dev, xs, fx, dEdf, i, dEdxi);
    else if(n_red==2) backward_helper<MyDevice, 2>(dev, xs, fx, dEdf, i, dEdxi);
    else if(n_red==3) backward_helper<MyDevice, 3>(dev, xs, fx, dEdf, i, dEdxi);
    else if(n_red==4) backward_helper<MyDevice, 4>(dev, xs, fx, dEdf, i, dEdxi);
  }
}
DYNET_NODE_INST_DEV_IMPL(CwiseSum)

template<class MyDevice, int ReductionOrder>
void CwiseSum::backward_helper(const MyDevice & dev,
		     const std::vector<const Tensor*>& xs,
		     const Tensor& fx,
		     const Tensor& dEdf,
		     unsigned i,
		     Tensor& dEdxi) const {
  Eigen::array<int, ReductionOrder> red_axis;
  red_axis[ReductionOrder-1] = 4;
  int curr_red_axis = 0;
  for(int di=0;di<xs[0]->d.nd; di++){
    if(xs[0]->d[di]!=xs[1]->d[di]){
      red_axis[curr_red_axis] = di;
      curr_red_axis++;
    }
  }
  Eigen::array<int, 5> morph = {1,1,1,1,1};
  for(int di=0; di<xs[0]->d.nd; di++){
    morph[di] = xs[i]->d[di];
  }
  morph[4] = xs[i]->d.bd;

  dEdxi.tb<4>().device(*dev.edevice) += dEdf.tb<4>().sum(red_axis).reshape(morph);
}


template<class MyDevice>
void SumElements::forward_dev_impl(const MyDevice & dev, const vector<const Tensor*>& xs, Tensor& fx) const {
  DYNET_ARG_CHECK(xs.size() == 1, "Failed dimension check in SumElements::forward");
  Eigen::array<int, 1> red_axis; red_axis[0] = 0;
  fx.tb<0>().device(*dev.edevice) = xs[0]->tbvec().sum(red_axis);
}

template<class MyDevice>
void SumElements::backward_dev_impl(const MyDevice & dev,
                             const vector<const Tensor*>& xs,
                             const Tensor& fx,
                             const Tensor& dEdf,
                             unsigned i,
                             Tensor& dEdxi) const {
  DYNET_ARG_CHECK(i == 0, "Failed dimension check in SumElements::backward");
  Eigen::array<int, 2> bcast = {(int)xs[0]->d.batch_size(), 1};
  dEdxi.tbvec().device(*dev.edevice) += dEdf.tbvec().broadcast(bcast);
}
DYNET_NODE_INST_DEV_IMPL(SumElements)

template<class MyDevice>
void MomentElements::forward_dev_impl(const MyDevice & dev, const vector<const Tensor*>& xs, Tensor& fx) const {
  DYNET_ARG_CHECK(xs.size() == 1, "Failed dimension check in MomentElements::forward");
  Eigen::array<int, 1> red_axis; red_axis[0] = 0;
  if(order == 1)
    fx.tb<0>().device(*dev.edevice) = xs[0]->tbvec().sum(red_axis) / (float) xs[0]->d.batch_size();
  else if (order == 2)
    fx.tb<0>().device(*dev.edevice) = xs[0]->tbvec().square().sum(red_axis) / (float) xs[0]->d.batch_size();
  else
    fx.tb<0>().device(*dev.edevice) = xs[0]->tbvec().pow(order).sum(red_axis) / (float) xs[0]->d.batch_size();
}

template<class MyDevice>
void MomentElements::backward_dev_impl(const MyDevice & dev,
                             const vector<const Tensor*>& xs,
                             const Tensor& fx,
                             const Tensor& dEdf,
                             unsigned i,
                             Tensor& dEdxi) const {
  DYNET_ARG_CHECK(i == 0, "Failed dimension check in MomentElements::backward");
  Eigen::array<int, 2> bcast = {(int)xs[0]->d.batch_size(), 1};
  if (order == 1)
    dEdxi.tbvec().device(*dev.edevice) += dEdf.tbvec().broadcast(bcast) / (float) xs[0]->d.batch_size();
  else if (order == 2)
    dEdxi.tbvec().device(*dev.edevice) += (dEdf.tbvec().broadcast(bcast) * xs[0]->tbvec()) * ( 2.f / (float) xs[0]->d.batch_size());
  else if (order == 3)
    dEdxi.tbvec().device(*dev.edevice) += (dEdf.tbvec().broadcast(bcast) * xs[0]->tbvec().square()) * ( 3.f / (float) xs[0]->d.batch_size());
  else
    dEdxi.tbvec().device(*dev.edevice) += (dEdf.tbvec().broadcast(bcast) * xs[0]->tbvec().pow(order - 1)) * ( (float) order / (float) xs[0]->d.batch_size());
}
DYNET_NODE_INST_DEV_IMPL(MomentElements)


template<class MyDevice>
void StdElements::forward_dev_impl(const MyDevice & dev, const vector<const Tensor*>& xs, Tensor& fx) const {
  DYNET_ASSERT(xs.size() == 1, "Failed dimension check in StdElements::forward");
  Eigen::array<ptrdiff_t, 1> red_axis = {0};
  Eigen::array<ptrdiff_t, 2> bcast = {xs[0]->d.batch_size(), 1};
  Eigen::array<ptrdiff_t, 2> newaxis = {1, xs[0]->d.bd};
  float n = (float) xs[0]->d.batch_size();
  fx.tb<0>().device(*dev.edevice) = ((xs[0]->tbvec() - (xs[0]->tbvec().sum(red_axis).reshape(newaxis) / n).broadcast(bcast)).square().sum(red_axis) / n).sqrt();
}

template<class MyDevice>
void StdElements::backward_dev_impl(const MyDevice & dev,
                             const vector<const Tensor*>& xs,
                             const Tensor& fx,
                             const Tensor& dEdf,
                             unsigned i,
                             Tensor& dEdxi) const {
  DYNET_ASSERT(i < 1, "Failed dimension check in StdElements::backward");
  Eigen::array<ptrdiff_t, 2> bcast = {xs[0]->d.batch_size(), 1};
  Eigen::array<ptrdiff_t, 2> newaxis = {1, xs[0]->d.bd};
  Eigen::array<ptrdiff_t, 1> red_axis = {0};
  float n = (float) xs[0]->d.batch_size();
  dEdxi.tbvec().device(*dev.edevice) +=  (2 / n) * (xs[0]->tbvec() - (xs[0]->tbvec().sum(red_axis).reshape(newaxis) / n).broadcast(bcast)) * (fx.tbvec().binaryExpr(dEdf.tbvec(), FSqrtBackward())).broadcast(bcast);

}
DYNET_NODE_INST_DEV_IMPL(StdElements)

template<class MyDevice>
<<<<<<< HEAD
=======
void MomentBatches::forward_dev_impl(const MyDevice & dev, const vector<const Tensor*>& xs, Tensor& fx) const {
  DYNET_ARG_CHECK(xs.size() == 1, "Failed dimension check in MomentBatches::forward");
  Eigen::array<int, 1> red_axis; red_axis[0] = 1;
  if(order == 1)
    fx.tvec().device(*dev.edevice) = xs[0]->tbvec().sum(red_axis) / (float) xs[0]->d.bd;
  else if (order == 2)
    fx.tvec().device(*dev.edevice) = xs[0]->tbvec().square().sum(red_axis) / (float) xs[0]->d.bd;
  else
    fx.tvec().device(*dev.edevice) = xs[0]->tbvec().pow(order).sum(red_axis) / (float) xs[0]->d.bd;
}

template<class MyDevice>
void MomentBatches::backward_dev_impl(const MyDevice & dev,
                             const vector<const Tensor*>& xs,
                             const Tensor& fx,
                             const Tensor& dEdf,
                             unsigned i,
                             Tensor& dEdxi) const {
  DYNET_ARG_CHECK(i == 0, "Failed dimension check in MomentBatches::backward");
  Eigen::array<int, 2> bcast = {1, (int)xs[0]->d.bd};
  if (order == 1)
    dEdxi.tbvec().device(*dev.edevice) += dEdf.tbvec().broadcast(bcast) / (float) xs[0]->d.bd;
  else if (order == 2)
    dEdxi.tbvec().device(*dev.edevice) += (dEdf.tbvec().broadcast(bcast) * xs[0]->tbvec()) * ( 2.f / (float) xs[0]->d.bd);
  else if (order == 3)
    dEdxi.tbvec().device(*dev.edevice) += (dEdf.tbvec().broadcast(bcast) * xs[0]->tbvec().square()) * ( 3.f / (float) xs[0]->d.bd);
  else
    dEdxi.tbvec().device(*dev.edevice) += (dEdf.tbvec().broadcast(bcast) * xs[0]->tbvec().pow(order - 1)) * ( (float) order / (float) xs[0]->d.bd);
}
DYNET_NODE_INST_DEV_IMPL(MomentBatches)

template<class MyDevice>
>>>>>>> 848eeaa4
void MomentDimension::forward_dev_impl(const MyDevice & dev, const vector<const Tensor*>& xs, Tensor& fx) const {
  DYNET_ASSERT(xs.size() == 1, "Failed input count check in SumDimension");

  float n = 1;
  for(unsigned i=0; i<dims.size(); i++) n *= (float) xs[0]->d[dims[i]];
  if(include_batch_dim) n *= xs[0]->d.bd;

  if(dims.size()==0 && include_batch_dim){
    Eigen::array<int, 1> reduction_axis = {1};
    if(order == 1)
      fx.tvec().device(*dev.edevice) = xs[0]->tbvec().sum(reduction_axis) / n;
    else if (order == 2)
      fx.tvec().device(*dev.edevice) = xs[0]->tbvec().square().sum(reduction_axis) / n;
    else
      fx.tvec().device(*dev.edevice) = xs[0]->tbvec().pow(order).sum(reduction_axis) / n;
  } else if(dims.size()==1 && !include_batch_dim){
    // original code:
    Eigen::array<int, 1> reduction_axis = {(int)dims[0]};
    if(order == 1)
      fx.tb<2>().device(*dev.edevice) = xs[0]->tb<3>().sum(reduction_axis) / n;
    else if (order == 2)
      fx.tb<2>().device(*dev.edevice) = xs[0]->tb<3>().square().sum(reduction_axis) / n;
    else
      fx.tb<2>().device(*dev.edevice) = xs[0]->tb<3>().pow(order).sum(reduction_axis) / n;
  } else if(dims.size()==1 && include_batch_dim){
    Eigen::array<int, 2> reduction_axis = {(int)dims[0], 3};
    if(order == 1)
      fx.t<2>().device(*dev.edevice) = xs[0]->tb<3>().sum(reduction_axis) / n;
    else if (order == 2)
      fx.t<2>().device(*dev.edevice) = xs[0]->tb<3>().square().sum(reduction_axis) / n;
    else
      fx.t<2>().device(*dev.edevice) = xs[0]->tb<3>().pow(order).sum(reduction_axis) / n;
  } else if(dims.size()==2 && !include_batch_dim){
      Eigen::array<int, 2> reduction_axis = {(int)dims[0], (int)dims[1]};
      if(order == 1)
        fx.tb<1>().device(*dev.edevice) = xs[0]->tb<3>().sum(reduction_axis) / n;
      else if (order == 2)
        fx.tb<1>().device(*dev.edevice) = xs[0]->tb<3>().square().sum(reduction_axis) / n;
      else
        fx.tb<1>().device(*dev.edevice) = xs[0]->tb<3>().pow(order).sum(reduction_axis) / n;
  } else if(dims.size()==2 && include_batch_dim){
      Eigen::array<int, 3> reduction_axis = {(int)dims[0], (int)dims[1], 3};
      if(order == 1)
        fx.t<1>().device(*dev.edevice) = xs[0]->tb<3>().sum(reduction_axis) / n;
      else if (order == 2)
        fx.t<1>().device(*dev.edevice) = xs[0]->tb<3>().square().sum(reduction_axis) / n;
      else
        fx.t<1>().device(*dev.edevice) = xs[0]->tb<3>().pow(order).sum(reduction_axis) / n;
  }
}

template<class MyDevice>
void MomentDimension::backward_dev_impl(const MyDevice & dev,
                             const vector<const Tensor*>& xs,
                             const Tensor& fx,
                             const Tensor& dEdf,
                             unsigned i,
                             Tensor& dEdxi) const {
  DYNET_ARG_CHECK(i == 0, "Failed dimension check in MomentDimension::backward");

  float n = 1;
  for(unsigned i=0; i<dims.size(); i++) n *= (float) xs[0]->d[dims[i]];
  if(include_batch_dim) n *= xs[0]->d.bd;

  if(dims.size()==0 && include_batch_dim){
    Eigen::array<int, 2> bcast = {1, (int)xs[0]->d.bd};
    if (order == 1)
      dEdxi.tbvec().device(*dev.edevice) += dEdf.tbvec().broadcast(bcast) / n;
    else if (order == 2)
      dEdxi.tbvec().device(*dev.edevice) += (dEdf.tbvec().broadcast(bcast) * xs[0]->tbvec()) * ( 2.f / n);
    else if (order == 3)
      dEdxi.tbvec().device(*dev.edevice) += (dEdf.tbvec().broadcast(bcast) * xs[0]->tbvec().square()) * ( 3.f / n);
    else
      dEdxi.tbvec().device(*dev.edevice) += (dEdf.tbvec().broadcast(bcast) * xs[0]->tbvec().pow(order - 1)) * ( (float) order / n);
  } else if(dims.size()==1 && !include_batch_dim){
    Eigen::array<int, 4> bcast = {1,1,1,1}; bcast[dims[0]] = xs[0]->d[dims[0]];
    Eigen::array<int, 4> morph = {(int)xs[0]->d[0],(int)xs[0]->d[1],(int)xs[0]->d[2],(int)xs[0]->d.bd}; morph[dims[0]] = 1;
    if (order == 1)
      dEdxi.tb<3>().device(*dev.edevice) += dEdf.tb<2>().reshape(morph).broadcast(bcast) / n;
    else if (order == 2)
      dEdxi.tb<3>().device(*dev.edevice) += (dEdf.tb<2>().reshape(morph).broadcast(bcast) * xs[0]->tb<3>()) * ( 2.f / n);
    else if (order == 3)
      dEdxi.tb<3>().device(*dev.edevice) += (dEdf.tb<2>().reshape(morph).broadcast(bcast) * xs[0]->tb<3>().square()) * ( 3.f / n);
    else
      dEdxi.tb<3>().device(*dev.edevice) += (dEdf.tb<2>().reshape(morph).broadcast(bcast) * xs[0]->tb<3>().pow(order - 1)) * ( (float) order / n);
  } else if(dims.size()==1 && include_batch_dim){
      Eigen::array<int, 4> bcast = {1,1,1,1}; bcast[dims[0]] = xs[0]->d[dims[0]]; bcast[3] = xs[0]->d.bd;
      Eigen::array<int, 4> morph = {(int)xs[0]->d[0],(int)xs[0]->d[1],(int)xs[0]->d[2],(int)1}; morph[dims[0]] = 1;
      if (order == 1)
        dEdxi.tb<3>().device(*dev.edevice) += dEdf.t<2>().reshape(morph).broadcast(bcast) / n;
      else if (order == 2)
        dEdxi.tb<3>().device(*dev.edevice) += (dEdf.t<2>().reshape(morph).broadcast(bcast) * xs[0]->tb<3>()) * ( 2.f / n);
      else if (order == 3)
        dEdxi.tb<3>().device(*dev.edevice) += (dEdf.t<2>().reshape(morph).broadcast(bcast) * xs[0]->tb<3>().square()) * ( 3.f / n);
      else
        dEdxi.tb<3>().device(*dev.edevice) += (dEdf.t<2>().reshape(morph).broadcast(bcast) * xs[0]->tb<3>().pow(order - 1)) * ( (float) order / n);
  } else if(dims.size()==2 && !include_batch_dim){
      Eigen::array<int, 4> bcast = {1,1,1,1}; bcast[dims[0]] = xs[0]->d[dims[0]]; bcast[dims[1]] = xs[0]->d[dims[1]];
      Eigen::array<int, 4> morph = {(int)xs[0]->d[0],(int)xs[0]->d[1],(int)xs[0]->d[2],(int)xs[0]->d.bd}; morph[dims[0]] = 1; morph[dims[1]] = 1;
      if (order == 1)
        dEdxi.tb<3>().device(*dev.edevice) += dEdf.tb<1>().reshape(morph).broadcast(bcast) / n;
      else if (order == 2)
        dEdxi.tb<3>().device(*dev.edevice) += (dEdf.tb<1>().reshape(morph).broadcast(bcast) * xs[0]->tb<3>()) * ( 2.f / n);
      else if (order == 3)
        dEdxi.tb<3>().device(*dev.edevice) += (dEdf.tb<1>().reshape(morph).broadcast(bcast) * xs[0]->tb<3>().square()) * ( 3.f / n);
      else
        dEdxi.tb<3>().device(*dev.edevice) += (dEdf.tb<1>().reshape(morph).broadcast(bcast) * xs[0]->tb<3>().pow(order - 1)) * ( (float) order / n);
  } else if(dims.size()==2 && include_batch_dim){
      Eigen::array<int, 4> bcast = {1,1,1,1}; bcast[dims[0]] = xs[0]->d[dims[0]]; bcast[dims[1]] = xs[0]->d[dims[1]]; bcast[3] = xs[0]->d.bd;
      Eigen::array<int, 4> morph = {(int)xs[0]->d[0],(int)xs[0]->d[1],(int)xs[0]->d[2],(int)1}; morph[dims[0]] = 1; morph[dims[1]] = 1;
      if (order == 1)
        dEdxi.tb<3>().device(*dev.edevice) += dEdf.t<1>().reshape(morph).broadcast(bcast) / n;
      else if (order == 2)
        dEdxi.tb<3>().device(*dev.edevice) += (dEdf.t<1>().reshape(morph).broadcast(bcast) * xs[0]->tb<3>()) * ( 2.f / n);
      else if (order == 3)
        dEdxi.tb<3>().device(*dev.edevice) += (dEdf.t<1>().reshape(morph).broadcast(bcast) * xs[0]->tb<3>().square()) * ( 3.f / n);
      else
        dEdxi.tb<3>().device(*dev.edevice) += (dEdf.t<1>().reshape(morph).broadcast(bcast) * xs[0]->tb<3>().pow(order - 1)) * ( (float) order / n);
  }
}
DYNET_NODE_INST_DEV_IMPL(MomentDimension)

template<class MyDevice>
void StdDimension::forward_dev_impl(const MyDevice & dev, const vector<const Tensor*>& xs, Tensor& fx) const {
  DYNET_ASSERT(xs.size() == 1, "Failed input count check in SumDimension");

  float n = 1;
  for(unsigned i=0; i<dims.size(); i++) n *= (float) xs[0]->d[dims[i]];
  if(include_batch_dim) n *= xs[0]->d.bd;

  if(dims.size()==0 && include_batch_dim){
    Eigen::array<ptrdiff_t, 1> red_axis = {1};
    Eigen::array<ptrdiff_t, 2> newaxis = {xs[0]->d.batch_size(), 1};
    Eigen::array<ptrdiff_t, 2> bcast = {1, xs[0]->d.bd};
    fx.tvec().device(*dev.edevice) = ((xs[0]->tbvec() - (xs[0]->tbvec().sum(red_axis).reshape(newaxis) / n).broadcast(bcast)).square().sum(red_axis) / n).sqrt();
  } else if(dims.size()==1 && !include_batch_dim){
    Eigen::array<int, 1> red_axis = {(int)dims[0]};
    Eigen::array<int, 4> morph = {(int)xs[0]->d[0],(int)xs[0]->d[1],(int)xs[0]->d[2],(int)xs[0]->d.bd}; morph[dims[0]] = 1;
    Eigen::array<int, 4> bcast = {1,1,1,1}; bcast[dims[0]] = xs[0]->d[dims[0]];
    fx.tb<2>().device(*dev.edevice) = ((xs[0]->tb<3>() - (xs[0]->tb<3>().sum(red_axis).reshape(morph) / n).broadcast(bcast)).square().sum(red_axis) / n).sqrt();
  } else if(dims.size()==1 && include_batch_dim){
    Eigen::array<int, 2> red_axis = {(int)dims[0], (int)3};
    Eigen::array<int, 4> morph = {(int)xs[0]->d[0],(int)xs[0]->d[1],(int)xs[0]->d[2],(int)1}; morph[dims[0]] = 1;
    Eigen::array<int, 4> bcast = {1,1,1,1}; bcast[dims[0]] = xs[0]->d[dims[0]]; bcast[3] = xs[0]->d.bd;
    fx.t<2>().device(*dev.edevice) = ((xs[0]->tb<3>() - (xs[0]->tb<3>().sum(red_axis).reshape(morph) / n).broadcast(bcast)).square().sum(red_axis) / n).sqrt();
  } else if(dims.size()==2 && !include_batch_dim){
    Eigen::array<int, 2> red_axis = {(int)dims[0], (int)dims[1]};
    Eigen::array<int, 4> morph = {(int)xs[0]->d[0],(int)xs[0]->d[1],(int)xs[0]->d[2],(int)xs[0]->d.bd}; morph[dims[0]] = 1; morph[dims[1]] = 1;
    Eigen::array<int, 4> bcast = {1,1,1,1}; bcast[dims[0]] = xs[0]->d[dims[0]]; bcast[dims[1]] = xs[0]->d[dims[1]];
    fx.tb<1>().device(*dev.edevice) = ((xs[0]->tb<3>() - (xs[0]->tb<3>().sum(red_axis).reshape(morph) / n).broadcast(bcast)).square().sum(red_axis) / n).sqrt();
  } else if(dims.size()==2 && include_batch_dim){
    Eigen::array<int, 3> red_axis = {(int)dims[0], (int)dims[1], (int)3};
    Eigen::array<int, 4> morph = {(int)xs[0]->d[0],(int)xs[0]->d[1],(int)xs[0]->d[2],(int)1}; morph[dims[0]] = 1; morph[dims[1]] = 1;
    Eigen::array<int, 4> bcast = {1,1,1,1}; bcast[dims[0]] = xs[0]->d[dims[0]];  bcast[dims[1]] = xs[0]->d[dims[1]]; bcast[3] = xs[0]->d.bd;
    fx.t<1>().device(*dev.edevice) = ((xs[0]->tb<3>() - (xs[0]->tb<3>().sum(red_axis).reshape(morph) / n).broadcast(bcast)).square().sum(red_axis) / n).sqrt();
    // TODO: use eval(), something like    fx.t<1>().device(*dev.edevice) = ((xs[0]->tb<3>() - (xs[0]->tb<3>().sum(red_axis).reshape(morph) / n).eval().broadcast(bcast)).square().sum(red_axis) / n).sqrt();
  }

}

template<class MyDevice>
void StdDimension::backward_dev_impl(const MyDevice & dev,
                             const vector<const Tensor*>& xs,
                             const Tensor& fx,
                             const Tensor& dEdf,
                             unsigned i,
                             Tensor& dEdxi) const {
  DYNET_ARG_CHECK(i == 0, "Failed dimension check in StdDimension::backward");

  float n = 1;
  for(unsigned i=0; i<dims.size(); i++) n *= (float) xs[0]->d[dims[i]];
  if(include_batch_dim) n *= xs[0]->d.bd;

  if(dims.size()==0 && include_batch_dim){
    Eigen::array<ptrdiff_t, 1> red_axis = {1};
    Eigen::array<ptrdiff_t, 2> bcast = {1, xs[0]->d.bd};
    Eigen::array<ptrdiff_t, 2> newaxis = {xs[0]->d.batch_size(), 1};
    dEdxi.tbvec().device(*dev.edevice) +=  (2 / n) * (xs[0]->tbvec() - (xs[0]->tbvec().sum(red_axis).reshape(newaxis) / n).broadcast(bcast)) * (fx.tbvec().binaryExpr(dEdf.tbvec(), FSqrtBackward())).broadcast(bcast);
  } else if(dims.size()==1 && !include_batch_dim){
    // original code:
    Eigen::array<int, 1> red_axis = {(int)dims[0]};
    Eigen::array<int, 4> bcast = {1,1,1,1}; bcast[dims[0]] = xs[0]->d[dims[0]];
    Eigen::array<int, 4> morph = {(int)xs[0]->d[0],(int)xs[0]->d[1],(int)xs[0]->d[2],(int)xs[0]->d.bd}; morph[dims[0]] = 1;
    dEdxi.tb<3>().device(*dev.edevice) +=  (2 / n) * (xs[0]->tb<3>() - (xs[0]->tb<3>().sum(red_axis).reshape(morph) / n).broadcast(bcast)) * (fx.tb<2>().binaryExpr(dEdf.tb<2>(), FSqrtBackward())).reshape(morph).broadcast(bcast);
  } else if(dims.size()==1 && include_batch_dim){
    Eigen::array<int, 2> red_axis = {(int)dims[0], 3};
    Eigen::array<int, 4> bcast = {1,1,1,1}; bcast[dims[0]] = xs[0]->d[dims[0]]; bcast[3] = xs[0]->d.bd;
    Eigen::array<int, 4> morph = {(int)xs[0]->d[0],(int)xs[0]->d[1],(int)xs[0]->d[2],(int)1}; morph[dims[0]] = 1;
    dEdxi.tb<3>().device(*dev.edevice) +=  (2 / n) * (xs[0]->tb<3>() - (xs[0]->tb<3>().sum(red_axis).reshape(morph) / n).broadcast(bcast)) * (fx.t<2>().binaryExpr(dEdf.t<2>(), FSqrtBackward())).reshape(morph).broadcast(bcast);
  } else if(dims.size()==2 && !include_batch_dim){
    Eigen::array<int, 2> red_axis = {(int)dims[0], (int)dims[1]};
    Eigen::array<int, 4> bcast = {1,1,1,1}; bcast[dims[0]] = xs[0]->d[dims[0]]; bcast[dims[1]] = xs[0]->d[dims[1]];
    Eigen::array<int, 4> morph = {(int)xs[0]->d[0],(int)xs[0]->d[1],(int)xs[0]->d[2],(int)xs[0]->d.bd}; morph[dims[0]] = 1; morph[dims[1]] = 1;
    dEdxi.tb<3>().device(*dev.edevice) +=  (2 / n) * (xs[0]->tb<3>() - (xs[0]->tb<3>().sum(red_axis).reshape(morph) / n).broadcast(bcast)) * (fx.tb<1>().binaryExpr(dEdf.tb<1>(), FSqrtBackward())).reshape(morph).broadcast(bcast);
  } else if(dims.size()==2 && include_batch_dim){
    Eigen::array<int, 3> red_axis = {(int)dims[0], (int)dims[1], 3};
    Eigen::array<int, 4> bcast = {1,1,1,1}; bcast[dims[0]] = xs[0]->d[dims[0]]; bcast[dims[1]] = xs[0]->d[dims[1]]; bcast[3] = xs[0]->d.bd;
    Eigen::array<int, 4> morph = {(int)xs[0]->d[0],(int)xs[0]->d[1],(int)xs[0]->d[2],(int)1}; morph[dims[0]] = 1; morph[dims[1]] = 1;
    dEdxi.tb<3>().device(*dev.edevice) +=  (2 / n) * (xs[0]->tb<3>() - (xs[0]->tb<3>().sum(red_axis).reshape(morph) / n).broadcast(bcast)) * (fx.t<1>().binaryExpr(dEdf.t<1>(), FSqrtBackward())).reshape(morph).broadcast(bcast);
  }

}
DYNET_NODE_INST_DEV_IMPL(StdDimension)




template<class MyDevice>
void SumBatches::forward_dev_impl(const MyDevice & dev, const vector<const Tensor*>& xs, Tensor& fx) const {
  DYNET_ARG_CHECK(xs.size() == 1, "Failed dimension check in SumBatches::forward");
  unsigned num_args = xs[0]->d.bd;
#ifdef __CUDACC__
  Eigen::array<int, 1> red_axis; red_axis[0] = 2;
  fx.t<2>().device(*dev.edevice) = xs[0]->tb<2>().sum(red_axis);
#else
  // TODO: Is this CPU version really good? Overhead can probably be reduced.
  auto res = *fx;
  const unsigned remainder = num_args % 4;
  switch (remainder) {
    case 0: res.setZero(); break;
    case 1: res = xs[0]->batch_matrix(0); break;
    case 2: res = xs[0]->batch_matrix(0) + xs[0]->batch_matrix(1); break;
    case 3: res = xs[0]->batch_matrix(0) + xs[0]->batch_matrix(1) + xs[0]->batch_matrix(2); break;
  }
  for (unsigned i = remainder; i < num_args; i += 4)
    res += xs[0]->batch_matrix(i) + xs[0]->batch_matrix(i+1) + xs[0]->batch_matrix(i+2) + xs[0]->batch_matrix(i+3);
#endif
}

template<class MyDevice>
void SumBatches::backward_dev_impl(const MyDevice & dev,
                             const vector<const Tensor*>& xs,
                             const Tensor& fx,
                             const Tensor& dEdf,
                             unsigned i,
                             Tensor& dEdxi) const {
  DYNET_ARG_CHECK(i == 0, "Failed dimension check in SumBatches::backward");
#if __CUDACC__
  Eigen::array<int, 3> bcast({1, 1, (int)fx.d.bd});
  dEdxi.tb<2>().device(*dev.edevice) += dEdf.tb<2>().broadcast(bcast);
#else
  for (unsigned i = 0; i < dEdxi.d.bd; ++i)
    dEdxi.batch_matrix(i) += *dEdf;
#endif
}
DYNET_NODE_INST_DEV_IMPL(SumBatches)

template<class MyDevice>
void TraceOfProduct::forward_dev_impl(const MyDevice & dev, const vector<const Tensor*>& xs, Tensor& fx) const {
#ifdef __CUDACC__
  DYNET_RUNTIME_ERR("TraceOfProduct not yet implemented for CUDA");
#else
  auto x1 = **xs[0];
  auto x2 = **xs[1];
  fx.v[0] = (x1 * x2.transpose()).trace();
#endif
}

template<class MyDevice>
void TraceOfProduct::backward_dev_impl(const MyDevice & dev,
                             const vector<const Tensor*>& xs,
                             const Tensor& fx,
                             const Tensor& dEdf,
                             unsigned i,
                             Tensor& dEdxi) const {
  DYNET_ARG_CHECK(i < 2, "Failed dimension check in TraceOfProduce::backward");
#ifdef __CUDACC__
  DYNET_RUNTIME_ERR("TraceOfProduct not yet implemented for CUDA");
#else
  const float d = dEdf.v[0];
  auto xother = **xs[1 - i];
  *dEdxi += d * xother;
#endif
}
DYNET_NODE_INST_DEV_IMPL(TraceOfProduct)

template<class MyDevice>
void Tanh::forward_dev_impl(const MyDevice & dev, const vector<const Tensor*>& xs, Tensor& fx) const {
  fx.tvec().device(*dev.edevice) = xs[0]->tvec().tanh();
}

template<class MyDevice>
void Tanh::backward_dev_impl(const MyDevice & dev,
                             const vector<const Tensor*>& xs,
                             const Tensor& fx,
                             const Tensor& dEdf,
                             unsigned i,
                             Tensor& dEdxi) const {
  dEdxi.tvec().device(*dev.edevice) += fx.tvec().binaryExpr(dEdf.tvec(), scalar_tanh_backward_op<float>());
}
DYNET_NODE_INST_DEV_IMPL(Tanh)

template<class MyDevice>
void Transpose::forward_dev_impl(const MyDevice & dev, const vector<const Tensor*>& xs, Tensor& fx) const {
  if (dim.num_nonone_dims() <= 1) {
    fx.tvec().device(*dev.edevice) = xs[0]->tvec();
  } else {
    Eigen::array<ptrdiff_t, 5> order;
    for(size_t i = 0; i < 5; ++i)
      order[i] = (i >= dims.size() ? i : dims[i]);
    fx.tb<4>().device(*dev.edevice) = xs[0]->tb<4>().shuffle(order);
  }
}

template<class MyDevice>
void Transpose::backward_dev_impl(const MyDevice & dev,
                             const vector<const Tensor*>& xs,
                             const Tensor& fx,
                             const Tensor& dEdf,
                             unsigned i,
                             Tensor& dEdxi) const {
  Eigen::array<ptrdiff_t, 5> order;
  for(size_t i = 0; i < 5; ++i)
    order[(i >= dims.size() ? i : dims[i])] = i;
  dEdxi.tb<4>().device(*dev.edevice) += dEdf.tb<4>().shuffle(order);
}
DYNET_NODE_INST_DEV_IMPL(Transpose)

template<class MyDevice>
void Zeroes::forward_dev_impl(const MyDevice & dev, const vector<const Tensor*>& xs, Tensor& fx) const {
  DYNET_ASSERT(xs.size() == 0, "Failed dimension check in Zeroes::forward");
  TensorTools::zero(fx);
}

template<class MyDevice>
void Zeroes::backward_dev_impl(const MyDevice & dev,
                             const vector<const Tensor*>& xs,
                             const Tensor& fx,
                             const Tensor& dEdf,
                             unsigned i,
                             Tensor& dEdxi) const {
  DYNET_RUNTIME_ERR("Called backward() on an arity 0 node");
}
DYNET_NODE_INST_DEV_IMPL(Zeroes)

template<class MyDevice>
void RandomNormal::forward_dev_impl(const MyDevice & dev, const vector<const Tensor*>& xs, Tensor& fx) const {
  DYNET_ASSERT(xs.size() == 0, "Failed dimension check in RandomNormal::forward");
  TensorTools::randomize_normal(fx);
}

template<class MyDevice>
void RandomNormal::backward_dev_impl(const MyDevice & dev,
                             const vector<const Tensor*>& xs,
                             const Tensor& fx,
                             const Tensor& dEdf,
                             unsigned i,
                             Tensor& dEdxi) const {
  DYNET_RUNTIME_ERR("Called backward() on an arity 0 node");
}
DYNET_NODE_INST_DEV_IMPL(RandomNormal)

template<class MyDevice>
void RandomBernoulli::forward_dev_impl(const MyDevice & dev, const vector<const Tensor*>& xs, Tensor& fx) const {
  DYNET_ASSERT(xs.size() == 0, "Failed dimension check in RandomBernoulli::forward");
  TensorTools::randomize_bernoulli(fx, p, scale);
}

template<class MyDevice>
void RandomBernoulli::backward_dev_impl(const MyDevice & dev,
                             const vector<const Tensor*>& xs,
                             const Tensor& fx,
                             const Tensor& dEdf,
                             unsigned i,
                             Tensor& dEdxi) const {
  DYNET_RUNTIME_ERR("Called backward() on an arity 0 node");
}
DYNET_NODE_INST_DEV_IMPL(RandomBernoulli)

template<class MyDevice>
void RandomUniform::forward_dev_impl(const MyDevice & dev, const vector<const Tensor*>& xs, Tensor& fx) const {
  DYNET_ASSERT(xs.size() == 0, "Failed dimension check in RandomUniform::forward");
  TensorTools::randomize_uniform(fx, left, right);
}

template<class MyDevice>
void RandomUniform::backward_dev_impl(const MyDevice & dev,
                             const vector<const Tensor*>& xs,
                             const Tensor& fx,
                             const Tensor& dEdf,
                             unsigned i,
                             Tensor& dEdxi) const {
  DYNET_RUNTIME_ERR("Called backward() on an arity 0 node");
}
DYNET_NODE_INST_DEV_IMPL(RandomUniform)

template<class MyDevice>
void RandomGumbel::forward_dev_impl(const MyDevice & dev, const vector<const Tensor*>& xs, Tensor& fx) const {
  DYNET_ASSERT(xs.size() == 0, "Failed dimension check in RandomGumbel::forward");
  DYNET_ARG_CHECK(mu == 0.0 && beta == 1.0, "RandomGumbel only supports Gumbel(0,1) at the moment (pull requests welcome)");
  TensorTools::randomize_uniform(fx, 0, 1);
  float eps = 1e-20;
  fx.tvec().device(*dev.edevice) = -(-fx.tvec().cwiseMax(eps).log()).cwiseMax(eps).log();
}

template<class MyDevice>
void RandomGumbel::backward_dev_impl(const MyDevice & dev,
                             const vector<const Tensor*>& xs,
                             const Tensor& fx,
                             const Tensor& dEdf,
                             unsigned i,
                             Tensor& dEdxi) const {
  DYNET_RUNTIME_ERR("Called backward() on an arity 0 node");
}
DYNET_NODE_INST_DEV_IMPL(RandomGumbel)

template<class MyDevice>
void MaxDimension::forward_dev_impl(const MyDevice & dev, const vector<const Tensor*>& xs, Tensor& fx) const {
  Eigen::DenseIndex* maxmap = static_cast<Eigen::DenseIndex*>(aux_mem);
  const unsigned batch_size = dim.batch_elems();
  const unsigned first_dim_size = dim[0];
  const unsigned second_dim_size = dim[1];
  Eigen::TensorMap<Eigen::Tensor<Eigen::DenseIndex, 3>> locs(maxmap, first_dim_size, second_dim_size, batch_size);
  const Eigen::array<Eigen::DenseIndex, 1> reduction_axis = {reduced_dim};
  locs.device(*dev.edevice) = xs[0]->tb<3>().argmax(reduced_dim);
  fx.tb<2>().device(*dev.edevice) = xs[0]->tb<3>().maximum(reduction_axis);
}

template<class MyDevice>
void MaxDimension::backward_dev_impl(const MyDevice & dev,
                             const vector<const Tensor*>& xs,
                             const Tensor& fx,
                             const Tensor& dEdf,
                             unsigned i,
                             Tensor& dEdxi) const {
  DYNET_ARG_CHECK(i == 0, "Failed dimension check in MaxDimension::backward");
#ifdef __CUDACC__
  vector<Eigen::DenseIndex> indices(dim.size());
  Eigen::DenseIndex* maxmap = &indices[0];
  CUDA_CHECK(cudaMemcpy((void*)maxmap, aux_mem, sizeof(Eigen::DenseIndex) * dim.size(), cudaMemcpyDeviceToHost));
#else
  Eigen::DenseIndex* maxmap = static_cast<Eigen::DenseIndex*>(aux_mem);
#endif
  const unsigned batch_size = dim.batch_elems();
  const unsigned first_dim_size = dim[0];
  const unsigned second_dim_size = dim[1];
  Eigen::TensorMap<Eigen::Tensor<Eigen::DenseIndex, 3>> locs(maxmap, first_dim_size, second_dim_size, batch_size);
  for(unsigned b = 0; b < batch_size; ++b){
    for(unsigned j = 0; j < second_dim_size; ++j){
      for(unsigned i = 0; i < first_dim_size; ++i){
        if (reduced_dim > second_dim)
          dEdxi.tb<3>().chip<3>(b).chip(locs(i, j, b), reduced_dim).chip(j, second_dim).chip(i, first_dim).device(*dev.edevice) 
            += dEdf.tb<2>().chip<2>(b).chip<1>(j).chip<0>(i);
        else if (reduced_dim > first_dim)
          dEdxi.tb<3>().chip<3>(b).chip(j, second_dim).chip(locs(i, j, b), reduced_dim).chip(i, first_dim).device(*dev.edevice) 
            += dEdf.tb<2>().chip<2>(b).chip<1>(j).chip<0>(i);
        else
          dEdxi.tb<3>().chip<3>(b).chip(j, second_dim).chip(i, first_dim).chip(locs(i, j, b), reduced_dim).device(*dev.edevice) 
            += dEdf.tb<2>().chip<2>(b).chip<1>(j).chip<0>(i);
      }
    }
  }
}
DYNET_NODE_INST_DEV_IMPL(MaxDimension)

template<class MyDevice>
void MinDimension::forward_dev_impl(const MyDevice & dev, const vector<const Tensor*>& xs, Tensor& fx) const {
  Eigen::DenseIndex* minmap = static_cast<Eigen::DenseIndex*>(aux_mem);
  const unsigned batch_size = dim.batch_elems();
  const unsigned first_dim_size = dim[0];
  const unsigned second_dim_size = dim[1];
  Eigen::TensorMap<Eigen::Tensor<Eigen::DenseIndex, 3>> locs(minmap, first_dim_size, second_dim_size, batch_size);
  const Eigen::array<Eigen::DenseIndex, 1> reduction_axis = {reduced_dim};
  locs.device(*dev.edevice) = xs[0]->tb<3>().argmin(reduced_dim);
  fx.tb<2>().device(*dev.edevice) = xs[0]->tb<3>().minimum(reduction_axis);
}

template<class MyDevice>
void MinDimension::backward_dev_impl(const MyDevice & dev,
                             const vector<const Tensor*>& xs,
                             const Tensor& fx,
                             const Tensor& dEdf,
                             unsigned i,
                             Tensor& dEdxi) const {
  DYNET_ARG_CHECK(i == 0, "Failed dimension check in MinDimension::backward");
#ifdef __CUDACC__
  vector<Eigen::DenseIndex> indices(dim.size());
  Eigen::DenseIndex* minmap = &indices[0];
  CUDA_CHECK(cudaMemcpy((void*)minmap, aux_mem, sizeof(Eigen::DenseIndex) * dim.size(), cudaMemcpyDeviceToHost));
#else
  Eigen::DenseIndex* minmap = static_cast<Eigen::DenseIndex*>(aux_mem);
#endif
  const unsigned batch_size = dim.batch_elems();
  const unsigned first_dim_size = dim[0];
  const unsigned second_dim_size = dim[1];
  Eigen::TensorMap<Eigen::Tensor<Eigen::DenseIndex, 3>> locs(minmap, first_dim_size, second_dim_size, batch_size);
  for(unsigned b = 0; b < batch_size; ++b){
    for(unsigned j = 0; j < second_dim_size; ++j){
      for(unsigned i = 0; i < first_dim_size; ++i){
        if (reduced_dim > second_dim)
          dEdxi.tb<3>().chip<3>(b).chip(locs(i, j, b), reduced_dim).chip(j, second_dim).chip(i, first_dim).device(*dev.edevice) 
            += dEdf.tb<2>().chip<2>(b).chip<1>(j).chip<0>(i);
        else if (reduced_dim > first_dim)
          dEdxi.tb<3>().chip<3>(b).chip(j, second_dim).chip(locs(i, j, b), reduced_dim).chip(i, first_dim).device(*dev.edevice) 
            += dEdf.tb<2>().chip<2>(b).chip<1>(j).chip<0>(i);
        else
          dEdxi.tb<3>().chip<3>(b).chip(j, second_dim).chip(i, first_dim).chip(locs(i, j, b), reduced_dim).device(*dev.edevice) 
            += dEdf.tb<2>().chip<2>(b).chip<1>(j).chip<0>(i);
      }
    }
  }
}
DYNET_NODE_INST_DEV_IMPL(MinDimension)

template<class MyDevice>
void WeightNormalization::forward_dev_impl(const MyDevice & dev, const vector<const Tensor*>& xs, Tensor& fx) const {
  DYNET_ASSERT(xs.size() == 2, "Failed dimension check in WeightNormalization::forward");
  Eigen::array<ptrdiff_t, 1> red_axis = {0};
  Eigen::array<ptrdiff_t, 1> bcast = {xs[0]->d.size()};
  Eigen::array<ptrdiff_t, 1> morph = {1};
  fx.tvec().device(*dev.edevice) = (xs[0]->tvec() / xs[0]->tvec().square().sum(red_axis).sqrt().reshape(morph).broadcast(bcast)) * as_scalar(*xs[1]);
}

template<class MyDevice>
void WeightNormalization::backward_dev_impl(const MyDevice & dev,
                             const vector<const Tensor*>& xs,
                             const Tensor& fx,
                             const Tensor& dEdf,
                             unsigned i,
                             Tensor& dEdxi) const {
  Eigen::array<ptrdiff_t, 1> red_axis = {0};
  Eigen::array<ptrdiff_t, 1> bcast = {xs[0]->d.size()};
  Eigen::array<ptrdiff_t, 1> morph = {1};
  if (i==0){
    dEdxi.tvec().device(*dev.edevice) += (dEdf.tvec() / xs[0]->tvec().square().sum(red_axis).sqrt().reshape(morph).broadcast(bcast)) * as_scalar(*xs[1]) - fx.tvec() * (((dEdf.tvec() * xs[0]->tvec()).sum(red_axis)) / xs[0]->tvec().square().sum(red_axis)).reshape(morph).broadcast(bcast);
  }else{
    dEdxi.t<0>().device(*dev.edevice) += ((dEdf.tvec() * xs[0]->tvec()).sum(red_axis)) /  xs[0]->tvec().square().sum(red_axis).sqrt();
  }
}
DYNET_NODE_INST_DEV_IMPL(WeightNormalization)

} // namespace dynet<|MERGE_RESOLUTION|>--- conflicted
+++ resolved
@@ -2588,41 +2588,6 @@
 DYNET_NODE_INST_DEV_IMPL(StdElements)
 
 template<class MyDevice>
-<<<<<<< HEAD
-=======
-void MomentBatches::forward_dev_impl(const MyDevice & dev, const vector<const Tensor*>& xs, Tensor& fx) const {
-  DYNET_ARG_CHECK(xs.size() == 1, "Failed dimension check in MomentBatches::forward");
-  Eigen::array<int, 1> red_axis; red_axis[0] = 1;
-  if(order == 1)
-    fx.tvec().device(*dev.edevice) = xs[0]->tbvec().sum(red_axis) / (float) xs[0]->d.bd;
-  else if (order == 2)
-    fx.tvec().device(*dev.edevice) = xs[0]->tbvec().square().sum(red_axis) / (float) xs[0]->d.bd;
-  else
-    fx.tvec().device(*dev.edevice) = xs[0]->tbvec().pow(order).sum(red_axis) / (float) xs[0]->d.bd;
-}
-
-template<class MyDevice>
-void MomentBatches::backward_dev_impl(const MyDevice & dev,
-                             const vector<const Tensor*>& xs,
-                             const Tensor& fx,
-                             const Tensor& dEdf,
-                             unsigned i,
-                             Tensor& dEdxi) const {
-  DYNET_ARG_CHECK(i == 0, "Failed dimension check in MomentBatches::backward");
-  Eigen::array<int, 2> bcast = {1, (int)xs[0]->d.bd};
-  if (order == 1)
-    dEdxi.tbvec().device(*dev.edevice) += dEdf.tbvec().broadcast(bcast) / (float) xs[0]->d.bd;
-  else if (order == 2)
-    dEdxi.tbvec().device(*dev.edevice) += (dEdf.tbvec().broadcast(bcast) * xs[0]->tbvec()) * ( 2.f / (float) xs[0]->d.bd);
-  else if (order == 3)
-    dEdxi.tbvec().device(*dev.edevice) += (dEdf.tbvec().broadcast(bcast) * xs[0]->tbvec().square()) * ( 3.f / (float) xs[0]->d.bd);
-  else
-    dEdxi.tbvec().device(*dev.edevice) += (dEdf.tbvec().broadcast(bcast) * xs[0]->tbvec().pow(order - 1)) * ( (float) order / (float) xs[0]->d.bd);
-}
-DYNET_NODE_INST_DEV_IMPL(MomentBatches)
-
-template<class MyDevice>
->>>>>>> 848eeaa4
 void MomentDimension::forward_dev_impl(const MyDevice & dev, const vector<const Tensor*>& xs, Tensor& fx) const {
   DYNET_ASSERT(xs.size() == 1, "Failed input count check in SumDimension");
 
