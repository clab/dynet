--- conflicted
+++ resolved
@@ -32,17 +32,11 @@
   DYNET_NODE_DEFINE_DEV_IMPL()
 };
 
-<<<<<<< HEAD
 // y = x_1, dy/dx is multiplied by lambda 
 struct ScaleGradient : public Node {
-  explicit ScaleGradient(const std::initializer_list<VariableIndex>& a, const float lambd) : Node(a), lambd(lambd) {}
-=======
-// y = x_1, dy/dx is set to negative. 
-struct FlipGradient : public Node {
-  explicit FlipGradient(const std::initializer_list<VariableIndex>& a) : Node(a) { forward_inplace_state = INPLACE_TYPE::READ; }
->>>>>>> 95145a38
+  explicit ScaleGradient(const std::initializer_list<VariableIndex>& a, const float lambd) : Node(a), lambd(lambd) { forward_inplace_state = INPLACE_TYPE::READ; }
   virtual bool supports_multibatch() const override { return true; }
-  virtual int autobatch_sig(const ComputationGraph &cg, SigMap &sm) const override { if(inplaced()) return 0; Sig s(nt::flipgradient); return sm.get_idx(s); }
+  virtual int autobatch_sig(const ComputationGraph &cg, SigMap &sm) const override { if(inplaced()) return 0; Sig s(nt::scalegradient); return sm.get_idx(s); }
   virtual std::vector<int> autobatch_concat(const ComputationGraph & cg) const override { return std::vector<int>(1, 1); }  
   DYNET_NODE_DEFINE_DEV_IMPL()
   float lambd;
