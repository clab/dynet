--- conflicted
+++ resolved
@@ -194,22 +194,14 @@
    * \param layers Number of layers
    * \param input_dim Dimention of the input \f$x_t\f$
    * \param hidden_dim Dimention of the hidden states \f$h_t\f$ and \f$c_t\f$
-<<<<<<< HEAD
    * \param model ParameterCollection holding the parameters
-=======
-   * \param model Model holding the parameters
    * \param ln_lstm Whether to use layer normalization
->>>>>>> e36b3c72
    */
   explicit VanillaLSTMBuilder(unsigned layers,
                               unsigned input_dim,
                               unsigned hidden_dim,
-<<<<<<< HEAD
-                              ParameterCollection& model);
-=======
-                              Model& model,
+                              ParameterCollection& model,
                               bool ln_lstm = false);
->>>>>>> e36b3c72
 
   Expression back() const override { return (cur == -1 ? h0.back() : h[cur].back()); }
   std::vector<Expression> final_h() const override { return (h.size() == 0 ? h0 : h.back()); }
@@ -318,14 +310,4 @@
 
 } // namespace dynet
 
-<<<<<<< HEAD
-=======
-
-// Class version
-DYNET_VERSION_DEFINE(dynet::LSTMBuilder, 1);
-// Class version
-DYNET_VERSION_DEFINE(dynet::VanillaLSTMBuilder, 1);
-
-
->>>>>>> e36b3c72
 #endif