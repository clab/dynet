--- conflicted
+++ resolved
@@ -16,11 +16,7 @@
 class ParameterCollection;
 /**
  * \ingroup rnnbuilders
-<<<<<<< HEAD
- * \brief LSTMBuilder creates an LSTM unit with coupled input and forget gates as well as peephole connections.
-=======
  * \brief CoupledLSTMBuilder creates an LSTM unit with coupled input and forget gate as well as peepholes connections.
->>>>>>> 8efe51e4
  *
  * \details More specifically, here are the equations for the dynamics of this cell :
  *
@@ -44,15 +40,9 @@
    * \brief Constructor for the LSTMBuilder
    *
    * \param layers Number of layers
-<<<<<<< HEAD
-   * \param input_dim Dimension of the input \f$x_t\f$
-   * \param hidden_dim Dimension of the hidden states \f$h_t\f$ and \f$c_t\f$
-   * \param model Model holding the parameters
-=======
    * \param input_dim Dimention of the input \f$x_t\f$
    * \param hidden_dim Dimention of the hidden states \f$h_t\f$ and \f$c_t\f$
    * \param model ParameterCollection holding the parameters
->>>>>>> 8efe51e4
    */
   explicit CoupledLSTMBuilder(unsigned layers,
                               unsigned input_dim,
@@ -144,14 +134,10 @@
   Expression set_s_impl(int prev, const std::vector<Expression>& s_new) override;
 
 public:
-<<<<<<< HEAD
+  ParameterCollection local_model;
+
   // first index is layer, then each vector contains Parameters for:
   // x2i, h2i, c2i, bi, x2o, h2o, c2o, bo, x2c, h2c, bc
-=======
-  ParameterCollection local_model;
-
-  // first index is layer, then ...
->>>>>>> 8efe51e4
   std::vector<std::vector<Parameter>> params;
 
   // first index is layer, then each vector contains Expressions for:
@@ -207,16 +193,10 @@
    * \brief Constructor for the VanillaLSTMBuilder
    *
    * \param layers Number of layers
-<<<<<<< HEAD
-   * \param input_dim Dimension of the input \f$x_t\f$
-   * \param hidden_dim Dimension of the hidden states \f$h_t\f$ and \f$c_t\f$
-   * \param model Model holding the parameters
-=======
    * \param input_dim Dimention of the input \f$x_t\f$
    * \param hidden_dim Dimention of the hidden states \f$h_t\f$ and \f$c_t\f$
    * \param model ParameterCollection holding the parameters
    * \param ln_lstm Whether to use layer normalization
->>>>>>> 8efe51e4
    */
   explicit VanillaLSTMBuilder(unsigned layers,
                               unsigned input_dim,
