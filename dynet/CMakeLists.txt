--- conflicted
+++ resolved
@@ -25,11 +25,8 @@
     nodes-contract.cc
     nodes-conv.cc
     nodes-conv2d.cc
-<<<<<<< HEAD
+    nodes-maxpooling2d.cc
     param-init.cc
-=======
-    nodes-maxpooling2d.cc
->>>>>>> 20274796
     param-nodes.cc
     pretrain.cc
     rnn.cc
