# ########## dynet library ##########
# Sources:
set(dynet_library_SRCS
    aligned-mem-pool.cc
    cfsm-builder.cc
    dynet.cc
    deep-lstm.cc
    devices.cc
    dict.cc
    dim.cc
    exec.cc
    expr.cc
    fast-lstm.cc
    globals.cc
    grad-check.cc
    graph.cc
    gru.cc
    hsm-builder.cc
    init.cc
    lstm.cc
    mem.cc
    model.cc
    mp.cc
    nodes.cc
    nodes-common.cc
    nodes-contract.cc
    nodes-conv.cc
    nodes-conv2d.cc
    param-nodes.cc
    pretrain.cc
    rnn.cc
    rnn-state-machine.cc
    saxe-init.cc
    shadow-params.cc
    tensor.cc
    training.cc
    treelstm.cc
    weight-decay.cc
)

# Headers:
set(dynet_library_HDRS
    aligned-mem-pool.h
    cfsm-builder.h
    cudnn-ops.h
    c2w.h
    dynet.h
    cuda.h
    devices.h
    dict.h
    dim.h
    exec.h
    expr.h
    fast-lstm.h
    functors.h
    globals.h
    gpu-kernels.h
    gpu-ops.h
    graph.h
    gru.h
    hsm-builder.h
    init.h
    lstm.h
    mem.h
    model.h
    mp.h
    nodes.h
    nodes-contract.h
    nodes-conv.h
    op-helper.h
    param-nodes.h
    rnn-state-machine.h
    rnn.h
    saxe-init.h
    shadow-params.h
    simd-functors.h
    tensor.h
    timing.h
    training.h
    treelstm.h
    except.h
    nodes-macros.h
    weight-decay.h
    io-macros.h
)

file(GLOB TEST_SRCS RELATIVE ${CMAKE_CURRENT_SOURCE_DIR} tests/*.cc)
if (NOT MSVC)
  set(BUILD_SHARED_LIBS ON)
endif()

#foreach(test_src ${TEST_SRCS})
  #Extract the filename without an extension (NAME_WE)
#  get_filename_component(testName ${test_src} NAME_WE)

  #Add compile target
#  add_executable(${testName} ${test_src})

  #link to Boost libraries AND your targets and dependencies
#  target_link_libraries(${testName} dynet ${LIBS})

#  set_target_properties(${testName} PROPERTIES
#      RUNTIME_OUTPUT_DIRECTORY ${CMAKE_CURRENT_SOURCE_DIR}/tests.bin)

  #Finally add it to test execution -
  #Notice the WORKING_DIRECTORY and COMMAND
#  add_test(NAME ${testName}
#     WORKING_DIRECTORY ${CMAKE_CURRENT_SOURCE_DIR}/tests.bin
#     COMMAND ${CMAKE_CURRENT_SOURCE_DIR}/tests.bin/${testName} )
#endforeach(test_src)

# Build cpu library
add_library(dynet ${dynet_library_SRCS} ${dynet_library_HDRS})
target_link_libraries(dynet ${LIBS})
if(WITH_CUDA_BACKEND)
  # cuda flags
  set(CUDA_SEPARABLE_COMPILATION ON)
  list(APPEND CUDA_NVCC_FLAGS "-gencode;arch=compute_30,code=sm_30;-gencode;arch=compute_35,code=sm_35;-gencode;arch=compute_37,code=sm_37;-gencode;arch=compute_50,code=sm_50;-gencode;arch=compute_52,code=sm_52;-gencode;arch=compute_52,code=compute_52;-std=c++11;-DVERBOSE;-DEIGEN_USE_GPU;-DHAVE_CUDA;")
  if(CUDNN_FOUND)
    list(APPEND CUDA_NVCC_FLAGS "-DHAVE_CUDNN")
  endif()
  if(CMAKE_COMPILER_IS_GNUCXX)
    if(CMAKE_CXX_COMPILER_VERSION VERSION_GREATER 4.9 OR CMAKE_CXX_COMPILER_VERSION VERSION_EQUAL 4.9)
      # gcc 4.9 or later versions raise SEGV due to the optimization problem.
      # Use -O1 instead for now.
      list(APPEND CUDA_NVCC_FLAGS "-O1")
    else()
      list(APPEND CUDA_NVCC_FLAGS "-O2")
    endif()
  else()
    list(APPEND CUDA_NVCC_FLAGS "-O2")
  endif()
  if(MSVC)
    # If MSVC, we need the boost flag because nvcc doesn't properly parse part of the boost template definitions
    list(APPEND CUDA_NVCC_FLAGS "-DBOOST_NO_CXX11_ALLOCATOR")
    list(APPEND CUDA_NVCC_FLAGS_DEBUG "--compiler-options \"/MDd\"")
    list(APPEND CUDA_NVCC_FLAGS_RELEASE "--compiler-options \"/MD\"")
    SET(CUDA_PROPAGATE_HOST_FLAGS OFF)
<<<<<<< HEAD
    cuda_add_library(gdynet ${dynet_library_SRCS} ${dynet_library_HDRS} cuda.cc cudnn-ops.cu gpu-ops.cu gpu-nodes.cu gpu-nodes-contract.cu gpu-nodes-conv.cu gpu-nodes-conv2d.cu gpu-param-nodes.cu gpu-training.cu gpu-model.cu)
  else()
    SET(CUDA_PROPAGATE_HOST_FLAGS OFF)
    cuda_add_library(gdynet ${dynet_library_SRCS} ${dynet_library_HDRS} cuda.cc cudnn-ops.cu gpu-ops.cu gpu-nodes.cu gpu-nodes-contract.cu gpu-nodes-conv.cu gpu-nodes-conv2d.cu gpu-param-nodes.cu gpu-training.cu gpu-model.cu OPTIONS --compiler-options "-fPIC")
=======
    cuda_add_library(gdynet ${dynet_library_SRCS} ${dynet_library_HDRS} cuda.cc gpu-ops.cu gpu-nodes.cu gpu-nodes-contract.cu gpu-nodes-conv.cu gpu-param-nodes.cu gpu-tensor.cu gpu-training.cu gpu-model.cu)
  else()
    SET(CUDA_PROPAGATE_HOST_FLAGS OFF)
    cuda_add_library(gdynet ${dynet_library_SRCS} ${dynet_library_HDRS} cuda.cc gpu-ops.cu gpu-nodes.cu gpu-nodes-contract.cu gpu-nodes-conv.cu gpu-param-nodes.cu gpu-tensor.cu gpu-training.cu gpu-model.cu OPTIONS --compiler-options "-fPIC")
>>>>>>> 17fbe52f
  endif()
  set_target_properties(gdynet PROPERTIES
                        COMPILE_DEFINITIONS HAVE_CUDA)
  if(CUDNN_FOUND)
    target_compile_definitions(gdynet PRIVATE HAVE_CUDNN)
  endif()
  cuda_add_cublas_to_target(gdynet)
  target_link_libraries(gdynet ${LIBS})

endif(WITH_CUDA_BACKEND)

install(FILES ${dynet_library_HDRS} DESTINATION include/dynet)
install(TARGETS dynet DESTINATION lib)
if(WITH_CUDA_BACKEND)
  install(TARGETS gdynet DESTINATION lib)
endif(WITH_CUDA_BACKEND)

# target_compile_features(dynet PRIVATE cxx_range_for)
<|MERGE_RESOLUTION|>--- conflicted
+++ resolved
@@ -136,17 +136,10 @@
     list(APPEND CUDA_NVCC_FLAGS_DEBUG "--compiler-options \"/MDd\"")
     list(APPEND CUDA_NVCC_FLAGS_RELEASE "--compiler-options \"/MD\"")
     SET(CUDA_PROPAGATE_HOST_FLAGS OFF)
-<<<<<<< HEAD
-    cuda_add_library(gdynet ${dynet_library_SRCS} ${dynet_library_HDRS} cuda.cc cudnn-ops.cu gpu-ops.cu gpu-nodes.cu gpu-nodes-contract.cu gpu-nodes-conv.cu gpu-nodes-conv2d.cu gpu-param-nodes.cu gpu-training.cu gpu-model.cu)
+    cuda_add_library(gdynet ${dynet_library_SRCS} ${dynet_library_HDRS} cuda.cc gpu-ops.cu gpu-nodes.cu gpu-nodes-contract.cu gpu-nodes-conv.cu gpu-nodes-conv2d.cu gpu-param-nodes.cu gpu-tensor.cu gpu-training.cu gpu-model.cu)
   else()
     SET(CUDA_PROPAGATE_HOST_FLAGS OFF)
-    cuda_add_library(gdynet ${dynet_library_SRCS} ${dynet_library_HDRS} cuda.cc cudnn-ops.cu gpu-ops.cu gpu-nodes.cu gpu-nodes-contract.cu gpu-nodes-conv.cu gpu-nodes-conv2d.cu gpu-param-nodes.cu gpu-training.cu gpu-model.cu OPTIONS --compiler-options "-fPIC")
-=======
-    cuda_add_library(gdynet ${dynet_library_SRCS} ${dynet_library_HDRS} cuda.cc gpu-ops.cu gpu-nodes.cu gpu-nodes-contract.cu gpu-nodes-conv.cu gpu-param-nodes.cu gpu-tensor.cu gpu-training.cu gpu-model.cu)
-  else()
-    SET(CUDA_PROPAGATE_HOST_FLAGS OFF)
-    cuda_add_library(gdynet ${dynet_library_SRCS} ${dynet_library_HDRS} cuda.cc gpu-ops.cu gpu-nodes.cu gpu-nodes-contract.cu gpu-nodes-conv.cu gpu-param-nodes.cu gpu-tensor.cu gpu-training.cu gpu-model.cu OPTIONS --compiler-options "-fPIC")
->>>>>>> 17fbe52f
+    cuda_add_library(gdynet ${dynet_library_SRCS} ${dynet_library_HDRS} cuda.cc gpu-ops.cu gpu-nodes.cu gpu-nodes-contract.cu gpu-nodes-conv.cu gpu-nodes-conv2d.cu gpu-param-nodes.cu gpu-tensor.cu gpu-training.cu gpu-model.cu OPTIONS --compiler-options "-fPIC")
   endif()
   set_target_properties(gdynet PROPERTIES
                         COMPILE_DEFINITIONS HAVE_CUDA)
