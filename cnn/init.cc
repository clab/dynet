--- conflicted
+++ resolved
@@ -20,7 +20,6 @@
 AlignedMemoryPool<ALIGN>* dEdfs = nullptr;
 mt19937* rndeng = nullptr;
 
-<<<<<<< HEAD
 char* getCmdOption(char ** begin, char ** end, const std::string & option)
 {
     char ** itr = std::find(begin, end, option);
@@ -36,10 +35,7 @@
     return std::find(begin, end, option) != end;
 }
 
-void Initialize(int& argc, char**& argv) {
-=======
 void Initialize(int& argc, char**& argv, unsigned random_seed) {
->>>>>>> f011fc1b
   cerr << "Initializing...\n";
 #if HAVE_CUDA
   Initialize_GPU(argc, argv);
@@ -51,33 +47,23 @@
   kSCALAR_ZERO = (float*) cnn_mm_malloc(sizeof(float), 256);
   *kSCALAR_ZERO = 0;
 #endif
-<<<<<<< HEAD
 
-  if (cmdOptionExists(argv, argv + argc, "--seed"))
+  if (random_seed == 0)
   {
-      string seed = getCmdOption(argv, argv + argc, "--seed");
-      int rseed;
-      stringstream(seed) >> rseed; 
-      rndeng = new mt19937(rseed);
-  }
-  else 
-  {
-      /// do nothing
-      if (rndeng == nullptr)
+    if (cmdOptionExists(argv, argv + argc, "--seed"))
       {
-          random_device rd;
-          //  rndeng = new mt19937(1);
-          rndeng = new mt19937(rd());
+	string seed = getCmdOption(argv, argv + argc, "--seed");
+	stringstream(seed) >> random_seed; 
+      }
+    else
+      {
+	random_device rd;
+	random_seed = rd();
       }
   }
 
-=======
-  if (random_seed == 0) {
-    random_device rd;
-    random_seed = rd();
-  }
   rndeng = new mt19937(random_seed);
->>>>>>> f011fc1b
+
   cerr << "Allocating memory...\n";
   fxs = new AlignedMemoryPool<ALIGN>(512UL*(1UL<<20));
   dEdfs = new AlignedMemoryPool<ALIGN>(512UL*(1UL<<20));
