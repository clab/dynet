--- conflicted
+++ resolved
@@ -4,8 +4,20 @@
 #include "cnn/cnn.h"
 
 namespace cnn {
-
-<<<<<<< HEAD
+// M = x_0, v = x_1
+// y = M + v (broadcasting over columns)
+struct AddVectorToAllColumns : public Node {
+  explicit AddVectorToAllColumns(const std::initializer_list<VariableIndex>& a) : Node(a) {}
+  std::string as_string(const std::vector<std::string>& arg_names) const override;
+  Dim dim_forward(const std::vector<Dim>& xs) const override;
+  void forward_impl(const std::vector<const Tensor*>& xs, Tensor& fx) const override;
+  void backward_impl(const std::vector<const Tensor*>& xs,
+                const Tensor& fx,
+                const Tensor& dEdf,
+                unsigned i,
+                Tensor& dEdxi) const override;
+};
+
 // y = L_sparsemax(x_0; q)
 // where x_0 is a vector of "unnormalized" probabilities
 // q are the vector of labels
@@ -25,8 +37,6 @@
   const std::vector<unsigned>* pq;
 };
 
-=======
->>>>>>> c5185cf3
 // y = sparsemax(x)
 // y = arg min_y ||y - x||^2
 struct Sparsemax : public Node {
@@ -34,20 +44,6 @@
   std::string as_string(const std::vector<std::string>& arg_names) const override;
   Dim dim_forward(const std::vector<Dim>& xs) const override;
   size_t aux_storage_size() const override;
-  void forward_impl(const std::vector<const Tensor*>& xs, Tensor& fx) const override;
-  void backward_impl(const std::vector<const Tensor*>& xs,
-                     const Tensor& fx,
-                     const Tensor& dEdf,
-                     unsigned i,
-                     Tensor& dEdxi) const override;
-};
-
-// M = x_0, v = x_1
-// y = M + v (broadcasting over columns)
-struct AddMv : public Node {
-  explicit AddMv(const std::initializer_list<VariableIndex>& a) : Node(a) {}
-  std::string as_string(const std::vector<std::string>& arg_names) const override;
-  Dim dim_forward(const std::vector<Dim>& xs) const override;
   void forward_impl(const std::vector<const Tensor*>& xs, Tensor& fx) const override;
   void backward_impl(const std::vector<const Tensor*>& xs,
                      const Tensor& fx,
