--- conflicted
+++ resolved
@@ -37,7 +37,6 @@
 
 const Tensor& SimpleExecutionEngine::incremental_forward(VariableIndex i) {
   // free any old memory if this is a new HG
-<<<<<<< HEAD
   if (num_nodes_evaluated == 0) fxs->free();
 
   if (i >= num_nodes_evaluated) {
@@ -57,37 +56,6 @@
       nfxs[num_nodes_evaluated].v = static_cast<float*>(fxs->allocate(node->dim.size() * sizeof(float)));
       if (nfxs[num_nodes_evaluated].v == nullptr) {
         cerr << "out of memory\n";
-=======
-  if (last_node_evaluated == 0) fxs->free();
-
-  assert(node_max_index > 0);
-  nfxs.resize(node_max_index);
-  if (node_max_index - last_node_evaluated == 0)
-    return nfxs.back();
-
-  //vector<string> dummy(5, "x");
-  vector<const Tensor*> xs(16);
-  for (; last_node_evaluated < node_max_index; ++last_node_evaluated) {
-    const Node* node = cg.nodes[last_node_evaluated];
-    xs.resize(node->arity());
-    unsigned ai = 0;
-    for (VariableIndex arg : node->args) {
-      xs[ai] = &nfxs[arg];
-      ++ai;
-    }
-    nfxs[last_node_evaluated].d = node->dim;
-    nfxs[last_node_evaluated].v = static_cast<float*>(fxs->allocate(node->dim.size() * sizeof(float)));
-    if (nfxs[last_node_evaluated].v == nullptr) {
-      cerr << "out of memory\n";
-      abort();
-    }
-    void* aux_mem = nullptr;
-    size_t aux_size = node->aux_storage_size();
-    if (aux_size) {
-      aux_mem = fxs->allocate(aux_size);
-      if (!aux_mem) {
-        cerr << "aux out of memory\n";
->>>>>>> 0e0e74e6
         abort();
       }
       void* aux_mem = nullptr;
@@ -95,7 +63,7 @@
       if (aux_size) {
         aux_mem = fxs->allocate(aux_size);
         if (!aux_mem) {
-          cerr << "out of memory\n";
+          cerr << "aux out of memory\n";
           abort();
         }
       }
