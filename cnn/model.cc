#include "cnn/model.h"
#include "cnn/tensor.h"
#include "cnn/aligned-mem-pool.h"
#include "cnn/cnn.h"

#include <unordered_set>
#include <iostream>

#include <fstream>
#include <sstream>

#ifndef __CUDACC__
#include <boost/archive/text_iarchive.hpp>
#include <boost/archive/text_oarchive.hpp>
#endif

// Macros for defining functions over parameters
// NOTE: This only works on the default device, as parameters are currently defined over default devices
#ifdef __CUDACC__
#define CNN_PARAMNORM_INST_DEV_IMPL(MyParam, regular_func, dev_func) \
  template void MyParam::dev_func<Device_GPU>(Device_GPU & dev, float *sqnorm) const;
#elif defined(HAVE_CUDA)
#define CNN_PARAMNORM_INST_DEV_IMPL(MyParam, regular_func, dev_func) \
  extern template void MyParam::dev_func<Device_GPU>(Device_GPU & dev, float *sqnorm) const; \
  template void MyParam::dev_func<Device_CPU>(Device_CPU & dev, float *sqnorm) const; \
  void MyParam::regular_func(float *sqnorm) const { \
    if(default_device->type == DeviceType::CPU) { dev_func(*(Device_CPU*)default_device,sqnorm); } \
    else if(default_device->type == DeviceType::GPU) { dev_func(*(Device_GPU*)default_device,sqnorm); } \
    else { abort(); } \
  }
#else
#define CNN_PARAMNORM_INST_DEV_IMPL(MyParam, regular_func, dev_func) \
  template void MyParam::dev_func<Device_CPU>(Device_CPU & dev, float *sqnorm) const; \
  void MyParam::regular_func(float *sqnorm) const { \
    if(default_device->type == DeviceType::CPU) { dev_func(*(Device_CPU*)default_device,sqnorm); } \
    else { abort(); } \
  }
#endif

using namespace std;

#ifndef __CUDACC__
BOOST_CLASS_EXPORT_IMPLEMENT(cnn::ParameterStorage)
BOOST_CLASS_EXPORT_IMPLEMENT(cnn::LookupParameterStorage)
#endif

namespace cnn {

// CPU only functions
#ifndef __CUDACC__

ParameterStorageBase::~ParameterStorageBase() {}

ParameterStorage::ParameterStorage(const Dim& d, float scale) : dim(d) {
  values.d = g.d = d;
  values.device = g.device = default_device;
  default_device->allocate_tensor(DeviceMempool::PS, values);
  default_device->allocate_tensor(DeviceMempool::PS, g);
  if (scale) {
    TensorTools::Randomize(values, scale);
  } else {
    TensorTools::Randomize(values);
  }
  TensorTools::Zero(g);
}

size_t ParameterStorage::size() const { return dim.size(); }

void ParameterStorage::zero() {
  TensorTools::Zero(values);
  clear();
}

void ParameterStorage::copy(const ParameterStorage & param) {
  assert(dim == param.dim);
  TensorTools::CopyElements(values, param.values);
}

void ParameterStorage::clear() {
  if(g.v != nullptr)
    TensorTools::Zero(g);
}

<<<<<<< HEAD
LookupParameterStorage::LookupParameterStorage(unsigned n, const Dim& d) : dim(d) {
  all_dim = dim; all_dim.d[all_dim.nd++] = n;
  all_grads.d = all_values.d = all_dim;
  all_grads.device = all_values.device = default_device;
  default_device->allocate_tensor(DeviceMempool::PS, all_values);
  initialize_lookups();
=======
LookupParameterStorage::LookupParameterStorage(unsigned n, const Dim& d) : dim(d), values(n), grads(n) {
  for (unsigned i = 0; i < n; ++i) {
    auto& v = values[i];
    v.d = d;
    v.device = default_device;
    default_device->allocate_tensor(DeviceMempool::PS, v);
    TensorTools::Randomize(v);

    auto& g = grads[i];
    g.d = d;
    g.device = default_device;
    default_device->allocate_tensor(DeviceMempool::PS, g);
    TensorTools::Zero(g);
  }
>>>>>>> b52820a9
}

void LookupParameterStorage::zero() {
  TensorTools::Zero(all_values);
}

size_t LookupParameterStorage::size() const {
  return all_dim.size();
}

void LookupParameterStorage::copy(const LookupParameterStorage& param) {
  assert(all_dim == param.all_dim);
  TensorTools::CopyElements(all_values, param.all_values);
}

void LookupParameterStorage::clear() {
  for (auto i : non_zero_grads)
    TensorTools::Zero(grads[i]);
  non_zero_grads.clear();
}

Parameter::Parameter() {
  mp = nullptr;
  index = 0;
}

Parameter::Parameter(const Model* mp, unsigned long index) : mp(mp), index(index) {}

ParameterStorage* Parameter::get() const {
  return mp->parameters_list()[index];
}

void Parameter::zero() {
  return mp->parameters_list()[index]->zero();
}

LookupParameter::LookupParameter() {
  mp = nullptr;
  index = 0;
}

LookupParameter::LookupParameter(const Model* mp, unsigned long index) : mp(mp), index(index) {}

LookupParameterStorage* LookupParameter::get() const {
  return mp->lookup_parameters_list()[index];
}

void LookupParameter::zero() {
  return mp->lookup_parameters_list()[index]->zero();
}

void LookupParameter::initialize(unsigned index, const std::vector<float>& val) const {
  get()->initialize(index, val);
}

Model::Model() : gradient_norm_scratch(nullptr) {
  weight_decay.SetLambda(weight_decay_lambda);
}

Model::~Model() {
  for (auto p : all_params) delete p;
  if(gradient_norm_scratch)
    default_device->mem->free(gradient_norm_scratch);
}

void Model::set_weight_decay_lambda(float lambda) {
  weight_decay.SetLambda(lambda);
}

void Model::project_weights(float radius) {
  static float* project_scratch = 0;
  if (!project_scratch)
    project_scratch = (float*)default_device->mem->malloc(all_params.size() * sizeof(float));
  int pi = 0;
  for (auto p : all_params) {
    p->squared_l2norm(&project_scratch[pi]);
    ++pi;
  }
  double gg = 0;
  for (int i = 0; i < pi; ++i)
    gg += project_scratch[i];
  cerr << "NORM: " << sqrt(gg) << endl;
}

Parameter Model::add_parameters(const Dim& d, float scale) {
  ParameterStorage* p = new ParameterStorage(d, scale);
  Parameter r(this, params.size());
  //cerr << "Adding parameters with dim " << d << endl;
  all_params.push_back(p);
  params.push_back(p);
  return r;
}

LookupParameter Model::add_lookup_parameters(unsigned n, const Dim& d) {
  LookupParameterStorage* p = new LookupParameterStorage(n,d);
  LookupParameter r(this, lookup_params.size());
  //cerr << "Adding lookup parameters with dim " << d << " and size " << n << endl;
  all_params.push_back(p);
  lookup_params.push_back(p);
  return r;
}

void Model::reset_gradient() {
  for (auto p : params) { p->clear(); }
  for (auto p : lookup_params) { p->clear(); }
}

size_t Model::parameter_count() const {
  size_t r = 0;
  for (const ParameterStorageBase* param : all_params) {
    r += param->size();
  }
  return r;
}

void save_cnn_model(std::string filename, Model* model) {
    std::ofstream out(filename);
    boost::archive::text_oarchive oa(out);
    oa << (*model);
};

void load_cnn_model(std::string filename, Model* model) {
    std::ifstream in(filename);
    boost::archive::text_iarchive ia(in);
    ia >> (*model);
};

#endif

// CPU/GPU code
// TODO: It's a bit annoying to re-implement the CPU/GPU control code for each
//       function, but it's not clear how to handle heterogeneous functions w/
//       macros

// Note: Using DeviceMempool::NONE here because these tensors are not persistent
// and won't be saved so it doesn't matter which mempool they belong to.

// Take the squared norm
template <class MyDevice>
void ParameterStorage::squared_l2norm_dev(MyDevice & dev, float* sqnorm) const {
  Tensor sqnorm_t({1}, sqnorm, &dev, DeviceMempool::NONE);
  sqnorm_t.t<0>().device(*dev.edevice) = values.tvec().square().sum();
}
CNN_PARAMNORM_INST_DEV_IMPL(ParameterStorage, squared_l2norm, squared_l2norm_dev)

// Take the squared norm of the gradient
template <class MyDevice>
void ParameterStorage::g_squared_l2norm_dev(MyDevice & dev, float* sqnorm) const {
  assert(g.v != nullptr);
  Tensor sqnorm_t({1}, sqnorm, &dev, DeviceMempool::NONE);
  sqnorm_t.t<0>().device(*dev.edevice) = g.tvec().square().sum();
}
CNN_PARAMNORM_INST_DEV_IMPL(ParameterStorage, g_squared_l2norm, g_squared_l2norm_dev)

template <class MyDevice>
void ParameterStorage::accumulate_grad_dev(MyDevice & dev, const Tensor& d) {
  g.tvec().device(*dev.edevice) += d.tvec();
}
#ifdef __CUDACC__
  template void ParameterStorage::accumulate_grad_dev<Device_GPU>(Device_GPU & dev, const Tensor& d);
#elif defined(HAVE_CUDA)
  extern template void ParameterStorage::accumulate_grad_dev<Device_GPU>(Device_GPU & dev, const Tensor& d);
  template void ParameterStorage::accumulate_grad_dev<Device_CPU>(Device_CPU & dev, const Tensor& d);
  void ParameterStorage::accumulate_grad(const Tensor& d) {
    if(values.device->type == DeviceType::CPU) { accumulate_grad_dev(*(Device_CPU*)values.device,d); }
    else if(values.device->type == DeviceType::GPU) { accumulate_grad_dev(*(Device_GPU*)values.device,d); }
    else { abort(); }
  }
#else
  template void ParameterStorage::accumulate_grad_dev<Device_CPU>(Device_CPU & dev, const Tensor& d);
  void ParameterStorage::accumulate_grad(const Tensor& d) {
    if(values.device->type == DeviceType::CPU) { accumulate_grad_dev(*(Device_CPU*)values.device,d); }
    else { abort(); }
  }
#endif

template <class MyDevice>
void ParameterStorage::scale_parameters_dev(MyDevice & dev, float a) {
  values.tvec().device(*dev.edevice) = values.tvec() * a;
}
#ifdef __CUDACC__
  template void ParameterStorage::scale_parameters_dev<Device_GPU>(Device_GPU & dev, float a);
#elif defined(HAVE_CUDA)
  extern template void ParameterStorage::scale_parameters_dev<Device_GPU>(Device_GPU & dev, float a);
  template void ParameterStorage::scale_parameters_dev<Device_CPU>(Device_CPU & dev, float a);
  void ParameterStorage::scale_parameters(float a) {
    if(values.device->type == DeviceType::CPU) { scale_parameters_dev(*(Device_CPU*)values.device,a); }
    else if(values.device->type == DeviceType::GPU) { scale_parameters_dev(*(Device_GPU*)values.device,a); }
    else { abort(); }
  }
#else
  template void ParameterStorage::scale_parameters_dev<Device_CPU>(Device_CPU & dev, float a);
  void ParameterStorage::scale_parameters(float a) {
    if(values.device->type == DeviceType::CPU) { scale_parameters_dev(*(Device_CPU*)values.device,a); }
    else { abort(); }
  }
#endif

template <class MyDevice>
void LookupParameterStorage::initialize_dev(MyDevice & dev, unsigned index, const vector<float>& val) {
  assert(int(val.size()) == int(dim.size()));
#ifdef __CUDACC__
  cudaMemcpyAsync(values[index].v, &val[0], val.size() * sizeof(float), cudaMemcpyHostToDevice);
#else
  memcpy(values[index].v, &val[0], val.size() * sizeof(float));
#endif
}
#ifdef __CUDACC__
  template void LookupParameterStorage::initialize_dev<Device_GPU>(Device_GPU & dev, unsigned index, const vector<float>& val);
#elif defined(HAVE_CUDA)
  extern template void LookupParameterStorage::initialize_dev<Device_GPU>(Device_GPU & dev, unsigned index, const vector<float>& val);
  template void LookupParameterStorage::initialize_dev<Device_CPU>(Device_CPU & dev, unsigned index, const vector<float>& val);
  void LookupParameterStorage::initialize(unsigned index, const vector<float>& val) {
    if(values[index].device->type == DeviceType::CPU) { initialize_dev(*(Device_CPU*)values[index].device,index,val); }
    else if(values[index].device->type == DeviceType::GPU) { initialize_dev(*(Device_GPU*)values[index].device,index,val); }
    else { abort(); }
  }
#else
  template void LookupParameterStorage::initialize_dev<Device_CPU>(Device_CPU & dev, unsigned index, const vector<float>& val);
  void LookupParameterStorage::initialize(unsigned index, const vector<float>& val) {
    if(values[index].device->type == DeviceType::CPU) { initialize_dev(*(Device_CPU*)values[index].device,index,val); }
    else { abort(); }
  }
#endif

template <class MyDevice>
void LookupParameterStorage::squared_l2norm_dev(MyDevice & dev, float* sqnorm) const {
  Tensor sqnorm_t({1}, sqnorm, &dev, DeviceMempool::NONE);
  sqnorm_t.t<0>().device(*dev.edevice) = all_values.tvec().square().sum();
}
CNN_PARAMNORM_INST_DEV_IMPL(LookupParameterStorage, squared_l2norm, squared_l2norm_dev)

template <class MyDevice>
void LookupParameterStorage::g_squared_l2norm_dev(MyDevice & dev, float* sqnorm) const {
  Tensor sqnorm_t({1}, sqnorm, &dev, DeviceMempool::NONE);
  auto it = non_zero_grads.begin();
  assert(it != non_zero_grads.end());
  sqnorm_t.t<0>().device(*dev.edevice) = grads[*(it++)].tvec().square().sum();
  while(it != non_zero_grads.end())
    sqnorm_t.t<0>().device(*dev.edevice) += grads[*(it++)].tvec().square().sum();
}
CNN_PARAMNORM_INST_DEV_IMPL(LookupParameterStorage, g_squared_l2norm, g_squared_l2norm_dev)

void LookupParameterStorage::initialize_lookups() {
  int num = all_dim[all_dim.nd-1];
  dim = all_dim; dim.nd--;
  int dim_size = dim.size();
  if(values.size() == 0) {
    values.resize(num);
    for(int i = 0; i < num; ++i)
      values[i] = Tensor(dim, all_values.v + i*dim_size, all_values.device, all_values.mem_pool);
  }
  if(grads.size() == 0 && all_grads.v != nullptr) {
    grads.resize(num);
    for(int i = 0; i < num; ++i)
      grads[i] = Tensor(dim, all_grads.v + i*dim_size, all_grads.device, all_grads.mem_pool);
  }
}

template <class MyDevice>
void LookupParameterStorage::accumulate_grad_dev(MyDevice & dev, unsigned index, const Tensor& d) {
<<<<<<< HEAD
  if(all_grads.v == nullptr) {
    default_device->allocate_tensor(DeviceMempool::PS, all_grads);
    TensorTools::Zero(all_grads);
    initialize_lookups();
  }
=======
>>>>>>> b52820a9
  non_zero_grads.insert(index);
  grads[index].tvec().device(*dev.edevice) += d.tvec();
}
#ifdef __CUDACC__
  template void LookupParameterStorage::accumulate_grad_dev<Device_GPU>(Device_GPU & dev, unsigned index, const Tensor& d);
#elif defined(HAVE_CUDA)
  extern template void LookupParameterStorage::accumulate_grad_dev<Device_GPU>(Device_GPU & dev, unsigned index, const Tensor& d);
  template void LookupParameterStorage::accumulate_grad_dev<Device_CPU>(Device_CPU & dev, unsigned index, const Tensor& d);
  void LookupParameterStorage::accumulate_grad(unsigned index, const Tensor& d) {
    if(values[index].device->type == DeviceType::CPU) { accumulate_grad_dev(*(Device_CPU*)values[index].device,index,d); }
    else if(values[index].device->type == DeviceType::GPU) { accumulate_grad_dev(*(Device_GPU*)values[index].device,index,d); }
    else { abort(); }
  }
#else
  template void LookupParameterStorage::accumulate_grad_dev<Device_CPU>(Device_CPU & dev, unsigned index, const Tensor& d);
  void LookupParameterStorage::accumulate_grad(unsigned index, const Tensor& d) {
    if(values[index].device->type == DeviceType::CPU) { accumulate_grad_dev(*(Device_CPU*)values[index].device,index,d); }
    else { abort(); }
  }
#endif

template <class MyDevice>
void LookupParameterStorage::scale_parameters_dev(MyDevice & dev, float a) {
  all_values.tvec().device(*dev.edevice) = all_values.tvec() * a;
}
#ifdef __CUDACC__
  template void LookupParameterStorage::scale_parameters_dev<Device_GPU>(Device_GPU & dev, float a);
#elif defined(HAVE_CUDA)
  extern template void LookupParameterStorage::scale_parameters_dev<Device_GPU>(Device_GPU & dev, float a);
  template void LookupParameterStorage::scale_parameters_dev<Device_CPU>(Device_CPU & dev, float a);
  void LookupParameterStorage::scale_parameters(float a) {
    if(values[0].device->type == DeviceType::CPU) { scale_parameters_dev(*(Device_CPU*)values[0].device,a); }
    else if(values[0].device->type == DeviceType::GPU) { scale_parameters_dev(*(Device_GPU*)values[0].device,a); }
    else { abort(); }
  }
#else
  template void LookupParameterStorage::scale_parameters_dev<Device_CPU>(Device_CPU & dev, float a);
  void LookupParameterStorage::scale_parameters(float a) {
    if(values[0].device->type == DeviceType::CPU) { scale_parameters_dev(*(Device_CPU*)values[0].device,a); }
    else { abort(); }
  }
#endif

template <class MyDevice>
float Model::gradient_l2_norm_dev(MyDevice & dev) const {
  if (!gradient_norm_scratch)
    gradient_norm_scratch = (float*)default_device->mem->malloc((all_params.size()+1) * sizeof(float));
  size_t pi;
  for(pi = 0; pi < all_params.size(); ++pi)
    all_params[pi]->g_squared_l2norm(&gradient_norm_scratch[pi]);
  Tensor scratch_t({(unsigned int)all_params.size()}, gradient_norm_scratch, &dev, DeviceMempool::NONE);
  Tensor sum_t({1}, gradient_norm_scratch+pi, &dev, DeviceMempool::NONE);
  sum_t.t<0>().device(*dev.edevice) = scratch_t.t<1>().sum().sqrt();
#ifdef __CUDACC__
  float res = 0;
  cudaMemcpy(&res, gradient_norm_scratch, sizeof(float),  cudaMemcpyDeviceToHost);
  return res;
#else
  return gradient_norm_scratch[pi];
#endif
}
#ifdef __CUDACC__
  template float Model::gradient_l2_norm_dev<Device_GPU>(Device_GPU & dev) const;
#elif defined(HAVE_CUDA)
  extern template float Model::gradient_l2_norm_dev<Device_GPU>(Device_GPU & dev) const;
  template float Model::gradient_l2_norm_dev<Device_CPU>(Device_CPU & dev) const;
  float Model::gradient_l2_norm() const {
    if(default_device->type == DeviceType::CPU) { return gradient_l2_norm_dev(*(Device_CPU*)default_device); }
    else if(default_device->type == DeviceType::GPU) { return gradient_l2_norm_dev(*(Device_GPU*)default_device); }
    else { abort(); }
  }
#else
  template float Model::gradient_l2_norm_dev<Device_CPU>(Device_CPU & dev) const;
  float Model::gradient_l2_norm() const {
    if(default_device->type == DeviceType::CPU) { return gradient_l2_norm_dev(*(Device_CPU*)default_device); }
    else { abort(); }
  }
#endif

} // namespace cnn<|MERGE_RESOLUTION|>--- conflicted
+++ resolved
@@ -81,29 +81,13 @@
     TensorTools::Zero(g);
 }
 
-<<<<<<< HEAD
 LookupParameterStorage::LookupParameterStorage(unsigned n, const Dim& d) : dim(d) {
   all_dim = dim; all_dim.d[all_dim.nd++] = n;
   all_grads.d = all_values.d = all_dim;
   all_grads.device = all_values.device = default_device;
   default_device->allocate_tensor(DeviceMempool::PS, all_values);
+  default_device->allocate_tensor(DeviceMempool::PS, all_grads);
   initialize_lookups();
-=======
-LookupParameterStorage::LookupParameterStorage(unsigned n, const Dim& d) : dim(d), values(n), grads(n) {
-  for (unsigned i = 0; i < n; ++i) {
-    auto& v = values[i];
-    v.d = d;
-    v.device = default_device;
-    default_device->allocate_tensor(DeviceMempool::PS, v);
-    TensorTools::Randomize(v);
-
-    auto& g = grads[i];
-    g.d = d;
-    g.device = default_device;
-    default_device->allocate_tensor(DeviceMempool::PS, g);
-    TensorTools::Zero(g);
-  }
->>>>>>> b52820a9
 }
 
 void LookupParameterStorage::zero() {
@@ -365,14 +349,6 @@
 
 template <class MyDevice>
 void LookupParameterStorage::accumulate_grad_dev(MyDevice & dev, unsigned index, const Tensor& d) {
-<<<<<<< HEAD
-  if(all_grads.v == nullptr) {
-    default_device->allocate_tensor(DeviceMempool::PS, all_grads);
-    TensorTools::Zero(all_grads);
-    initialize_lookups();
-  }
-=======
->>>>>>> b52820a9
   non_zero_grads.insert(index);
   grads[index].tvec().device(*dev.edevice) += d.tvec();
 }
