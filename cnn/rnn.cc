--- conflicted
+++ resolved
@@ -71,13 +71,12 @@
   for (unsigned i = 0; i < layers; ++i) {
     const vector<Expression>& vars = param_vars[i];
 
-<<<<<<< HEAD
-    Expression y = vars[HB] + vars[X2H] * x;
+    Expression y = affine_transform({vars[2], vars[0], x});
 
-    if (t == 0 && h0.size() > 0) 
-      y = y + vars[H2H] * h0[i];
-    else if (t >= 1)
-      y = y + vars[H2H] * h[t-1][i];
+    if (prev == -1 && h0.size() > 0)
+      y = y + vars[1] * h0[i];
+    else if (prev >= 0)
+      y = y + vars[1] * h[prev][i];
 
     x = h[t][i] = tanh(y);
   }
@@ -94,20 +93,12 @@
     const vector<Expression>& vars = param_vars[i];
     assert(vars.size() >= L2H + 1);
 
-    Expression y = vars[HB] + vars[X2H] * x + vars[L2H] * aux;
+    Expression y = affine_transform({vars[HB], vars[X2H], x, vars[L2H], aux});
 
     if (t == 0 && h0.size() > 0) 
       y = y + vars[H2H] * h0[i];
     else if (t >= 1)
       y = y + vars[H2H] * h[t-1][i];
-=======
-    Expression y = affine_transform({vars[2], vars[0], x});
-
-    if (prev == -1 && h0.size() > 0)
-      y = y + vars[1] * h0[i];
-    else if (prev >= 0)
-      y = y + vars[1] * h[prev][i];
->>>>>>> 0c4f386c
 
     x = h[t][i] = tanh(y);
   }
