#include "cnn/rnn.h"

#include <string>
#include <cassert>
#include <vector>
#include <iostream>

#include "cnn/nodes.h"

using namespace std;
using namespace cnn::expr;
using namespace cnn;

namespace cnn {

enum { X2H=0, H2H, HB, L2H };

RNNBuilder::~RNNBuilder() {}

SimpleRNNBuilder::SimpleRNNBuilder(unsigned layers,
                       unsigned input_dim,
                       unsigned hidden_dim,
                       Model* model, 
                       bool support_lags) : layers(layers), lagging(support_lags) {
<<<<<<< HEAD
  unsigned layer_input_dim = input_dim;
  assert(layers > 0);
  assert(input_dim > 0);
  assert(hidden_dim > 0);
  for (unsigned i = 0; i < layers; ++i) {
    Parameters* p_x2h = model->add_parameters({long(hidden_dim), long(layer_input_dim)});
=======
  long layer_input_dim = input_dim;
  for (unsigned i = 0; i < layers; ++i) {
    Parameters* p_x2h = model->add_parameters({long(hidden_dim), layer_input_dim});
>>>>>>> 34250a77
    Parameters* p_h2h = model->add_parameters({long(hidden_dim), long(hidden_dim)});
    Parameters* p_hb = model->add_parameters({long(hidden_dim)});
    vector<Parameters*> ps = {p_x2h, p_h2h, p_hb};
    if (lagging)
        ps.push_back(model->add_parameters({long(hidden_dim), long(hidden_dim)}));
    params.push_back(ps);
    layer_input_dim = hidden_dim;
  }
}

void SimpleRNNBuilder::new_graph_impl(ComputationGraph& cg) {
  param_vars.clear();
  for (unsigned i = 0; i < layers; ++i) {
    Parameters* p_x2h = params[i][X2H];
    Parameters* p_h2h = params[i][H2H];
    Parameters* p_hb = params[i][HB];
    Expression i_x2h =  parameter(cg,p_x2h);
    Expression i_h2h =  parameter(cg,p_h2h);
    Expression i_hb =  parameter(cg,p_hb);
    vector<Expression> vars = {i_x2h, i_h2h, i_hb};

    if (lagging) {
        Parameters* p_l2h = params[i][L2H];
        Expression i_l2h =  parameter(cg,p_l2h);
        vars.push_back(i_l2h);
    }

    param_vars.push_back(vars);
  }
}

void SimpleRNNBuilder::start_new_sequence_impl(const vector<Expression>& h_0) {
  h.clear();
  h0 = h_0;
  if (h0.size()) { assert(h0.size() == layers); }
}

Expression SimpleRNNBuilder::add_input_impl(int prev, const Expression &in) {
  const unsigned t = h.size();
  h.push_back(vector<Expression>(layers));

  Expression x = in;

  for (unsigned i = 0; i < layers; ++i) {
    const vector<Expression>& vars = param_vars[i];

    Expression y = affine_transform({vars[2], vars[0], x});

    if (prev == -1 && h0.size() > 0)
      y = y + vars[1] * h0[i];
    else if (prev >= 0)
      y = y + vars[1] * h[prev][i];

    x = h[t][i] = tanh(y);
  }
  return h[t].back();
}

Expression SimpleRNNBuilder::add_auxiliary_input(const Expression &in, const Expression &aux) {
  const unsigned t = h.size();
  h.push_back(vector<Expression>(layers));

  Expression x = in;

  for (unsigned i = 0; i < layers; ++i) {
    const vector<Expression>& vars = param_vars[i];
    assert(vars.size() >= L2H + 1);

    Expression y = affine_transform({vars[HB], vars[X2H], x, vars[L2H], aux});

    if (t == 0 && h0.size() > 0) 
      y = y + vars[H2H] * h0[i];
    else if (t >= 1)
      y = y + vars[H2H] * h[t-1][i];

    x = h[t][i] = tanh(y);
  }
  return h[t].back();
}

} // namespace cnn<|MERGE_RESOLUTION|>--- conflicted
+++ resolved
@@ -22,18 +22,9 @@
                        unsigned hidden_dim,
                        Model* model, 
                        bool support_lags) : layers(layers), lagging(support_lags) {
-<<<<<<< HEAD
-  unsigned layer_input_dim = input_dim;
-  assert(layers > 0);
-  assert(input_dim > 0);
-  assert(hidden_dim > 0);
-  for (unsigned i = 0; i < layers; ++i) {
-    Parameters* p_x2h = model->add_parameters({long(hidden_dim), long(layer_input_dim)});
-=======
   long layer_input_dim = input_dim;
   for (unsigned i = 0; i < layers; ++i) {
     Parameters* p_x2h = model->add_parameters({long(hidden_dim), layer_input_dim});
->>>>>>> 34250a77
     Parameters* p_h2h = model->add_parameters({long(hidden_dim), long(hidden_dim)});
     Parameters* p_hb = model->add_parameters({long(hidden_dim)});
     vector<Parameters*> ps = {p_x2h, p_h2h, p_hb};
