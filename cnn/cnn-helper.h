--- conflicted
+++ resolved
@@ -2,16 +2,6 @@
 #define CNN_HELPER_H_
 
 #include <string>
-
-<<<<<<< HEAD
-#ifdef WIN32
-#include <process.h>
-#endif
-
-/// helper functions 
-=======
-/// helper functions
->>>>>>> f011fc1b
 
 namespace cnn {
 
