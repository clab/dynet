--- conflicted
+++ resolved
@@ -54,11 +54,7 @@
 Expression reshape(const Expression& x, const Dim& d);
 Expression transpose(const Expression& x);
 
-<<<<<<< HEAD
-Expression affine_transform(const std::vector<Expression>& xs);
-=======
 Expression trace_of_product(const Expression& x, const Expression& y);
->>>>>>> b862dec0
 Expression cwise_multiply(const Expression& x, const Expression& y);
 
 Expression dot_product(const Expression& x, const Expression& y);
