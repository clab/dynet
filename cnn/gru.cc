--- conflicted
+++ resolved
@@ -21,17 +21,10 @@
   long layer_input_dim = input_dim;
   for (unsigned i = 0; i < layers; ++i) {
     // z
-<<<<<<< HEAD
     Parameters* p_x2z = model->add_parameters({long(hidden_dim), layer_input_dim});
     Parameters* p_h2z = model->add_parameters({long(hidden_dim), long(hidden_dim)});
     Parameters* p_bz = model->add_parameters({long(hidden_dim)});
     
-=======
-    Parameters* p_x2z = model->add_parameters({hidden_dim, layer_input_dim});
-    Parameters* p_h2z = model->add_parameters({hidden_dim, hidden_dim});
-    Parameters* p_bz = model->add_parameters({hidden_dim});
-
->>>>>>> f011fc1b
     // r
     Parameters* p_x2r = model->add_parameters({long(hidden_dim), layer_input_dim});
     Parameters* p_h2r = model->add_parameters({long(hidden_dim), long(hidden_dim)});
