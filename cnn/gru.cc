#include "cnn/gru.h"

#include <string>
#include <cassert>
#include <vector>
#include <iostream>

#include "cnn/nodes.h"
#include "cnn/training.h"

using namespace std;

namespace cnn {

enum { X2Z, H2Z, BZ, X2R, H2R, BR, X2H, H2H, BH };

GRUBuilder::GRUBuilder(unsigned layers,
                       unsigned input_dim,
                       unsigned hidden_dim,
<<<<<<< HEAD
                       Model* model) : hidden_dim(hidden_dim), layers(layers)
{
  long layer_input_dim = input_dim;
  assert(layers > 0);
  assert(input_dim > 0);
  assert(hidden_dim > 0);

=======
                       Model* model) : hidden_dim(hidden_dim), layers(layers) {
  long layer_input_dim = input_dim;
>>>>>>> 34250a77
  for (unsigned i = 0; i < layers; ++i) {
    // z
    Parameters* p_x2z = model->add_parameters({long(hidden_dim), layer_input_dim});
    Parameters* p_h2z = model->add_parameters({long(hidden_dim), long(hidden_dim)});
    Parameters* p_bz = model->add_parameters({long(hidden_dim)});
    
    // r
    Parameters* p_x2r = model->add_parameters({long(hidden_dim), layer_input_dim});
    Parameters* p_h2r = model->add_parameters({long(hidden_dim), long(hidden_dim)});
    Parameters* p_br = model->add_parameters({long(hidden_dim)});

    // h
    Parameters* p_x2h = model->add_parameters({long(hidden_dim), layer_input_dim});
    Parameters* p_h2h = model->add_parameters({long(hidden_dim), long(hidden_dim)});
    Parameters* p_bh = model->add_parameters({long(hidden_dim)});
<<<<<<< HEAD
    layer_input_dim = long(hidden_dim);  // output (hidden) from 1st layer is input to next
=======
    layer_input_dim = hidden_dim;  // output (hidden) from 1st layer is input to next
>>>>>>> 34250a77

    vector<Parameters*> ps = {p_x2z, p_h2z, p_bz, p_x2r, p_h2r, p_br, p_x2h, p_h2h, p_bh};
    params.push_back(ps);
  }  // layers
}

void GRUBuilder::new_graph_impl(ComputationGraph& cg) {
  param_vars.clear();
  for (unsigned i = 0; i < layers; ++i) {
    auto& p = params[i];

    // z
    Expression x2z = parameter(cg,p[X2Z]);
    Expression h2z = parameter(cg,p[H2Z]);
    Expression bz = parameter(cg,p[BZ]);

    // r
    Expression x2r = parameter(cg,p[X2R]);
    Expression h2r = parameter(cg,p[H2R]);
    Expression br = parameter(cg,p[BR]);

    // h
    Expression x2h = parameter(cg,p[X2H]);
    Expression h2h = parameter(cg,p[H2H]);
    Expression bh = parameter(cg,p[BH]);

    vector<Expression> vars = {x2z, h2z, bz, x2r, h2r, br, x2h, h2h, bh};
    param_vars.push_back(vars);
  }
}

void GRUBuilder::start_new_sequence_impl(const std::vector<Expression>& h_0) {
  h.clear();
  h0 = h_0;
  if (!h0.empty()) {
    assert (h0.size() == layers);
  }
}

Expression GRUBuilder::add_input_impl(int prev, const Expression& x) {
  const bool has_initial_state = (h0.size() > 0);
  const unsigned t = h.size();
  h.push_back(vector<Expression>(layers));
  vector<Expression>& ht = h.back();
  Expression in = x;
  for (unsigned i = 0; i < layers; ++i) {
    const vector<Expression>& vars = param_vars[i];
    Expression h_tprev;
    // prev_zero means that h_tprev should be treated as 0
    bool prev_zero = false;
    if (prev >= 0 || has_initial_state) {
      h_tprev = (prev < 0) ? h0[i] : h[prev][i];
    } else { prev_zero = true; }
    // update gate
    Expression zt;
    if (prev_zero)
      zt = affine_transform({vars[BZ], vars[X2Z], in});
    else
      zt = affine_transform({vars[BZ], vars[X2Z], in, vars[H2Z], h_tprev});
    zt = logistic(zt);
    // forget
    Expression ft = 1.f - zt;
    // reset gate
    Expression rt;
    if (prev_zero)
      rt = affine_transform({vars[BR], vars[X2R], in});
    else
      rt = affine_transform({vars[BR], vars[X2R], in, vars[H2R], h_tprev});
    rt = logistic(rt);

    // candidate activation
    Expression ct;
    if (prev_zero) {
      ct = affine_transform({vars[BH], vars[X2H], in});
      ct = tanh(ct);
      Expression nwt = cwise_multiply(zt, ct);
      in = ht[i] = nwt;
    } else {
      Expression ght = cwise_multiply(rt, h_tprev);
      ct = affine_transform({vars[BH], vars[X2H], in, vars[H2H], ght});
      ct = tanh(ct);
      Expression nwt = cwise_multiply(zt, ct);
      Expression crt = cwise_multiply(ft, h_tprev);
      in = ht[i] = crt + nwt;
    }
  }
  return ht.back();
}

} // namespace cnn<|MERGE_RESOLUTION|>--- conflicted
+++ resolved
@@ -17,18 +17,8 @@
 GRUBuilder::GRUBuilder(unsigned layers,
                        unsigned input_dim,
                        unsigned hidden_dim,
-<<<<<<< HEAD
-                       Model* model) : hidden_dim(hidden_dim), layers(layers)
-{
-  long layer_input_dim = input_dim;
-  assert(layers > 0);
-  assert(input_dim > 0);
-  assert(hidden_dim > 0);
-
-=======
                        Model* model) : hidden_dim(hidden_dim), layers(layers) {
   long layer_input_dim = input_dim;
->>>>>>> 34250a77
   for (unsigned i = 0; i < layers; ++i) {
     // z
     Parameters* p_x2z = model->add_parameters({long(hidden_dim), layer_input_dim});
@@ -44,11 +34,7 @@
     Parameters* p_x2h = model->add_parameters({long(hidden_dim), layer_input_dim});
     Parameters* p_h2h = model->add_parameters({long(hidden_dim), long(hidden_dim)});
     Parameters* p_bh = model->add_parameters({long(hidden_dim)});
-<<<<<<< HEAD
-    layer_input_dim = long(hidden_dim);  // output (hidden) from 1st layer is input to next
-=======
     layer_input_dim = hidden_dim;  // output (hidden) from 1st layer is input to next
->>>>>>> 34250a77
 
     vector<Parameters*> ps = {p_x2z, p_h2z, p_bz, p_x2r, p_h2r, p_br, p_x2h, p_h2h, p_bh};
     params.push_back(ps);
