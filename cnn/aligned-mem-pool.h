#ifndef CNN_ALIGNED_MEM_POOL_H
#define CNN_ALIGNED_MEM_POOL_H

#include <cstdlib>
#include <cstring>
#include <iostream>
<<<<<<< HEAD
#ifdef WIN32
#include <malloc.h>
#else
#include <mm_malloc.h>
#endif
=======
#include <mm_malloc.h>
#include "cnn/except.h"
>>>>>>> f011fc1b
#if HAVE_CUDA
#include "cnn/cuda.h"
#include <cuda.h>
#include <cuda_runtime.h>
#endif

namespace cnn {

inline void* cnn_mm_malloc(size_t n, size_t align) {
  void* ptr = nullptr;
#if HAVE_CUDA
  CUDA_CHECK(cudaMalloc(&ptr, n));
#else
  ptr = _mm_malloc(n, align);
#endif
  if (!ptr) {
    std::cerr << "Memory allocation failed n=" << n << " align=" << align << std::endl;
    throw cnn::out_of_memory("Memory allocation failed in cnn_mm_malloc()");
  }
  return ptr;
}

inline void cnn_mm_free(void* mem) {
//#if HAVE_MM_MALLOC
#if HAVE_CUDA
  CUDA_CHECK(cudaFree(mem));
#else
  _mm_free(mem);
#endif

//#else
//  return std::free(n, align);
//#endif
}

// this is used to manage CPU memory for function values and gradients
template <unsigned AlignedBits>
class AlignedMemoryPool {
 public:
  explicit AlignedMemoryPool(size_t cap) {
    sys_alloc(cap);
    zero_all();
  }
  // returns nullptr if OOM
  void* allocate(size_t n) {
    auto rounded_n = round_up_align(n);
    if (rounded_n + used > capacity)
      return nullptr;
    void* res = static_cast<char*>(mem) + used;
    used += rounded_n;
    return res;
  }
  void free() {
    //std::cerr << "freeing " << used << " bytes\n";
    used = 0;
  }
  void free_and_grow_capacity(size_t new_cap = 0) {
    cnn_mm_free(mem);
    if (new_cap)
      sys_alloc(new_cap);
    else
      sys_alloc(capacity * 1.5);
    zero_all();
  }
  // zeros out the amount of allocations
  void zero_allocated_memory() {
    if (used == 0) return;
#if HAVE_CUDA
    CUDA_CHECK(cudaMemsetAsync(mem, 0, used));
#else
    std::memset(mem, 0, used);
#endif
  }
 private:
  void sys_alloc(size_t cap) {
    capacity = round_up_align(cap);
    mem = cnn_mm_malloc(capacity, 1 << AlignedBits);
    used = 0;
  }
  void zero_all() {
    //std::cerr << "zeroing " << (used ? used : capacity) << " bytes\n";
#if HAVE_CUDA
    CUDA_CHECK(cudaMemsetAsync(mem, 0, capacity));
#else
    std::memset(mem, 0, capacity);
#endif
  }
  inline static size_t round_up_align(size_t n) {
    if (AlignedBits < 2) return n;
    auto c = (n & ((1 << (AlignedBits)) - 1)) > 0 ? 1 : 0;
    return ((n >> (AlignedBits)) + c) << (AlignedBits);
  }
  size_t capacity;
  size_t used;
  void* mem;
};

} // namespace cnn

#endif<|MERGE_RESOLUTION|>--- conflicted
+++ resolved
@@ -4,16 +4,13 @@
 #include <cstdlib>
 #include <cstring>
 #include <iostream>
-<<<<<<< HEAD
+
 #ifdef WIN32
 #include <malloc.h>
 #else
 #include <mm_malloc.h>
 #endif
-=======
-#include <mm_malloc.h>
 #include "cnn/except.h"
->>>>>>> f011fc1b
 #if HAVE_CUDA
 #include "cnn/cuda.h"
 #include <cuda.h>
