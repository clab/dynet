#include "cnn/lstm.h"

#include <string>
#include <cassert>
#include <vector>
#include <iostream>

#include "cnn/nodes.h"

using namespace std;
using namespace cnn::expr;

namespace cnn {

enum { X2I, H2I, C2I, BI, X2O, H2O, C2O, BO, X2C, H2C, BC };

LSTMBuilder::LSTMBuilder(unsigned layers,
                         unsigned input_dim,
                         unsigned hidden_dim,
                         Model* model) : layers(layers) {
  long layer_input_dim = input_dim;
  for (unsigned i = 0; i < layers; ++i) {
    // i
<<<<<<< HEAD
    Parameters* p_x2i = model->add_parameters({long(hidden_dim), layer_input_dim});
    Parameters* p_h2i = model->add_parameters({long(hidden_dim), long(hidden_dim)});
    Parameters* p_c2i = model->add_parameters({long(hidden_dim), long(hidden_dim)});
    Parameters* p_bi = model->add_parameters({long(hidden_dim)});
    
=======
    Parameters* p_x2i = model->add_parameters({hidden_dim, layer_input_dim});
    Parameters* p_h2i = model->add_parameters({hidden_dim, hidden_dim});
    Parameters* p_c2i = model->add_parameters({hidden_dim, hidden_dim});
    Parameters* p_bi = model->add_parameters({hidden_dim});

>>>>>>> f011fc1b
    // o
    Parameters* p_x2o = model->add_parameters({long(hidden_dim), layer_input_dim});
    Parameters* p_h2o = model->add_parameters({long(hidden_dim), long(hidden_dim)});
    Parameters* p_c2o = model->add_parameters({long(hidden_dim), long(hidden_dim)});
    Parameters* p_bo = model->add_parameters({long(hidden_dim)});

    // c
    Parameters* p_x2c = model->add_parameters({long(hidden_dim), layer_input_dim});
    Parameters* p_h2c = model->add_parameters({long(hidden_dim), long(hidden_dim)});
    Parameters* p_bc = model->add_parameters({long(hidden_dim)});
    layer_input_dim = hidden_dim;  // output (hidden) from 1st layer is input to next

    vector<Parameters*> ps = {p_x2i, p_h2i, p_c2i, p_bi, p_x2o, p_h2o, p_c2o, p_bo, p_x2c, p_h2c, p_bc};
    params.push_back(ps);
  }  // layers
}

void LSTMBuilder::new_graph_impl(ComputationGraph& cg){
  param_vars.clear();

  for (unsigned i = 0; i < layers; ++i){
    auto& p = params[i];

    //i
    Expression i_x2i = parameter(cg,p[X2I]);
    Expression i_h2i = parameter(cg,p[H2I]);
    Expression i_c2i = parameter(cg,p[C2I]);
    Expression i_bi = parameter(cg,p[BI]);
    //o
    Expression i_x2o = parameter(cg,p[X2O]);
    Expression i_h2o = parameter(cg,p[H2O]);
    Expression i_c2o = parameter(cg,p[C2O]);
    Expression i_bo = parameter(cg,p[BO]);
    //c
    Expression i_x2c = parameter(cg,p[X2C]);
    Expression i_h2c = parameter(cg,p[H2C]);
    Expression i_bc = parameter(cg,p[BC]);

    vector<Expression> vars = {i_x2i, i_h2i, i_c2i, i_bi, i_x2o, i_h2o, i_c2o, i_bo, i_x2c, i_h2c, i_bc};
    param_vars.push_back(vars);


  }
}

// layout: 0..layers = c
//         layers+1..2*layers = h
void LSTMBuilder::start_new_sequence_impl(const vector<Expression>& hinit) {
  h.clear();
  c.clear();
  if (hinit.size() > 0) {
    assert(layers*2 == hinit.size());
    h0.resize(layers);
    c0.resize(layers);
    for (unsigned i = 0; i < layers; ++i) {
      c0[i] = hinit[i];
      h0[i] = hinit[i + layers];
    }
    has_initial_state = true;
  } else {
    has_initial_state = false;
  }
}

Expression LSTMBuilder::add_input_impl(int prev, const Expression& x) {
  h.push_back(vector<Expression>(layers));
  c.push_back(vector<Expression>(layers));
  vector<Expression>& ht = h.back();
  vector<Expression>& ct = c.back();
  Expression in = x;
  for (unsigned i = 0; i < layers; ++i) {
    const vector<Expression>& vars = param_vars[i];
    Expression i_h_tm1, i_c_tm1;
    bool has_prev_state = (prev >= 0 || has_initial_state);
    if (prev < 0) {
      if (has_initial_state) {
        // intial value for h and c at timestep 0 in layer i
        // defaults to zero matrix input if not set in add_parameter_edges
        i_h_tm1 = h0[i];
        i_c_tm1 = c0[i];
      }
    } else {  // t > 0
      i_h_tm1 = h[prev][i];
      i_c_tm1 = c[prev][i];
    }
    // input
    Expression i_ait;
    if (has_prev_state)
//      i_ait = vars[BI] + vars[X2I] * in + vars[H2I]*i_h_tm1 + vars[C2I] * i_c_tm1;
      i_ait = affine_transform({vars[BI], vars[X2I], in, vars[H2I], i_h_tm1, vars[C2I], i_c_tm1});
    else
//      i_ait = vars[BI] + vars[X2I] * in;
      i_ait = affine_transform({vars[BI], vars[X2I], in});
    Expression i_it = logistic(i_ait);
    // forget
    Expression i_ft = 1.f - i_it;
    // write memory cell
    Expression i_awt;
    if (has_prev_state)
//      i_awt = vars[BC] + vars[X2C] * in + vars[H2C]*i_h_tm1;
      i_awt = affine_transform({vars[BC], vars[X2C], in, vars[H2C], i_h_tm1});
    else
//      i_awt = vars[BC] + vars[X2C] * in;
      i_awt = affine_transform({vars[BC], vars[X2C], in});
    Expression i_wt = tanh(i_awt);
    // output
    if (has_prev_state) {
      Expression i_nwt = cwise_multiply(i_it,i_wt);
      Expression i_crt = cwise_multiply(i_ft,i_c_tm1);
      ct[i] = i_crt + i_nwt;
    } else {
      ct[i] = cwise_multiply(i_it,i_wt);
    }

    Expression i_aot;
    if (has_prev_state)
//      i_aot = vars[BO] + vars[X2O] * in + vars[H2O] * i_h_tm1 + vars[C2O] * ct[i];
      i_aot = affine_transform({vars[BO], vars[X2O], in, vars[H2O], i_h_tm1, vars[C2O], ct[i]});
    else
//      i_aot = vars[BO] + vars[X2O] * in;
      i_aot = affine_transform({vars[BO], vars[X2O], in});
    Expression i_ot = logistic(i_aot);
    Expression ph_t = tanh(ct[i]);
    in = ht[i] = cwise_multiply(i_ot,ph_t);
  }
  return ht.back();
}

void LSTMBuilder::copy(const RNNBuilder & rnn) {
  const LSTMBuilder & rnn_lstm = (const LSTMBuilder&)rnn;
  assert(params.size() == rnn_lstm.params.size());
  for(size_t i = 0; i < params.size(); ++i)
      for(size_t j = 0; j < params[i].size(); ++j)
        params[i][j]->copy(*rnn_lstm.params[i][j]);
}

} // namespace cnn<|MERGE_RESOLUTION|>--- conflicted
+++ resolved
@@ -21,19 +21,11 @@
   long layer_input_dim = input_dim;
   for (unsigned i = 0; i < layers; ++i) {
     // i
-<<<<<<< HEAD
     Parameters* p_x2i = model->add_parameters({long(hidden_dim), layer_input_dim});
     Parameters* p_h2i = model->add_parameters({long(hidden_dim), long(hidden_dim)});
     Parameters* p_c2i = model->add_parameters({long(hidden_dim), long(hidden_dim)});
     Parameters* p_bi = model->add_parameters({long(hidden_dim)});
     
-=======
-    Parameters* p_x2i = model->add_parameters({hidden_dim, layer_input_dim});
-    Parameters* p_h2i = model->add_parameters({hidden_dim, hidden_dim});
-    Parameters* p_c2i = model->add_parameters({hidden_dim, hidden_dim});
-    Parameters* p_bi = model->add_parameters({hidden_dim});
-
->>>>>>> f011fc1b
     // o
     Parameters* p_x2o = model->add_parameters({long(hidden_dim), layer_input_dim});
     Parameters* p_h2o = model->add_parameters({long(hidden_dim), long(hidden_dim)});
