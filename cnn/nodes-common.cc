#include "cnn/nodes.h"

#include <limits>
#include <cmath>
#include <sstream>

using namespace std;

namespace cnn {

inline bool LooksLikeVector(const Dim& d) {
  if (d.ndims() == 1) return true;
  if (d.ndims() > 1) {
    for (int i = 1; i < d.ndims(); ++i)
      if (d[i] != 1) return false;
  }
  return true;
}

string Min::as_string(const vector<string>& arg_names) const {
  ostringstream s;
  s << "min{" << arg_names[0] << ", " << arg_names[1] << "}";
  return s.str();
}

Dim Min::dim_forward(const vector<Dim>& xs) const {
  if (xs.size() != 2 || xs[0] != xs[1]) {
    cerr << "Bad arguments in Min: " << xs << endl;
    abort();
  }
  return xs[0];
}

string Max::as_string(const vector<string>& arg_names) const {
  ostringstream s;
  s << "max{" << arg_names[0] << ", " << arg_names[1] << "}";
  return s.str();
}

Dim Max::dim_forward(const vector<Dim>& xs) const {
  if (xs.size() != 2 || xs[0] != xs[1]) {
    cerr << "Bad arguments in Max: " << xs << endl;
    abort();
  }
  return xs[0];
}

string TraceOfProduct::as_string(const vector<string>& arg_names) const {
  ostringstream s;
  s << "Tr(" << arg_names[0] << " * " << arg_names[1] << "^T)";
  return s.str();
}

Dim TraceOfProduct::dim_forward(const vector<Dim>& xs) const {
  if (xs.size() != 2 || xs[0] != xs[1]) {
    cerr << "Bad arguments in TraceOfProduct: " << xs << endl;
    abort();
  }
  return Dim({1});
}

string ConstScalarMultiply::as_string(const vector<string>& arg_names) const {
  ostringstream s;
  s << arg_names[0] << " * " << alpha;
  return s.str();
}

Dim ConstScalarMultiply::dim_forward(const vector<Dim>& xs) const {
  if (xs.size() != 1) {
    cerr << "ConstScalarMultiply expects one argument: " << xs << endl;
    abort();
  }
  return xs[0];
}

string DotProduct::as_string(const vector<string>& arg_names) const {
  ostringstream s;
  s << arg_names[0] << "^T . " << arg_names[1];
  return s.str();
}

Dim DotProduct::dim_forward(const vector<Dim>& xs) const {
  assert(xs.size() == 2);
  assert(LooksLikeVector(xs[0]));
  assert(LooksLikeVector(xs[1]));
  assert(xs[0].rows() == xs[1].rows());
  return Dim({1});
}

string Transpose::as_string(const vector<string>& arg_names) const {
  ostringstream s;
  s << arg_names[0] << "^T";
  return s.str();
}

Dim Transpose::dim_forward(const vector<Dim>& xs) const {
  assert(xs.size() == 1);
  return xs[0].transpose();
}

string Reshape::as_string(const vector<string>& arg_names) const {
  ostringstream s;
  s << "reshape(" << arg_names[0] << " --> " << to << ')';
  return s.str();
}

Dim Reshape::dim_forward(const vector<Dim>& xs) const {
  assert(xs.size() == 1);
  assert(xs[0].size() == to.size());
  return to;
}

string SumColumns::as_string(const vector<string>& arg_names) const {
  ostringstream s;
  s << "sum_cols(matrix=" << arg_names[0];
  if (arg_names.size() == 2) s << ", col_weighting=" << arg_names[1];
  s << ')';
  return s.str();
}

Dim SumColumns::dim_forward(const vector<Dim>& xs) const {
  assert(xs.size() == 1 || xs.size() == 2);
  return Dim({xs[0].rows()});
}

string KMHNGram::as_string(const vector<string>& arg_names) const {
  ostringstream s;
  s << "kmh-ngram(" << arg_names[0] << ')';
  return s.str();
}

Dim KMHNGram::dim_forward(const vector<Dim>& xs) const {
  assert(xs[0].ndims() == 2);
  const int new_cols = xs[0].cols() - n + 1;
  if (new_cols < 1) {
    cerr << "Bad input dimensions in KMHNGram: " << xs << endl;
    abort();
  }
  return Dim({xs[0][0], new_cols});
}

string InnerProduct3D_1D::as_string(const vector<string>& arg_names) const {
  ostringstream s;
  s << "dot(" << arg_names[0] << "," << arg_names[1] << ')';
  if (arg_names.size() == 3) s << " + " << arg_names[2];
  return s.str();
}

Dim InnerProduct3D_1D::dim_forward(const vector<Dim>& xs) const {
  if (xs.size() != 2 && xs.size() != 3) {
    cerr << "Expected two or three arguments in InnerProduct3D_1D\n";
    abort();
  }
  if (xs[0].ndims() != 3 ||
      xs[1].ndims() != 1 ||
      xs[0].size(2) != xs[1].size(0)) {
    cerr << "Bad input dimensions in InnerProduct3D_1D: " << xs << endl;
    abort();
  }
  Dim d({xs[0].size(0), xs[0].size(1)});
  if (xs.size() == 3 && xs[2] != d) {
    cerr << "Bad input dimensions in InnerProduct3D_1D: " << xs << endl;
    abort();
  }
  return d;
}

string GaussianNoise::as_string(const vector<string>& arg_names) const {
  ostringstream s;
  s << arg_names[0] << " + N(0," << stddev << ')';
  return s.str();
}

Dim GaussianNoise::dim_forward(const vector<Dim>& xs) const {
  assert(xs.size() == 1);
  return xs[0];
}

string Dropout::as_string(const vector<string>& arg_names) const {
  ostringstream s;
  s << "dropout(" << arg_names[0] << ",p=" << p << ')';
  return s.str();
}

Dim Dropout::dim_forward(const vector<Dim>& xs) const {
  assert(xs.size() == 1);
  return xs[0];
}

string ConstantPlusX::as_string(const vector<string>& arg_names) const {
  ostringstream s;
  s << c << " + " << arg_names[0];
  return s.str();
}

Dim ConstantPlusX::dim_forward(const vector<Dim>& xs) const {
  assert(xs.size() == 1);
  return xs[0];
}

string ConstantMinusX::as_string(const vector<string>& arg_names) const {
  ostringstream s;
  s << c << " - " << arg_names[0];
  return s.str();
}

Dim ConstantMinusX::dim_forward(const vector<Dim>& xs) const {
  assert(xs.size() == 1);
  return xs[0];
}

string Sum::as_string(const vector<string>& arg_names) const {
  ostringstream s;
  s << arg_names[0];
  for (unsigned i = 1; i < arg_names.size(); ++i)
    s << " + " << arg_names[i];
  return s.str();
}

Dim Sum::dim_forward(const vector<Dim>& xs) const {
  Dim d = xs[0].truncate();
  for (unsigned i = 1; i < xs.size(); ++i) {
    if (d != xs[i].truncate()) {
      cerr << "Mismatched input dimensions in Sum: " << xs << endl;
      abort();
    }
  }
  return d;
}

string Average::as_string(const vector<string>& arg_names) const {
  ostringstream s;
  s << "average(" << arg_names[0];
  for (unsigned i = 1; i < arg_names.size(); ++i)
    s << ", " << arg_names[i];
  s << ")";
  return s.str();
}

Dim Average::dim_forward(const vector<Dim>& xs) const {
  for (unsigned i = 1; i < xs.size(); ++i) {
    if (xs[0] != xs[1]) {
      cerr << "Mismatched input dimensions in Average: " << xs << endl;
      abort();
    }
  }
  return xs[0];
}

string Tanh::as_string(const vector<string>& arg_names) const {
  ostringstream s;
  s << "tanh(" << arg_names[0] << ')';
  return s.str();
}

Dim Tanh::dim_forward(const vector<Dim>& xs) const {
  assert(xs.size() == 1);
  return xs[0];
}

string Square::as_string(const vector<string>& arg_names) const {
  ostringstream s;
  s << "square(" << arg_names[0] << ')';
  return s.str();
}

Dim Square::dim_forward(const vector<Dim>& xs) const {
  assert(xs.size() == 1);
  return xs[0];
}

string Exp::as_string(const vector<string>& arg_names) const {
  ostringstream os;
  os << "exp(" << arg_names[0] << ')';
  return os.str();
}

Dim Exp::dim_forward(const vector<Dim>& xs) const {
  assert(xs.size() == 1);
  return xs[0];
}

string Log::as_string(const vector<string>& arg_names) const {
  ostringstream os;
  os << "log(" << arg_names[0] << ')';
  return os.str();
}

Dim Log::dim_forward(const vector<Dim>& xs) const {
  assert(xs.size() == 1);
  return xs[0];
}

string Concatenate::as_string(const vector<string>& arg_names) const {
  ostringstream os;
  os << "concat(" << arg_names[0];
  for (unsigned i = 1; i < arg_names.size(); ++i) {
    os << ',' << arg_names[i];
  }
  os << ')';
  return os.str();
}

Dim Concatenate::dim_forward(const vector<Dim>& xs) const {
  unsigned new_rows = 0;
  Dim dr = xs[0];
  if (LooksLikeVector(dr)) dr.resize(1);
  for (auto c : xs) {
    if (LooksLikeVector(c)) c.resize(1);
    new_rows += c[0];
    dr.set(0, c[0]);
    if (dr != c) {
      cerr << "Bad input dimensions in Concatenate: " << xs << endl;
      abort();
    }
  }
  dr.set(0, new_rows);
  return dr;
}

string ConcatenateColumns::as_string(const vector<string>& arg_names) const {
  ostringstream os;
  os << "concat_cols(" << arg_names[0];
  for (unsigned i = 1; i < arg_names.size(); ++i) {
    os << ',' << arg_names[i];
  }
  os << ')';
  return os.str();
}

Dim ConcatenateColumns::dim_forward(const vector<Dim>& xs) const {
  assert(xs.size() > 0);
  int rows = xs[0][0];
  int new_cols = 0;
  for (auto& d : xs) {
    if (d[0] != rows) {
      cerr << "Bad input dimensions in ConcatenateColumns: " << xs << endl;
      abort();
    }
    new_cols += d[1];
  }
  return Dim({rows, new_cols});
}

string PairwiseRankLoss::as_string(const vector<string>& arg_names) const {
  ostringstream os;
  os << "max(0, " << margin << " - " << arg_names[0] << " + " << arg_names[1] << ')';
  return os.str();
}

Dim PairwiseRankLoss::dim_forward(const vector<Dim>& xs) const {
  if (xs.size() != 2 ||
      xs[0] != xs[1] ||
      xs[0].rows() != 1 ||
      (xs[0].ndims() != 1 && xs[0].ndims() != 2)) {
    cerr << "Bad input dimensions in PairwiseRankLoss: " << xs << endl;
    abort();
  }
  return xs[0];
}

string Hinge::as_string(const vector<string>& arg_names) const {
  ostringstream os;
  os << "hinge(" << arg_names[0] << ", pe=" << pelement << ", m=" << margin << ')';
  return os.str();
}

Dim Hinge::dim_forward(const vector<Dim>& xs) const {
  if (xs.size() != 1 || !LooksLikeVector(xs[0])) {
    cerr << "Bad input dimensions in Hinge: " << xs << endl;
    abort();
  }
  return Dim({1});
}

string Identity::as_string(const vector<string>& arg_names) const {
  return arg_names[0];
}

Dim Identity::dim_forward(const vector<Dim>& xs) const {
  assert(xs.size() == 1);
  return xs[0];
}

string MaxPooling1D::as_string(const vector<string>& arg_names) const {
  ostringstream os;
  os << "maxpool1d(" << arg_names.front() << ",w=" << width << ")";
  return os.str();
}

Dim MaxPooling1D::dim_forward(const vector<Dim>& xs) const {
  cerr << "MaxPooling1D::dim_forward not implemented\n";
  abort();
}

string Softmax::as_string(const vector<string>& arg_names) const {
  ostringstream s;
  s << "softmax(" << arg_names[0] << ')';
  return s.str();
}

Dim Softmax::dim_forward(const vector<Dim>& xs) const {
  assert(xs.size() == 1);
  if (!LooksLikeVector(xs[0])) {
    cerr << "Bad input dimensions in Softmax: " << xs << endl;
    abort();
  }
  return xs[0];
}

string SoftSign::as_string(const vector<string>& arg_names) const {
  ostringstream s;
  s << "softsign(" << arg_names[0] << ')';
  return s.str();
}

Dim SoftSign::dim_forward(const vector<Dim>& xs) const {
  assert(xs.size() == 1);
  if (!LooksLikeVector(xs[0])) {
    cerr << "Bad input dimensions in Softsign: " << xs << endl;
    abort();
  }
  return xs[0];
}

string PickNegLogSoftmax::as_string(const vector<string>& arg_names) const {
  ostringstream s;
  s << "log_softmax(" << arg_names[0] << ")_{" << *pval << '}';
  return s.str();
}

Dim PickNegLogSoftmax::dim_forward(const vector<Dim>& xs) const {
  assert(xs.size() == 1);
  if (!LooksLikeVector(xs[0])) {
    cerr << "Bad input dimensions in PickNegLogSoftmax: " << xs << endl;
    abort();
  }
  return Dim({1});
}

string LogSoftmax::as_string(const vector<string>& arg_names) const {
  ostringstream s;
  s << "log_softmax(" << arg_names[0] << ')';
  return s.str();
}

Dim LogSoftmax::dim_forward(const vector<Dim>& xs) const {
  assert(xs.size() == 1);
  if (!LooksLikeVector(xs[0])) {
    cerr << "Bad input dimensions in LogSoftmax: " << xs << endl;
    abort();
  }
  return xs[0];
}

string RestrictedLogSoftmax::as_string(const vector<string>& arg_names) const {
  ostringstream s;
  s << "r_log_softmax(" << arg_names[0] << ')';
  return s.str();
}

Dim RestrictedLogSoftmax::dim_forward(const vector<Dim>& xs) const {
  assert(xs.size() == 1);
  if (!LooksLikeVector(xs[0])) {
    cerr << "Bad input dimensions in RestrictedLogSoftmax: " << xs << endl;
    abort();
  }
  return xs[0];
}

string PickElement::as_string(const vector<string>& arg_names) const {
  ostringstream s;
  s << "pick(" << arg_names[0] << ',' << *pval << ')';
  return s.str();
}

Dim PickElement::dim_forward(const vector<Dim>& xs) const {
  assert(xs.size() == 1);
  if (!LooksLikeVector(xs[0])) {
    cerr << "Bad input dimensions in PickElement: " << xs << endl;
    abort();
  }
  return Dim({1});
}

// x_1 is a vector
// y = (x_1)[start:end]
string PickRange::as_string(const vector<string>& arg_names) const {
  ostringstream s;
  s << "slice(" << arg_names[0] << ',' << start << ':' << end << ')';
  return s.str();
}

Dim PickRange::dim_forward(const vector<Dim>& xs) const {
  assert(xs.size() == 1);
  if (!LooksLikeVector(xs[0])) {
    cerr << "Bad input dimensions in PickElement: " << xs << endl;
    abort();
  }
  assert((int)end <= xs[0][0]);
<<<<<<< HEAD
  long range = end - start;
  assert(range >= 0);
  return Dim({range});
=======
  long k = end - start;
  return Dim({k});
>>>>>>> 34250a77
}

string MatrixMultiply::as_string(const vector<string>& arg_names) const {
  ostringstream s;
  s << arg_names[0] << " * " << arg_names[1];
  return s.str();
}

Dim MatrixMultiply::dim_forward(const vector<Dim>& xs) const {
  assert(xs.size() == 2);
  if (xs[0].cols() != xs[1].rows()) {
    cerr << "Mismatched input dimensions in MatrixMultiply: " << xs << endl;
    abort();
  }
  if (xs[1].ndims() == 1) return Dim({xs[0].rows()});
  return Dim({xs[0].rows(), xs[1].cols()});
}

string CwiseMultiply::as_string(const vector<string>& arg_names) const {
  ostringstream s;
  s << arg_names[0] << " \\cdot " << arg_names[1];
  return s.str();
}

Dim CwiseMultiply::dim_forward(const vector<Dim>& xs) const {
  assert(xs.size() == 2);
  Dim d = xs[0].truncate();
  if (d != xs[1].truncate()) {
    cerr << "Mismatched input dimensions in CwiseMultiply: " << xs << endl;
    abort();
  }
  return d;
}

string CwiseQuotient::as_string(const vector<string>& arg_names) const {
  ostringstream s;
  s << arg_names[0] << " / " << arg_names[1];
  return s.str();
}

Dim CwiseQuotient::dim_forward(const vector<Dim>& xs) const {
  assert(xs.size() == 2);
  Dim d = xs[0].truncate();
  if (d != xs[1].truncate()) {
    cerr << "Mismatched input dimensions in CwiseQuotient: " << xs << endl;
    abort();
  }
  return d;
}

string AffineTransform::as_string(const vector<string>& arg_names) const {
  ostringstream s;
  s << arg_names[0];
  for (unsigned i = 1; i < arg_names.size(); i += 2)
    s << " + " << arg_names[i] << " * " << arg_names[i+1];
  return s.str();
}

Dim AffineTransform::dim_forward(const vector<Dim>& xs) const {
  if ((xs.size() - 1) % 2 != 0) {
    cerr << "Bad number of inputs for AffineTransform: " << xs << endl;
    abort();
  }
  for (unsigned i = 1; i < xs.size(); i += 2) {
    if (xs[i].cols() != xs[i+1].rows() ||
        xs[0].rows() != xs[i].rows() ||
        xs[0].cols() != xs[i+1].cols()) {
      cerr << "Bad dimensions for AffineTransform: " << xs << endl;
      abort();
    }
  }
  return xs[0];
}

string Negate::as_string(const vector<string>& arg_names) const {
  ostringstream s;
  s << '-' << arg_names[0];
  return s.str();
}

Dim Negate::dim_forward(const vector<Dim>& xs) const {
  assert(xs.size() == 1);
  return xs[0];
}

string Rectify::as_string(const vector<string>& arg_names) const {
  ostringstream s;
  s << "ReLU(" << arg_names[0] << ')';
  return s.str();
}

Dim Rectify::dim_forward(const vector<Dim>& xs) const {
  assert(xs.size() == 1);
  return xs[0];
}

string HuberDistance::as_string(const vector<string>& arg_names) const {
  ostringstream s;
  s << "|| " << arg_names[0] << " - " << arg_names[1] << " ||_H(" << d << ')';
  return s.str();
}

Dim HuberDistance::dim_forward(const vector<Dim>& xs) const {
  assert(xs.size() == 2);
  if (xs[0] != xs[1]) {
    cerr << "Mismatched input dimensions in HuberDistance: " << xs << endl;
    abort();
  }
  return Dim({1});
}

string L1Distance::as_string(const vector<string>& arg_names) const {
  ostringstream s;
  s << "|| " << arg_names[0] << " - " << arg_names[1] << " ||_1";
  return s.str();
}

Dim L1Distance::dim_forward(const vector<Dim>& xs) const {
  assert(xs.size() == 2);
  if (xs[0] != xs[1]) {
    cerr << "Mismatched input dimensions in L1Distance: " << xs << endl;
    abort();
  }
  return Dim({1});
}

string SquaredEuclideanDistance::as_string(const vector<string>& arg_names) const {
  ostringstream s;
  s << "|| " << arg_names[0] << " - " << arg_names[1] << " ||^2";
  return s.str();
}

Dim SquaredEuclideanDistance::dim_forward(const vector<Dim>& xs) const {
  assert(xs.size() == 2);
  if (xs[0] != xs[1]) {
    cerr << "Mismatched input dimensions in SquaredEuclideanDistance: " << xs << endl;
    abort();
  }
  return Dim({1});
}

string LogisticSigmoid::as_string(const vector<string>& arg_names) const {
  ostringstream s;
  s << "\\sigma(" << arg_names[0] << ')';
  return s.str();
}

Dim LogisticSigmoid::dim_forward(const vector<Dim>& xs) const {
  assert(xs.size() == 1);
  return xs[0];
}

string BinaryLogLoss::as_string(const vector<string>& arg_names) const {
  ostringstream os;
  os << "binary_log_loss(" << arg_names[0] << ", " << arg_names[1] << ')';
  return os.str();
}

Dim BinaryLogLoss::dim_forward(const vector<Dim>& xs) const {
  assert(xs.size() == 2);
  if (xs[0].rows() != 2 && xs[0].ndims() != 1) {
    cerr << "Bad input dimensions in BinaryLogLoss: " << xs << endl;
    abort();
  }
  if (xs[1].rows() != 2 && xs[1].ndims() != 1) {
    cerr << "Bad input dimensions in BinaryLogLoss: " << xs << endl;
    abort();
  }
  return Dim({1});
}

} // namespace cnn<|MERGE_RESOLUTION|>--- conflicted
+++ resolved
@@ -498,14 +498,8 @@
     abort();
   }
   assert((int)end <= xs[0][0]);
-<<<<<<< HEAD
-  long range = end - start;
-  assert(range >= 0);
-  return Dim({range});
-=======
   long k = end - start;
   return Dim({k});
->>>>>>> 34250a77
 }
 
 string MatrixMultiply::as_string(const vector<string>& arg_names) const {
