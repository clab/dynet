--- conflicted
+++ resolved
@@ -3076,6 +3076,23 @@
     """
     return Expression.from_cexpr(x.cg_version, c_softsign(x.c()))
 
+cpdef Expression constrained_softmax(Expression x, Expression y):
+    """Constrained softmax function
+
+    The constrained softmax function (Martins and Kreutzer, 2017) is similar to softmax, but defines upper bounds for the resulting probabilities. **Note:** This function is not yet implemented on GPU.
+    
+    Args:
+        x (dynet.Expression): Input expression (scores)
+        y (dynet.Expression): Input expression (upper bounds)
+    
+    Returns:
+        dynet.Expression: The constrained softmax of the scores, satisfying the upper bound constraints
+
+    """
+    ensure_freshness(y);
+    return Expression.from_cexpr(x.cg_version,
+                                 c_constrained_softmax(x.c(), y.c()))
+
 cpdef Expression pow(Expression x, Expression y):
     """Power function
     
@@ -3804,39 +3821,7 @@
 cpdef Expression contract3d_1d_1d(Expression x, Expression y, Expression z):
     """Contracts a rank 3 tensor and two rank 1 tensor into a rank 1 tensor
 
-<<<<<<< HEAD
-# unary-exp
-cpdef Expression tanh(Expression x): return Expression.from_cexpr(x.cg_version, c_tanh(x.c()))
-cpdef Expression exp(Expression x): return Expression.from_cexpr(x.cg_version, c_exp(x.c()))
-cpdef Expression square(Expression x): return Expression.from_cexpr(x.cg_version, c_square(x.c()))
-cpdef Expression sqrt(Expression x): return Expression.from_cexpr(x.cg_version, c_sqrt(x.c()))
-cpdef Expression erf(Expression x): return Expression.from_cexpr(x.cg_version, c_erf(x.c()))
-cpdef Expression cube(Expression x): return Expression.from_cexpr(x.cg_version, c_cube(x.c()))
-cpdef Expression log(Expression x): return Expression.from_cexpr(x.cg_version, c_log(x.c()))
-cpdef Expression lgamma(Expression x): return Expression.from_cexpr(x.cg_version, c_lgamma(x.c()))
-cpdef Expression logistic(Expression x): return Expression.from_cexpr(x.cg_version, c_logistic(x.c()))
-cpdef Expression rectify(Expression x): return Expression.from_cexpr(x.cg_version, c_rectify(x.c()))
-cpdef Expression log_softmax(Expression x, list restrict=None): 
-    if restrict is None:
-        return Expression.from_cexpr(x.cg_version, c_log_softmax(x.c()))
-    cdef vector[unsigned] vec = restrict
-    return Expression.from_cexpr(x.cg_version, c_log_softmax(x.c(), vec))
-cpdef Expression softmax(Expression x): return Expression.from_cexpr(x.cg_version, c_softmax(x.c()))
-cpdef Expression sparsemax(Expression x): return Expression.from_cexpr(x.cg_version, c_sparsemax(x.c()))
-cpdef Expression softsign(Expression x): return Expression.from_cexpr(x.cg_version, c_softsign(x.c()))
-cpdef Expression constrained_softmax(Expression x, Expression y): ensure_freshness(y); return Expression.from_cexpr(x.cg_version, c_constrained_softmax(x.c(), y.c()))
-cpdef Expression pow(Expression x, Expression y): ensure_freshness(y); return Expression.from_cexpr(x.cg_version, c_pow(x.c(), y.c()))
-cpdef Expression bmin(Expression x, Expression y): ensure_freshness(y); return Expression.from_cexpr(x.cg_version, c_bmin(x.c(), y.c()))
-cpdef Expression bmax(Expression x, Expression y): ensure_freshness(y); return Expression.from_cexpr(x.cg_version, c_bmax(x.c(), y.c()))
-cpdef Expression transpose(Expression x): return Expression.from_cexpr(x.cg_version, c_transpose(x.c()))
-cpdef Expression select_rows(Expression x, vector[unsigned] rs): return Expression.from_cexpr(x.cg_version, c_select_rows(x.c(), rs))
-cpdef Expression select_cols(Expression x, vector[unsigned] rs): return Expression.from_cexpr(x.cg_version, c_select_cols(x.c(), rs))
-cpdef Expression sum_cols(Expression x): return Expression.from_cexpr(x.cg_version, c_sum_cols(x.c()))
-
-cpdef Expression sum_batches(Expression x): return Expression.from_cexpr(x.cg_version, c_sum_batches(x.c()))
-=======
     This is the equivalent of calling :code:`contract3d_1d` and then performing a matrix vector multiplication.
->>>>>>> e136b186
 
     The resulting tensor :math:`t` has coordinates :math:`t_i = \sum_{j,k} x_{ijk} y_k z_j`
     
