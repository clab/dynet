from libcpp.memory cimport shared_ptr
from libcpp.vector cimport vector
from libcpp.string cimport string
from libcpp cimport bool

ctypedef float real

cdef extern from "dynet/init.h" namespace "dynet":
    cdef cppclass CDynetParams "dynet::DynetParams":
        unsigned random_seed
        string mem_descriptor
        float weight_decay
        int autobatch
        int autobatch_debug
        bool shared_parameters
        bool ngpus_requested
        bool ids_requested
        bool cpu_requested
        int requested_gpus
        vector[int] gpu_mask
    cdef CDynetParams extract_dynet_params(int& argc, char**& argv, bool shared_parameters)
    cdef void initialize(CDynetParams params)
    cdef void initialize(int& argc, char **& argv, bool shared_parameters)

cdef extern from "dynet/dim.h" namespace "dynet":
    cdef cppclass CDim "dynet::Dim":
        CDim() except +
        CDim(vector[long]& ds) except +
        CDim(vector[long]& ds, unsigned int bs) except +
        int size()
        unsigned int batch_elems()
        int sum_dims()
        CDim truncate()
        void resize(unsigned i)
        int ndims()
        int rows()
        int cols()
        unsigned operator[](unsigned i)
        void set(unsigned i, unsigned s)
        int size(unsigned i)
        CDim transpose()

cdef extern from "dynet/tensor.h" namespace "dynet":
    cdef cppclass CTensor "dynet::Tensor": 
        CDim d
        float* v
        pass
    float c_as_scalar "dynet::as_scalar" (CTensor& t)
    vector[float] c_as_vector "dynet::as_vector" (CTensor& t)

cdef extern from "dynet/tensor.h" namespace "dynet":
    cdef cppclass CIndexTensor "dynet::IndexTensor": 
        CDim d
        pass
    vector[ptrdiff_t] c_index_tensor_as_vector "dynet::as_vector" (CIndexTensor& t)
    cdef cppclass CTensorTools "dynet::TensorTools":
        @staticmethod
        CIndexTensor argmax(CTensor& t, unsigned dim, unsigned num) 
        @staticmethod
        CIndexTensor categorical_sample_log_prob(CTensor& t, unsigned dim, unsigned num) 

cdef extern from "dynet/model.h" namespace "dynet":
    cdef cppclass CParameterStorage "dynet::ParameterStorage":
        CParameterStorage()
        CTensor values
        CTensor g
        CDim dim
        void clip(float left, float right)

    cdef cppclass CLookupParameterStorage "dynet::LookupParameterStorage":
        CLookupParameterStorage()
        vector[CTensor] values
        vector[CTensor] grads
        CDim dim
        CDim all_dim

    cdef cppclass CParameters "dynet::Parameter":
        CParameters()
        CParameters(shared_ptr[CParameterStorage] p)
        CParameterStorage& get_storage()
        void zero()
        void set_updated(bool b)
        bool is_updated()
        void scale(float s)
        void scale_gradient(float s)
        void clip_inplace(float left, float right)
        void set_value(const vector[float]& val)
        string get_fullname()

    cdef cppclass CLookupParameters "dynet::LookupParameter":
        CLookupParameters()
        CLookupParameters(shared_ptr[CLookupParameterStorage] p)
        CLookupParameterStorage& get_storage()
        CDim dim
        void initialize(unsigned index, const vector[float]& val)
        void zero()
        void set_updated(bool b)
        bool is_updated()
        void scale(float s)
        void scale_gradient(float s)
        string get_fullname()

    cdef cppclass CModel "dynet::ParameterCollection":
        CModel()
        #float gradient_l2_norm() const
        CParameters add_parameters(CDim& d)
        CParameters add_parameters(CDim& d, CParameterInit initializer, string name) except +
        CParameters add_parameters(CDim& d, CParameterInit initializer, string name, CDevice *device) except +
        #CLookupParameters add_lookup_parameters(unsigned n, const CDim& d)
        CLookupParameters add_lookup_parameters(unsigned n, const CDim& d, CParameterInit initializer, string name) except +
        CLookupParameters add_lookup_parameters(unsigned n, const CDim& d, CParameterInit initializer, string name, CDevice *device) except +
        vector[shared_ptr[CParameterStorage]] parameters_list()
        vector[shared_ptr[CLookupParameterStorage]] lookup_parameters_list()
        CModel add_subcollection(string name) except +
        string get_fullname()
        size_t parameter_count() except +

cdef extern from "dynet/io.h" namespace "dynet":
    cdef cppclass CTextFileSaver "dynet::TextFileSaver":
        CTextFileSaver(string filename, bool append)
        void save(CModel model, string & key) except +
        void save(CParameters param, string & key) except +
        void save(CLookupParameters param, string & key) except +

    cdef cppclass CTextFileLoader "dynet::TextFileLoader":
        CTextFileLoader(string filename)
        void populate(CModel & model, string key) except +
        void populate(CParameters & param, string key) except +
        void populate(CLookupParameters & param, string key) except +
        CParameters load_param(CModel & model, string key) except +
        CLookupParameters load_lookup_param(CModel & model, string key) except +


cdef extern from "dynet/param-init.h" namespace "dynet":
    cdef cppclass CParameterInit "dynet::ParameterInit":
        pass

    cdef cppclass CParameterInitNormal "dynet::ParameterInitNormal" (CParameterInit):
        CParameterInitNormal(float m, float v) # m = 0, v=1

    cdef cppclass CParameterInitUniform "dynet::ParameterInitUniform" (CParameterInit):
        CParameterInitUniform(float scale)

    cdef cppclass CParameterInitConst "dynet::ParameterInitConst" (CParameterInit):
        CParameterInitConst(float c)

    cdef cppclass CParameterInitIdentity "dynet::ParameterInitIdentity" (CParameterInit):
        CParameterInitIdentity()

    cdef cppclass CParameterInitGlorot "dynet::ParameterInitGlorot" (CParameterInit):
        CParameterInitGlorot(bool is_lookup, float gain) # is_lookup = False

    cdef cppclass CParameterInitSaxe "dynet::ParameterInitSaxe" (CParameterInit):
        CParameterInitSaxe(float scale)

    cdef cppclass CParameterInitFromFile "dynet::ParameterInitFromFile" (CParameterInit):
        CParameterInitFromFile(string filename)

    cdef cppclass CParameterInitFromVector "dynet::ParameterInitFromVector" (CParameterInit):
        CParameterInitFromVector(vector[float] void)


cdef extern from "dynet/dynet.h" namespace "dynet":
    ctypedef unsigned VariableIndex

    cdef cppclass CComputationGraph "dynet::ComputationGraph":
        CComputationGraph() except +
        CComputationGraph(bool autobatched) except +
        # Inputs
        VariableIndex add_input(real s) except +
        VariableIndex add_input(const real* ps) except +
        VariableIndex add_input(const CDim& d, const vector[float]* pdata) except +

        # Parameters
        VariableIndex add_parameters(CParameters* p) except +
        VariableIndex add_lookup(CLookupParameters* p, const unsigned* pindex) except +
        VariableIndex add_lookup(CLookupParameters* p, unsigned index) except +
        VariableIndex add_const_lookup(CLookupParameters* p, const unsigned* pindex) except +
        VariableIndex add_const_lookup(CLookupParameters* p, unsigned index) except +
        
        const CTensor& forward(VariableIndex index) except +
        const CTensor& incremental_forward(VariableIndex index) except +
        const CTensor& get_value(VariableIndex i) except +
        void invalidate()
        void backward(VariableIndex i, bool full)

        # checkpointing
        void checkpoint()
        void revert()

        # immediate computation
        void set_immediate_compute(bool ic)
        void set_check_validity(bool cv)

        void print_graphviz() const

cdef extern from "dynet/training.h" namespace "dynet":
    cdef cppclass CTrainer "dynet::Trainer":
        CTrainer(CModel& m, float learning_rate) # TODO removed lam, update docs.
        float clip_threshold
        bool clipping_enabled
        bool sparse_updates_enabled
<<<<<<< HEAD
        void enable_clipping(bool enable)
        void set_clip_threshold(float threshold)
        void update(float s)
        void update_epoch(float r)
        void status()

    cdef cppclass CMomentumSGDTrainer "dynet::MomentumSGDTrainer":
        CMomentumSGDTrainer(CModel& m, float e0, float mom, float edecay) # TODO removed lam, update docs
        float clip_threshold
        bool clipping_enabled
        bool sparse_updates_enabled
        void enable_clipping(bool enable)
        void set_clip_threshold(float threshold)
        void update(float s)
        void update_epoch(float r)
        void status()

    cdef cppclass CAdagradTrainer "dynet::AdagradTrainer":
        CAdagradTrainer(CModel& m, float e0, float eps, float edecay) # TODO removed lam, update docs
        float clip_threshold
        bool clipping_enabled
        bool sparse_updates_enabled
        void enable_clipping(bool enable)
        void set_clip_threshold(float threshold)
        void update(float s)
        void update_epoch(float r)
        void status()

    cdef cppclass CAdadeltaTrainer "dynet::AdadeltaTrainer":
        CAdadeltaTrainer(CModel& m, float eps, float rho, float edecay) # TODO removed lam, update docs
        float clip_threshold
        bool clipping_enabled
        bool sparse_updates_enabled
        void enable_clipping(bool enable)
        void set_clip_threshold(float threshold)
        void update(float s)
        void update_epoch(float r)
        void status()

    cdef cppclass CAdamTrainer "dynet::AdamTrainer":
        CAdamTrainer(CModel& m, float alpha, float beta_1, float beta_2, float eps, float edecay) # TODO removed lam, update docs
        float clip_threshold
        bool clipping_enabled
        bool sparse_updates_enabled
        void enable_clipping(bool enable)
        void set_clip_threshold(float threshold)
        void update(float s)
        void update_epoch(float r)
        void status()
=======
        float learning_rate
        void update() except +
        void restart() except +
        void restart(float learning_rate) except +
        #void update(vector[unsigned]& uparam, vector[unsigned]& ulookup, float s) except +
        void update_epoch(float r)
        void status()


    cdef cppclass CSimpleSGDTrainer "dynet::SimpleSGDTrainer" (CTrainer):
        CSimpleSGDTrainer(CModel& m, float learning_rate) # TODO removed lam, update docs.

    cdef cppclass CCyclicalSGDTrainer "dynet::CyclicalSGDTrainer" (CTrainer):
        CCyclicalSGDTrainer(CModel& m, float learning_rate_min, float learning_rate_max, float step_size, float gamma) # TODO removed lam, update docs.

    cdef cppclass CMomentumSGDTrainer "dynet::MomentumSGDTrainer" (CTrainer):
        CMomentumSGDTrainer(CModel& m, float learning_rate, float mom) # TODO removed lam, update docs

    cdef cppclass CAdagradTrainer "dynet::AdagradTrainer" (CTrainer):
        CAdagradTrainer(CModel& m, float learning_rate, float eps) # TODO removed lam, update docs

    cdef cppclass CAdadeltaTrainer "dynet::AdadeltaTrainer" (CTrainer):
        CAdadeltaTrainer(CModel& m, float eps, float rho) # TODO removed lam, update docs

    cdef cppclass CRMSPropTrainer "dynet::RMSPropTrainer" (CTrainer):
        CRMSPropTrainer(CModel& m, float learning_rate, float eps, float rho) # TODO removed lam, update docs

    cdef cppclass CAdamTrainer "dynet::AdamTrainer" (CTrainer):
        CAdamTrainer(CModel& m, float alpha, float beta_1, float beta_2, float eps) # TODO removed lam, update docs

cdef extern from "dynet/devices.h" namespace "dynet":
    cdef cppclass CDevice "dynet::Device":
        string name
        int type # TODO how do we do enums in cython?
        int device_id

    cdef cppclass CDeviceManager "dynet::DeviceManager":
        CDevice* get_global_device(string name) except +
        CDevice* get(unsigned i)
        size_t num_devices()
>>>>>>> e136b186

    CDeviceManager* c_get_device_manager "dynet::get_device_manager" () 

cdef extern from "dynet/expr.h" namespace "dynet":
    cdef cppclass CExpression "dynet::Expression":
        CExpression()
        CExpression(CComputationGraph *pg, VariableIndex i)
        CComputationGraph *pg
        unsigned i
        CDim dim() except +
        bool is_stale()
        const CTensor& gradient() except +
    #CExpression c_input "dynet::input" (CComputationGraph& g, float s)   #
    CExpression c_input "dynet::input" (CComputationGraph& g, float *ps) except + #
    CExpression c_input "dynet::input" (CComputationGraph& g, float *ps, CDevice* device) except + #
    CExpression c_input "dynet::input" (CComputationGraph& g, CDim& d, vector[float]* pdata) except +
    CExpression c_input "dynet::input" (CComputationGraph& g, CDim& d, vector[float]* pdata, CDevice* device) except +
    CExpression c_input "dynet::input" (CComputationGraph& g, CDim& d, vector[unsigned]& ids, vector[float]& data, float defdata) except +
    CExpression c_input "dynet::input" (CComputationGraph& g, CDim& d, vector[unsigned]& ids, vector[float]& data, float defdata, CDevice* device) except +
    CExpression c_parameter "dynet::parameter" (CComputationGraph& g, CParameters p) except + #
    CExpression c_parameter "dynet::parameter" (CComputationGraph& g, CLookupParameters p) except + #
    CExpression c_const_parameter "dynet::const_parameter" (CComputationGraph& g, CParameters p) except + #
    CExpression c_const_parameter "dynet::const_parameter" (CComputationGraph& g, CLookupParameters p) except + #
    #CExpression c_lookup "dynet::lookup" (CComputationGraph& g, CLookupParameters* p, unsigned index) except +   #
    CExpression c_lookup "dynet::lookup" (CComputationGraph& g, CLookupParameters p, unsigned* pindex) except + #
    CExpression c_lookup "dynet::lookup" (CComputationGraph& g, CLookupParameters p, vector[unsigned]* pindices) except + #
    #CExpression c_const_lookup "dynet::const_lookup" (CComputationGraph& g, CLookupParameters* p, unsigned index) except +   #
    CExpression c_const_lookup "dynet::const_lookup" (CComputationGraph& g, CLookupParameters p, unsigned* pindex) except + #
    CExpression c_const_lookup "dynet::const_lookup" (CComputationGraph& g, CLookupParameters p, vector[unsigned]* pindices) except + #
    CExpression c_zeros "dynet::zeros" (CComputationGraph& g, CDim& d) except + #
    CExpression c_ones "dynet::ones" (CComputationGraph& g, CDim& d) except + #
    CExpression c_constant "dynet::constant" (CComputationGraph& g, CDim& d, float val) except + #
    CExpression c_random_normal "dynet::random_normal" (CComputationGraph& g, CDim& d) except + #
    CExpression c_random_bernoulli "dynet::random_bernoulli" (CComputationGraph& g, CDim& d, float p, float scale) except +
    CExpression c_random_uniform "dynet::random_uniform" (CComputationGraph& g, CDim& d, float left, float right) except + #
    CExpression c_random_gumbel "dynet::random_gumbel" (CComputationGraph& g, CDim& d, float left, float right) except + #

    # identity function, but derivative is not propagated through it
<<<<<<< HEAD
    CExpression c_nobackprop "dynet::expr::nobackprop" (CExpression& x) #

    CExpression c_op_neg "dynet::expr::operator-" (CExpression& x) #
    CExpression c_op_add "dynet::expr::operator+" (CExpression& x, CExpression& y) #
    CExpression c_op_scalar_add "dynet::expr::operator+" (CExpression& x, float y) #
    CExpression c_op_mul "dynet::expr::operator*" (CExpression& x, CExpression& y) #
    CExpression c_op_scalar_mul "dynet::expr::operator*" (CExpression& x, float y) #
    CExpression c_op_scalar_div "dynet::expr::operator/" (CExpression& x, float y) #
    CExpression c_op_scalar_sub "dynet::expr::operator-" (float y, CExpression& x) #

    CExpression c_bmax "dynet::expr::max" (CExpression& x, CExpression& y) #
    CExpression c_bmin "dynet::expr::min" (CExpression& x, CExpression& y) #

    CExpression c_cdiv "dynet::expr::cdiv" (CExpression& x, CExpression& y) #
    CExpression c_cmult "dynet::expr::cmult" (CExpression& x, CExpression& y) #
    CExpression c_colwise_add "dynet::expr::colwise_add" (CExpression& x, CExpression& bias) #

    CExpression c_tanh "dynet::expr::tanh" (CExpression& x) #
    CExpression c_exp "dynet::expr::exp" (CExpression& x) #
    CExpression c_square "dynet::expr::square" (CExpression& x) #
    CExpression c_sqrt "dynet::expr::sqrt" (CExpression& x) #
    CExpression c_erf "dynet::expr::erf" (CExpression& x) #
    CExpression c_cube "dynet::expr::cube" (CExpression& x) #
    CExpression c_log "dynet::expr::log" (CExpression& x) #
    CExpression c_lgamma "dynet::expr::lgamma" (CExpression& x) #
    CExpression c_logistic "dynet::expr::logistic" (CExpression& x) #
    CExpression c_rectify "dynet::expr::rectify" (CExpression& x) #
    #CExpression c_hinge "dynet::expr::hinge" (CExpression& x, unsigned index, float m=?) #
    CExpression c_hinge "dynet::expr::hinge" (CExpression& x, unsigned* pindex, float m) #
    CExpression c_log_softmax "dynet::expr::log_softmax" (CExpression& x) #
    CExpression c_log_softmax "dynet::expr::log_softmax" (CExpression& x, vector[unsigned]& restriction) #?
    CExpression c_softmax "dynet::expr::softmax" (CExpression& x) #
    CExpression c_sparsemax "dynet::expr::sparsemax" (CExpression& x) #
    CExpression c_softsign "dynet::expr::softsign" (CExpression& x) #
    CExpression c_constrained_softmax "dynet::expr::constrained_softmax" (CExpression& x, CExpression &y) #
    CExpression c_pow "dynet::expr::pow" (CExpression& x, CExpression& y) #
    CExpression c_bmin "dynet::expr::min" (CExpression& x, CExpression& y) #
    CExpression c_bmax "dynet::expr::max" (CExpression& x, CExpression& y) #
    CExpression c_noise "dynet::expr::noise" (CExpression& x, float stddev) #
    CExpression c_dropout "dynet::expr::dropout" (CExpression& x, float p) #
    CExpression c_block_dropout "dynet::expr::block_dropout" (CExpression& x, float p) #

    CExpression c_reshape "dynet::expr::reshape" (CExpression& x, CDim& d) #?
    CExpression c_transpose "dynet::expr::transpose" (CExpression& x) #

    CExpression c_affine_transform "dynet::expr::affine_transform" (const vector[CExpression]& xs)

    CExpression c_trace_of_product "dynet::expr::trace_of_product" (CExpression& x, CExpression& y);

    CExpression c_dot_product "dynet::expr::dot_product" (CExpression& x, CExpression& y) #
    CExpression c_squared_distance "dynet::expr::squared_distance" (CExpression& x, CExpression& y) #
    CExpression c_squared_norm "dynet::expr::squared_norm" (CExpression& x) #
    CExpression c_huber_distance "dynet::expr::huber_distance" (CExpression& x, CExpression& y, float c) #
    CExpression c_l1_distance "dynet::expr::l1_distance" (CExpression& x, CExpression& y) #
    CExpression c_binary_log_loss "dynet::expr::binary_log_loss" (CExpression& x, CExpression& y) #
    CExpression c_pairwise_rank_loss "dynet::expr::pairwise_rank_loss" (CExpression& x, CExpression& y, float m) #
    CExpression c_poisson_loss "dynet::expr::poisson_loss" (CExpression& x, unsigned y)

    CExpression c_conv1d_narrow "dynet::expr::conv1d_narrow" (CExpression& x, CExpression& f) #
    CExpression c_conv1d_wide "dynet::expr::conv1d_wide" (CExpression& x, CExpression& f) #
    CExpression c_filter1d_narrow "dynet::expr::filter1d_narrow" (CExpression& x, CExpression& f) #
    CExpression c_kmax_pooling "dynet::expr::kmax_pooling" (CExpression& x, unsigned k) #
    CExpression c_fold_rows "dynet::expr::fold_rows" (CExpression& x, unsigned nrows) #
    CExpression c_sum_cols "dynet::expr::sum_cols" (CExpression& x)               #
    CExpression c_kmh_ngram "dynet::expr::kmh_ngram" (CExpression& x, unsigned n) #

    CExpression c_sum_batches "dynet::expr::sum_batches" (CExpression& x)

    #CExpression c_pick "dynet::expr::pick" (CExpression& x, unsigned v)   #
    CExpression c_select_rows "dynet::expr::select_rows" (CExpression& x, vector[unsigned] rs)
    CExpression c_select_cols "dynet::expr::select_cols" (CExpression& x, vector[unsigned] cs)
    CExpression c_pick "dynet::expr::pick" (CExpression& x, unsigned* pv) #
    CExpression c_pick "dynet::expr::pick" (CExpression& x, vector[unsigned]* pv) #
    CExpression c_pickrange "dynet::expr::pickrange" (CExpression& x, unsigned v, unsigned u) #

    CExpression c_pickneglogsoftmax "dynet::expr::pickneglogsoftmax" (CExpression& x, unsigned v) #
    CExpression c_pickneglogsoftmax "dynet::expr::pickneglogsoftmax" (CExpression& x, vector[unsigned] vs) #

    CExpression c_logsumexp "dynet::expr::logsumexp" (vector[CExpression]& xs) #

# expecting a vector of CExpression
    CExpression c_average     "dynet::expr::average" (vector[CExpression]& xs)
    CExpression c_concat_cols "dynet::expr::concatenate_cols" (vector[CExpression]& xs)
    CExpression c_concat      "dynet::expr::concatenate" (vector[CExpression]& xs)

    CExpression c_sum            "dynet::expr::sum" (vector[CExpression]& xs)
    CExpression c_max            "dynet::expr::vmax" (vector[CExpression]& xs)
    CExpression c_logsumexp      "dynet::expr::logsumexp" (vector[CExpression]& xs)


#cdef extern from "dynet/model.h" namespace "dynet":
#    cdef cppclass Model:
=======
    CExpression c_nobackprop "dynet::nobackprop" (CExpression& x) except + #
    # identity function, but derivative takes negative as propagated through it
    CExpression c_flip_gradient "dynet::flip_gradient" (CExpression& x) except + #
    
    CExpression c_op_neg "dynet::operator-" (CExpression& x) except + #
    CExpression c_op_add "dynet::operator+" (CExpression& x, CExpression& y) except + #
    CExpression c_op_scalar_add "dynet::operator+" (CExpression& x, float y) except + #
    CExpression c_op_mul "dynet::operator*" (CExpression& x, CExpression& y) except + #
    CExpression c_op_scalar_mul "dynet::operator*" (CExpression& x, float y) except + #
    CExpression c_op_scalar_div "dynet::operator/" (CExpression& x, float y) except + #
    CExpression c_op_scalar_sub "dynet::operator-" (float y, CExpression& x) except + #
    
    CExpression c_bmax "dynet::max" (CExpression& x, CExpression& y) except + #
    CExpression c_bmin "dynet::min" (CExpression& x, CExpression& y) except + #

    CExpression c_cdiv "dynet::cdiv" (CExpression& x, CExpression& y) except + #
    CExpression c_cmult "dynet::cmult" (CExpression& x, CExpression& y) except + #

    CExpression c_colwise_add "dynet::colwise_add" (CExpression& x, CExpression& bias) except + #

    CExpression c_tanh "dynet::tanh" (CExpression& x) except + #
    CExpression c_exp "dynet::exp" (CExpression& x) except + #
    CExpression c_square "dynet::square" (CExpression& x) except + #
    CExpression c_sqrt "dynet::sqrt" (CExpression& x) except + #
    CExpression c_abs "dynet::abs" (CExpression& x) except + #
    CExpression c_erf "dynet::erf" (CExpression& x) except + #
    CExpression c_cube "dynet::cube" (CExpression& x) except + #
    CExpression c_log "dynet::log" (CExpression& x) except + #
    CExpression c_lgamma "dynet::lgamma" (CExpression& x) except + #
    CExpression c_logistic "dynet::logistic" (CExpression& x) except + #
    CExpression c_rectify "dynet::rectify" (CExpression& x) except + #        
    CExpression c_hinge "dynet::hinge" (CExpression& x, unsigned index, float m) except + #
    CExpression c_hinge "dynet::hinge" (CExpression& x, vector[unsigned] vs, float m) except + #
    CExpression c_hinge_dim "dynet::hinge_dim" (CExpression& x, vector[unsigned] index, unsigned d, float m) except + #
    # CExpression c_hinge_dim "dynet::hinge_dim" (CExpression& x, vector[vector[unsigned]] indices, unsigned d, float m) except + #
    CExpression c_log_softmax "dynet::log_softmax" (CExpression& x) except + #
    CExpression c_log_softmax "dynet::log_softmax" (CExpression& x, vector[unsigned]& restriction) except + #?
    CExpression c_softmax "dynet::softmax" (CExpression& x, unsigned d) except + #
    CExpression c_sparsemax "dynet::sparsemax" (CExpression& x) except + #
    CExpression c_softsign "dynet::softsign" (CExpression& x) except + #
    CExpression c_pow "dynet::pow" (CExpression& x, CExpression& y) except + #
    CExpression c_bmin "dynet::min" (CExpression& x, CExpression& y) except + #
    CExpression c_bmax "dynet::max" (CExpression& x, CExpression& y) except + #
    CExpression c_noise "dynet::noise" (CExpression& x, float stddev) except + #
    CExpression c_dropout "dynet::dropout" (CExpression& x, float p) except + #
    CExpression c_dropout_batch "dynet::dropout_batch" (CExpression& x, float p) except + #
    CExpression c_dropout_dim "dynet::dropout_dim" (CExpression& x, unsigned d, float p) except + #
    CExpression c_block_dropout "dynet::block_dropout" (CExpression& x, float p) except + #

    CExpression c_reshape "dynet::reshape" (CExpression& x, CDim& d) except + #?
    CExpression c_transpose "dynet::transpose" (CExpression& x, vector[unsigned]& dims) except + #

    CExpression c_affine_transform "dynet::affine_transform" (const vector[CExpression]& xs) except +

    CExpression c_inverse "dynet::inverse" (CExpression& x) except + #
    CExpression c_logdet "dynet::logdet" (CExpression& x) except + #
    CExpression c_trace_of_product "dynet::trace_of_product" (CExpression& x, CExpression& y) except +;

    CExpression c_dot_product "dynet::dot_product" (CExpression& x, CExpression& y) except + #
    CExpression c_squared_distance "dynet::squared_distance" (CExpression& x, CExpression& y) except + #
    CExpression c_squared_norm "dynet::squared_norm" (CExpression& x) except + #
    CExpression c_l2_norm "dynet::l2_norm" (CExpression& x) except + #
    CExpression c_huber_distance "dynet::huber_distance" (CExpression& x, CExpression& y, float c) except + #
    CExpression c_l1_distance "dynet::l1_distance" (CExpression& x, CExpression& y) except + #
    CExpression c_binary_log_loss "dynet::binary_log_loss" (CExpression& x, CExpression& y) except + #
    CExpression c_pairwise_rank_loss "dynet::pairwise_rank_loss" (CExpression& x, CExpression& y, float m) except + #
    CExpression c_poisson_loss "dynet::poisson_loss" (CExpression& x, unsigned y) except +

    #CExpression c_conv1d_narrow "dynet::conv1d_narrow" (CExpression& x, CExpression& f) except + #
    #CExpression c_conv1d_wide "dynet::conv1d_wide" (CExpression& x, CExpression& f) except + #
    CExpression c_filter1d_narrow "dynet::filter1d_narrow" (CExpression& x, CExpression& f) except + #
    CExpression c_kmax_pooling "dynet::kmax_pooling" (CExpression& x, unsigned k, unsigned d) except + #
    CExpression c_fold_rows "dynet::fold_rows" (CExpression& x, unsigned nrows) except + #
    CExpression c_kmh_ngram "dynet::kmh_ngram" (CExpression& x, unsigned n) except + #
    CExpression c_conv2d "dynet::conv2d" (CExpression& x, CExpression& f, vector[unsigned] stride, bool is_valid) except + #
    CExpression c_conv2d "dynet::conv2d" (CExpression& x, CExpression& f, CExpression& b, vector[unsigned] stride, bool is_valid) except + #
    CExpression c_maxpooling2d "dynet::maxpooling2d" (CExpression& x, vector[unsigned] ksize, vector[unsigned] stride, bool is_valid) except + #

    CExpression c_sum_dim "dynet::sum_dim" (CExpression& x, vector[unsigned] dims, bool b) except +
    CExpression c_sum_elems "dynet::sum_elems" (CExpression& x) except +
    CExpression c_sum_batches "dynet::sum_batches" (CExpression& x) except +
    CExpression c_sum_rows "dynet::sum_rows" (CExpression& x) except +               #
    CExpression c_sum_cols "dynet::sum_cols" (CExpression& x) except +               #
    CExpression c_moment_elems "dynet::moment_elems" (CExpression& x, unsigned r) except +
    CExpression c_moment_dim "dynet::moment_dim" (CExpression& x, vector[unsigned] dims, unsigned r, bool b, unsigned n) except +
    CExpression c_moment_batches "dynet::moment_batches" (CExpression& x, unsigned r) except +
    CExpression c_mean_elems "dynet::mean_elems" (CExpression& x) except +
    CExpression c_mean_dim "dynet::mean_dim" (CExpression& x, vector[unsigned] dims, bool b, unsigned n) except +
    CExpression c_mean_batches "dynet::mean_batches" (CExpression& x) except +
    CExpression c_std_elems "dynet::std_elems" (CExpression& x) except +
    CExpression c_std_dim "dynet::std_dim" (CExpression& x, vector[unsigned] dims, bool b, unsigned n) except +
    CExpression c_std_batches "dynet::std_batches" (CExpression& x) except +

    #CExpression c_pick "dynet::pick" (CExpression& x, unsigned v) except +   #
    CExpression c_select_rows "dynet::select_rows" (CExpression& x, vector[unsigned] rs) except +
    CExpression c_select_cols "dynet::select_cols" (CExpression& x, vector[unsigned] cs) except +
    CExpression c_pick "dynet::pick" (CExpression& x, unsigned* pv, unsigned d) except + #
    CExpression c_pick "dynet::pick" (CExpression& x, vector[unsigned]* pv, unsigned d) except + #
    CExpression c_pick_range "dynet::pick_range" (CExpression& x, unsigned v, unsigned u, unsigned d) except + #

    CExpression c_pick_batch_elems "dynet::pick_batch_elems" (CExpression& x, vector[unsigned] vs) except + #
    CExpression c_pick_batch_elem "dynet::pick_batch_elem" (CExpression& x, unsigned v) except + #
    CExpression c_pickneglogsoftmax "dynet::pickneglogsoftmax" (CExpression& x, unsigned v) except + #
    CExpression c_pickneglogsoftmax "dynet::pickneglogsoftmax" (CExpression& x, vector[unsigned] vs) except + #

    CExpression c_contract3d_1d "dynet::contract3d_1d" (CExpression& x, CExpression& y) except + #
    CExpression c_contract3d_1d "dynet::contract3d_1d" (CExpression& x, CExpression& y, CExpression& b) except + #
    CExpression c_contract3d_1d_1d "dynet::contract3d_1d_1d" (CExpression& x, CExpression& y, CExpression& z) except + #
    CExpression c_contract3d_1d_1d "dynet::contract3d_1d_1d" (CExpression& x, CExpression& y, CExpression& z, CExpression& b) except + #

    CExpression c_elu "dynet::elu" (CExpression& x, float alpha) except + #
    CExpression c_selu "dynet::selu" (CExpression& x) except + #
    CExpression c_silu "dynet::silu" (CExpression& x, float beta) except + #
    
    # expecting a vector of CExpression
    CExpression c_average     "dynet::average" (vector[CExpression]& xs) except +
    CExpression c_concat_cols "dynet::concatenate_cols" (vector[CExpression]& xs) except +
    CExpression c_concat      "dynet::concatenate" (vector[CExpression]& xs, unsigned d) except +
    CExpression c_concat_to_batch      "dynet::concatenate_to_batch" (vector[CExpression]& xs) except +

    CExpression c_sum            "dynet::sum" (vector[CExpression]& xs) except +
    CExpression c_max            "dynet::vmax" (vector[CExpression]& xs) except +
    CExpression c_logsumexp      "dynet::logsumexp" (vector[CExpression]& xs) except +

    CExpression c_max_dim "dynet::max_dim" (CExpression& x, unsigned d) except + #
    CExpression c_min_dim "dynet::min_dim" (CExpression& x, unsigned d) except + #
    CExpression c_logsumexp_dim "dynet::logsumexp_dim" (CExpression& x, unsigned d) except +

    CExpression c_layer_norm "dynet::layer_norm" (CExpression& x, CExpression& g, CExpression& b) except + #
    CExpression c_weight_norm "dynet::weight_norm" (CExpression& w, CExpression& g) except + #

    CExpression c_vanilla_lstm_gates "dynet::vanilla_lstm_gates" (CExpression& x_t, CExpression& h_tm1, CExpression& Wx, CExpression& Wh, CExpression& b, float weightnoise_std) except + #
    CExpression c_vanilla_lstm_gates_concat "dynet::vanilla_lstm_gates_concat" (const vector[CExpression]& x_t, CExpression& h_tm1, CExpression& Wx, CExpression& Wh, CExpression& b, float weightnoise_std) except + #
    CExpression c_vanilla_lstm_gates_dropout "dynet::vanilla_lstm_gates_dropout" (CExpression& x_t, CExpression& h_tm1, CExpression& Wx, CExpression& Wh, CExpression& b, CExpression& dropout_mask_x, CExpression& dropout_mask_h, float weightnoise_std) except + #
    CExpression c_vanilla_lstm_gates_dropout_concat "dynet::vanilla_lstm_gates_dropout_concat" (const vector[CExpression]& x_t, CExpression& h_tm1, CExpression& Wx, CExpression& Wh, CExpression& b, CExpression& dropout_mask_x, CExpression& dropout_mask_h, float weightnoise_std) except + #
    CExpression c_vanilla_lstm_c "dynet::vanilla_lstm_c" (CExpression& c_tm1, CExpression& gates_t) except + #
    CExpression c_vanilla_lstm_h "dynet::vanilla_lstm_h" (CExpression& c_t, CExpression& gates_t) except + #
    CExpression c_to_device "dynet::to_device" (CExpression& e, CDevice* d) except + #
>>>>>>> e136b186

cdef extern from "dynet/rnn.h" namespace "dynet":
    cdef cppclass CRNNPointer "dynet::RNNPointer":
        CRNNPointer()
        CRNNPointer(int i)

    cdef cppclass CRNNBuilder "dynet::RNNBuilder":
        void new_graph(CComputationGraph &cg, bool update)
        void start_new_sequence(vector[CExpression] ces) except +
        CExpression add_input(CExpression &x) except +
        CExpression add_input(CRNNPointer prev, CExpression &x) except +
        CExpression set_h(CRNNPointer prev, vector[CExpression] ces) except +
        CExpression set_s(CRNNPointer prev, vector[CExpression] ces) except +
        void rewind_one_step()
        CExpression back()
        vector[CExpression] final_h() except +
        vector[CExpression] final_s() except +
        vector[CExpression] get_h(CRNNPointer i) except +
        vector[CExpression] get_s(CRNNPointer i) except +
        CRNNPointer state()
        void set_dropout(float f) except +
        void disable_dropout() except +
        CModel get_parameter_collection() except +

cdef extern from "dynet/rnn.h" namespace "dynet":
    cdef cppclass CSimpleRNNBuilder  "dynet::SimpleRNNBuilder" (CRNNBuilder):
        CSimpleRNNBuilder()
        CSimpleRNNBuilder(unsigned layers, unsigned input_dim, unsigned hidden_dim, CModel &model)

        vector[vector[CParameters]] params
        vector[vector[CExpression]] param_vars


cdef extern from "dynet/gru.h" namespace "dynet":
    cdef cppclass CGRUBuilder "dynet::GRUBuilder" (CRNNBuilder):
        CGRUBuilder()
        CGRUBuilder(unsigned layers, unsigned input_dim, unsigned hidden_dim, CModel &model)

        vector[vector[CParameters]] params
        vector[vector[CExpression]] param_vars

cdef extern from "dynet/lstm.h" namespace "dynet":
    cdef cppclass CLSTMBuilder "dynet::LSTMBuilder" (CRNNBuilder):
        CLSTMBuilder()
        CLSTMBuilder(unsigned layers, unsigned input_dim, unsigned hidden_dim, CModel &model)

        vector[vector[CParameters]] params
        vector[vector[CExpression]] param_vars

    cdef cppclass CVanillaLSTMBuilder "dynet::VanillaLSTMBuilder" (CRNNBuilder):
        CVanillaLSTMBuilder()
        CVanillaLSTMBuilder(unsigned layers, unsigned input_dim, unsigned hidden_dim, CModel &model, bool ln_lstm)
        void set_dropout(float d, float d_r)
        void set_dropout_masks(unsigned batch_size)

        vector[vector[CParameters]] params
        vector[vector[CExpression]] param_vars

    cdef cppclass CCoupledLSTMBuilder "dynet::CoupledLSTMBuilder" (CRNNBuilder):
        CCoupledLSTMBuilder()
        CCoupledLSTMBuilder(unsigned layers, unsigned input_dim, unsigned hidden_dim, CModel &model)
        void set_dropout(float d, float d_r, float d_c)
        void set_dropout_masks(unsigned batch_size)

        vector[vector[CParameters]] params
        vector[vector[CExpression]] param_vars

    cdef cppclass CCompactVanillaLSTMBuilder "dynet::CompactVanillaLSTMBuilder" (CRNNBuilder):
        CCompactVanillaLSTMBuilder()
        CCompactVanillaLSTMBuilder(unsigned layers, unsigned input_dim, unsigned hidden_dim, CModel &model)
        void set_dropout(float d, float d_r)
        void set_dropout_masks(unsigned batch_size)
        void set_weightnoise(float std)

        vector[vector[CParameters]] params
        vector[vector[CExpression]] param_vars

cdef extern from "dynet/fast-lstm.h" namespace "dynet":
    cdef cppclass CFastLSTMBuilder "dynet::FastLSTMBuilder" (CRNNBuilder):
        CFastLSTMBuilder(unsigned layers, unsigned input_dim, unsigned hidden_dim, CModel &model)

        vector[vector[CParameters]] params
        vector[vector[CExpression]] param_vars

cdef extern from "dynet/dict.h" namespace "dynet":
    cdef cppclass CDict "dynet::Dict":
        CDict()
        void freeze()
        int convert(string& word) except +


cdef extern from "dynet/cfsm-builder.h" namespace "dynet":
    cdef cppclass CSoftmaxBuilder "dynet::SoftmaxBuilder":
        void new_graph(CComputationGraph &cg, bool update)
        CExpression neg_log_softmax(CExpression &rep, unsigned classidx) except +
        CExpression neg_log_softmax(CExpression &rep, vector[unsigned]& classidxs) except +
        unsigned sample(CExpression &rep) except +
        CExpression full_log_distribution(CExpression &rep) except +
        CExpression full_logits(CExpression &rep) except +
        CModel get_parameter_collection()

cdef extern from "dynet/cfsm-builder.h" namespace "dynet":
    cdef cppclass CStandardSoftmaxBuilder  "dynet::StandardSoftmaxBuilder" (CSoftmaxBuilder):
        CStandardSoftmaxBuilder(unsigned rep_dim, unsigned num_classes, CModel& pc, bool bias)

cdef extern from "dynet/cfsm-builder.h" namespace "dynet":
    cdef cppclass CClassFactoredSoftmaxBuilder  "dynet::ClassFactoredSoftmaxBuilder" (CSoftmaxBuilder):
        CClassFactoredSoftmaxBuilder(unsigned rep_dim, string cluster_file, CDict& dic, CModel& pc, bool bias)

        CExpression class_log_distribution(CExpression &rep) except +
        CExpression class_logits(CExpression &rep) except +

        CExpression subclass_log_distribution(CExpression &rep, unsigned classid) except +
        CExpression subclass_logits(CExpression &rep, unsigned classid) except +
<|MERGE_RESOLUTION|>--- conflicted
+++ resolved
@@ -200,57 +200,6 @@
         float clip_threshold
         bool clipping_enabled
         bool sparse_updates_enabled
-<<<<<<< HEAD
-        void enable_clipping(bool enable)
-        void set_clip_threshold(float threshold)
-        void update(float s)
-        void update_epoch(float r)
-        void status()
-
-    cdef cppclass CMomentumSGDTrainer "dynet::MomentumSGDTrainer":
-        CMomentumSGDTrainer(CModel& m, float e0, float mom, float edecay) # TODO removed lam, update docs
-        float clip_threshold
-        bool clipping_enabled
-        bool sparse_updates_enabled
-        void enable_clipping(bool enable)
-        void set_clip_threshold(float threshold)
-        void update(float s)
-        void update_epoch(float r)
-        void status()
-
-    cdef cppclass CAdagradTrainer "dynet::AdagradTrainer":
-        CAdagradTrainer(CModel& m, float e0, float eps, float edecay) # TODO removed lam, update docs
-        float clip_threshold
-        bool clipping_enabled
-        bool sparse_updates_enabled
-        void enable_clipping(bool enable)
-        void set_clip_threshold(float threshold)
-        void update(float s)
-        void update_epoch(float r)
-        void status()
-
-    cdef cppclass CAdadeltaTrainer "dynet::AdadeltaTrainer":
-        CAdadeltaTrainer(CModel& m, float eps, float rho, float edecay) # TODO removed lam, update docs
-        float clip_threshold
-        bool clipping_enabled
-        bool sparse_updates_enabled
-        void enable_clipping(bool enable)
-        void set_clip_threshold(float threshold)
-        void update(float s)
-        void update_epoch(float r)
-        void status()
-
-    cdef cppclass CAdamTrainer "dynet::AdamTrainer":
-        CAdamTrainer(CModel& m, float alpha, float beta_1, float beta_2, float eps, float edecay) # TODO removed lam, update docs
-        float clip_threshold
-        bool clipping_enabled
-        bool sparse_updates_enabled
-        void enable_clipping(bool enable)
-        void set_clip_threshold(float threshold)
-        void update(float s)
-        void update_epoch(float r)
-        void status()
-=======
         float learning_rate
         void update() except +
         void restart() except +
@@ -259,7 +208,6 @@
         void update_epoch(float r)
         void status()
 
-
     cdef cppclass CSimpleSGDTrainer "dynet::SimpleSGDTrainer" (CTrainer):
         CSimpleSGDTrainer(CModel& m, float learning_rate) # TODO removed lam, update docs.
 
@@ -291,7 +239,6 @@
         CDevice* get_global_device(string name) except +
         CDevice* get(unsigned i)
         size_t num_devices()
->>>>>>> e136b186
 
     CDeviceManager* c_get_device_manager "dynet::get_device_manager" () 
 
@@ -330,100 +277,6 @@
     CExpression c_random_gumbel "dynet::random_gumbel" (CComputationGraph& g, CDim& d, float left, float right) except + #
 
     # identity function, but derivative is not propagated through it
-<<<<<<< HEAD
-    CExpression c_nobackprop "dynet::expr::nobackprop" (CExpression& x) #
-
-    CExpression c_op_neg "dynet::expr::operator-" (CExpression& x) #
-    CExpression c_op_add "dynet::expr::operator+" (CExpression& x, CExpression& y) #
-    CExpression c_op_scalar_add "dynet::expr::operator+" (CExpression& x, float y) #
-    CExpression c_op_mul "dynet::expr::operator*" (CExpression& x, CExpression& y) #
-    CExpression c_op_scalar_mul "dynet::expr::operator*" (CExpression& x, float y) #
-    CExpression c_op_scalar_div "dynet::expr::operator/" (CExpression& x, float y) #
-    CExpression c_op_scalar_sub "dynet::expr::operator-" (float y, CExpression& x) #
-
-    CExpression c_bmax "dynet::expr::max" (CExpression& x, CExpression& y) #
-    CExpression c_bmin "dynet::expr::min" (CExpression& x, CExpression& y) #
-
-    CExpression c_cdiv "dynet::expr::cdiv" (CExpression& x, CExpression& y) #
-    CExpression c_cmult "dynet::expr::cmult" (CExpression& x, CExpression& y) #
-    CExpression c_colwise_add "dynet::expr::colwise_add" (CExpression& x, CExpression& bias) #
-
-    CExpression c_tanh "dynet::expr::tanh" (CExpression& x) #
-    CExpression c_exp "dynet::expr::exp" (CExpression& x) #
-    CExpression c_square "dynet::expr::square" (CExpression& x) #
-    CExpression c_sqrt "dynet::expr::sqrt" (CExpression& x) #
-    CExpression c_erf "dynet::expr::erf" (CExpression& x) #
-    CExpression c_cube "dynet::expr::cube" (CExpression& x) #
-    CExpression c_log "dynet::expr::log" (CExpression& x) #
-    CExpression c_lgamma "dynet::expr::lgamma" (CExpression& x) #
-    CExpression c_logistic "dynet::expr::logistic" (CExpression& x) #
-    CExpression c_rectify "dynet::expr::rectify" (CExpression& x) #
-    #CExpression c_hinge "dynet::expr::hinge" (CExpression& x, unsigned index, float m=?) #
-    CExpression c_hinge "dynet::expr::hinge" (CExpression& x, unsigned* pindex, float m) #
-    CExpression c_log_softmax "dynet::expr::log_softmax" (CExpression& x) #
-    CExpression c_log_softmax "dynet::expr::log_softmax" (CExpression& x, vector[unsigned]& restriction) #?
-    CExpression c_softmax "dynet::expr::softmax" (CExpression& x) #
-    CExpression c_sparsemax "dynet::expr::sparsemax" (CExpression& x) #
-    CExpression c_softsign "dynet::expr::softsign" (CExpression& x) #
-    CExpression c_constrained_softmax "dynet::expr::constrained_softmax" (CExpression& x, CExpression &y) #
-    CExpression c_pow "dynet::expr::pow" (CExpression& x, CExpression& y) #
-    CExpression c_bmin "dynet::expr::min" (CExpression& x, CExpression& y) #
-    CExpression c_bmax "dynet::expr::max" (CExpression& x, CExpression& y) #
-    CExpression c_noise "dynet::expr::noise" (CExpression& x, float stddev) #
-    CExpression c_dropout "dynet::expr::dropout" (CExpression& x, float p) #
-    CExpression c_block_dropout "dynet::expr::block_dropout" (CExpression& x, float p) #
-
-    CExpression c_reshape "dynet::expr::reshape" (CExpression& x, CDim& d) #?
-    CExpression c_transpose "dynet::expr::transpose" (CExpression& x) #
-
-    CExpression c_affine_transform "dynet::expr::affine_transform" (const vector[CExpression]& xs)
-
-    CExpression c_trace_of_product "dynet::expr::trace_of_product" (CExpression& x, CExpression& y);
-
-    CExpression c_dot_product "dynet::expr::dot_product" (CExpression& x, CExpression& y) #
-    CExpression c_squared_distance "dynet::expr::squared_distance" (CExpression& x, CExpression& y) #
-    CExpression c_squared_norm "dynet::expr::squared_norm" (CExpression& x) #
-    CExpression c_huber_distance "dynet::expr::huber_distance" (CExpression& x, CExpression& y, float c) #
-    CExpression c_l1_distance "dynet::expr::l1_distance" (CExpression& x, CExpression& y) #
-    CExpression c_binary_log_loss "dynet::expr::binary_log_loss" (CExpression& x, CExpression& y) #
-    CExpression c_pairwise_rank_loss "dynet::expr::pairwise_rank_loss" (CExpression& x, CExpression& y, float m) #
-    CExpression c_poisson_loss "dynet::expr::poisson_loss" (CExpression& x, unsigned y)
-
-    CExpression c_conv1d_narrow "dynet::expr::conv1d_narrow" (CExpression& x, CExpression& f) #
-    CExpression c_conv1d_wide "dynet::expr::conv1d_wide" (CExpression& x, CExpression& f) #
-    CExpression c_filter1d_narrow "dynet::expr::filter1d_narrow" (CExpression& x, CExpression& f) #
-    CExpression c_kmax_pooling "dynet::expr::kmax_pooling" (CExpression& x, unsigned k) #
-    CExpression c_fold_rows "dynet::expr::fold_rows" (CExpression& x, unsigned nrows) #
-    CExpression c_sum_cols "dynet::expr::sum_cols" (CExpression& x)               #
-    CExpression c_kmh_ngram "dynet::expr::kmh_ngram" (CExpression& x, unsigned n) #
-
-    CExpression c_sum_batches "dynet::expr::sum_batches" (CExpression& x)
-
-    #CExpression c_pick "dynet::expr::pick" (CExpression& x, unsigned v)   #
-    CExpression c_select_rows "dynet::expr::select_rows" (CExpression& x, vector[unsigned] rs)
-    CExpression c_select_cols "dynet::expr::select_cols" (CExpression& x, vector[unsigned] cs)
-    CExpression c_pick "dynet::expr::pick" (CExpression& x, unsigned* pv) #
-    CExpression c_pick "dynet::expr::pick" (CExpression& x, vector[unsigned]* pv) #
-    CExpression c_pickrange "dynet::expr::pickrange" (CExpression& x, unsigned v, unsigned u) #
-
-    CExpression c_pickneglogsoftmax "dynet::expr::pickneglogsoftmax" (CExpression& x, unsigned v) #
-    CExpression c_pickneglogsoftmax "dynet::expr::pickneglogsoftmax" (CExpression& x, vector[unsigned] vs) #
-
-    CExpression c_logsumexp "dynet::expr::logsumexp" (vector[CExpression]& xs) #
-
-# expecting a vector of CExpression
-    CExpression c_average     "dynet::expr::average" (vector[CExpression]& xs)
-    CExpression c_concat_cols "dynet::expr::concatenate_cols" (vector[CExpression]& xs)
-    CExpression c_concat      "dynet::expr::concatenate" (vector[CExpression]& xs)
-
-    CExpression c_sum            "dynet::expr::sum" (vector[CExpression]& xs)
-    CExpression c_max            "dynet::expr::vmax" (vector[CExpression]& xs)
-    CExpression c_logsumexp      "dynet::expr::logsumexp" (vector[CExpression]& xs)
-
-
-#cdef extern from "dynet/model.h" namespace "dynet":
-#    cdef cppclass Model:
-=======
     CExpression c_nobackprop "dynet::nobackprop" (CExpression& x) except + #
     # identity function, but derivative takes negative as propagated through it
     CExpression c_flip_gradient "dynet::flip_gradient" (CExpression& x) except + #
@@ -464,6 +317,7 @@
     CExpression c_softmax "dynet::softmax" (CExpression& x, unsigned d) except + #
     CExpression c_sparsemax "dynet::sparsemax" (CExpression& x) except + #
     CExpression c_softsign "dynet::softsign" (CExpression& x) except + #
+    CExpression c_constrained_softmax "dynet::constrained_softmax" (CExpression& x, CExpression &y) except + #
     CExpression c_pow "dynet::pow" (CExpression& x, CExpression& y) except + #
     CExpression c_bmin "dynet::min" (CExpression& x, CExpression& y) except + #
     CExpression c_bmax "dynet::max" (CExpression& x, CExpression& y) except + #
@@ -562,7 +416,6 @@
     CExpression c_vanilla_lstm_c "dynet::vanilla_lstm_c" (CExpression& c_tm1, CExpression& gates_t) except + #
     CExpression c_vanilla_lstm_h "dynet::vanilla_lstm_h" (CExpression& c_t, CExpression& gates_t) except + #
     CExpression c_to_device "dynet::to_device" (CExpression& e, CDevice* d) except + #
->>>>>>> e136b186
 
 cdef extern from "dynet/rnn.h" namespace "dynet":
     cdef cppclass CRNNPointer "dynet::RNNPointer":
