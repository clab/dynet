--- conflicted
+++ resolved
@@ -852,15 +852,25 @@
 // declarations from dynet/init.h //
 ////////////////////////////////////
 
-<<<<<<< HEAD
 struct DynetParams {
   unsigned random_seed = 0; /**< The seed for random number generation */
   std::string mem_descriptor = "512"; /**< Total memory to be allocated for Dynet */
   float weight_decay = 0; /**< Weight decay rate for L2 regularization */
   bool shared_parameters = false; /**< TO DOCUMENT */
-=======
+
+#if SWIG_USE_CUDA
+  bool ngpus_requested = false; /**< GPUs requested by number */
+  bool ids_requested = false; /**< GPUs requested by ids */
+  int requested_gpus = -1; /**< Number of requested GPUs */
+  std::vector<int> gpu_mask; /**< List of required GPUs by ids */
+#endif
+};
+
+
+void initialize(DynetParams params);
 void initialize(int& argc, char**& argv, bool shared_parameters = false);
 void cleanup();
+
 
 //////////////////////////////////////////////////
 // serialization logic (from python/pybridge.h) //
@@ -1048,24 +1058,6 @@
     void done();
 };
 
-/////////////////////////////
-// additional declarations //
-/////////////////////////////
->>>>>>> f929d0c6
-
-#if SWIG_USE_CUDA
-  bool ngpus_requested = false; /**< GPUs requested by number */
-  bool ids_requested = false; /**< GPUs requested by ids */
-  int requested_gpus = -1; /**< Number of requested GPUs */
-  std::vector<int> gpu_mask; /**< List of required GPUs by ids */
-#endif
-};
-
-
-void initialize(DynetParams params);
-void initialize(int& argc, char**& argv, bool shared_parameters = false);
-void cleanup();
-
 }
 
 
