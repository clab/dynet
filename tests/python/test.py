--- conflicted
+++ resolved
@@ -2,17 +2,12 @@
 import numpy as np
 import unittest
 
-<<<<<<< HEAD
-=======
-
 def npvalue_callable(x):
     return x.npvalue()
 
 def gradient_callable(x):
     return x.gradient()
     
-
->>>>>>> eb2b5405
 class TestInput(unittest.TestCase):
 
     def setUp(self):
