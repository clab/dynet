#define BOOST_TEST_MODULE TEST_NODES

#include <dynet/functors.h>
#include <dynet/dynet.h>
#include <dynet/expr.h>
#include <dynet/grad-check.h>
#include <boost/test/unit_test.hpp>
#include <stdexcept>

using namespace dynet;
using namespace std;


struct NodeTest {
  NodeTest() {
    // initialize if necessary
    if (default_device == nullptr) {
      for (auto x : {"NodeTest", "--dynet-mem", "100"}) {
        av.push_back(strdup(x));
      }
      char **argv = &av[0];
      int argc = av.size();
      dynet::initialize(argc, argv);
    }

    ones3_vals = {1.f, 1.f, 1.f};
    first_one_vals = {1.f, 0.f, 0.f};
    ones2_vals = {1.f, 1.f};
    batch_vals = {1.f, 2.f, 3.f, 4.f, 5.f, 6.f};
    // Create parameters
    std::vector<float> param1_vals = {1.1f, -2.2f, 3.3f};
    std::vector<float> param2_vals = {2.2f, 3.4f, -1.2f};
    std::vector<float> param3_vals = {1.1f, 2.2f, 3.3f};
    std::vector<float> param4_vals = {1.1f, 2.2f, 3.3f, -1.2f, 2.1f, 3.4f};
    std::vector<float> param_scalar1_vals = {2.2f};
    std::vector<float> param_scalar2_vals = {1.1f};
    std::vector<float> param_kernel1_vals = {1.1f, 2.2f, -1.0f, 1.2f, -3.4f, -0.2f};
    std::vector<float> param_filter1_vals = {1.1f, 2.2f, -1.0f, 1.2f, -3.4f, -0.2f,
                                             11.1f, 12.2f, 13.3f, 11.2f, 12.2f, 13.2f
                                            };
    std::vector<float> param_square1_vals = {1.1f, 2.2f, 3.4f, 1.2f, 2.5f, 3.2f, 5.3f, 2.3f, 3.3f};
    std::vector<float> param_cube1_vals = {.011f, .022f, .033f, .012f, .022f, .032f, .013f, .023f, .033f,
                                           .111f, -.122f, -.033f, -.112f, -.022f, -.132f, -.113f, -.123f, -.133f,
                                           .211f, .222f, .233f, .212f, .222f, .232f, .213f, .223f, .233f
                                          };
    std::vector<float> param_cube2_vals = {
	.011f, 1.011f, .022f, 1.022f, .033f, 1.033f, .012f, 1.012f, .022f, 1.022f, .032f, 1.032f, .013f, 1.013f, .023f, 1.023f, .033f, 1.033f, // 18
	.111f, 1.111f, -.122f, -1.122f, -.033f, -1.033f, -.112f, -1.112f, -.022f, -1.022f, -.132f, -1.132f, -.113f, -1.113f, -.123f, -1.123f, -.133f, -1.133f, // 18
	.211f, 1.211f, .222f, 1.222f, .233f, 1.233f, .212f, 1.212f, .222f, 1.222f, .232f, 1.232f, .213f, 1.213f, .223f, 1.223f, .233f, 1.233f
                                                 };
    param1 = mod.add_parameters({3});
    TensorTools::set_elements(param1.get_storage().values, param1_vals);
    param2 = mod.add_parameters({3});
    TensorTools::set_elements(param2.get_storage().values, param2_vals);
    param3 = mod.add_parameters({3});
    TensorTools::set_elements(param3.get_storage().values, param3_vals);
    param4 = mod.add_parameters({6});
    TensorTools::set_elements(param4.get_storage().values, param4_vals);
    param_scalar1 = mod.add_parameters({1});
    TensorTools::set_elements(param_scalar1.get_storage().values, param_scalar1_vals);
    param_scalar2 = mod.add_parameters({1});
    TensorTools::set_elements(param_scalar2.get_storage().values, param_scalar2_vals);
    param_kernel1 = mod.add_parameters({3, 2});
    TensorTools::set_elements(param_kernel1.get_storage().values, param_kernel1_vals);
    param_filter1 = mod.add_parameters({3, 2, 2});
    TensorTools::set_elements(param_filter1.get_storage().values, param_filter1_vals);
    param_square1 = mod.add_parameters({3, 3});
    TensorTools::set_elements(param_square1.get_storage().values, param_square1_vals);
    param_cube1 = mod.add_parameters({3, 3, 3});
    TensorTools::set_elements(param_cube1.get_storage().values, param_cube1_vals);
    param_cube2 = mod.add_parameters({3, 3, 6});
    TensorTools::set_elements(param_cube2.get_storage().values, param_cube2_vals);
    lookup1 = mod.add_lookup_parameters(3, {3});
    TensorTools::set_elements(lookup1.get_storage().all_values, param_square1_vals);
    lookup2 = mod.add_lookup_parameters(10, {3});
    lookup3 = mod2.add_lookup_parameters(10, {3});
  }
  ~NodeTest() {
    // for (auto x : av) free(x);
  }

  template <class T>
  std::string print_vec(const std::vector<T> vec) {
    ostringstream oss;
    if (vec.size()) oss << vec[0];
    for (size_t i = 1; i < vec.size(); i++)
      oss << ' ' << vec[i];
    return oss.str();
  }

  std::vector<float> ones3_vals, ones2_vals, first_one_vals, batch_vals;
  std::vector<char*> av;
  dynet::ParameterCollection mod, mod2;
  dynet::Parameter param1, param2, param3, param4, param_scalar1, param_scalar2, param_kernel1, param_filter1, param_square1, param_cube1, param_cube2;
  dynet::LookupParameter lookup1, lookup2, lookup3;
};

// define the test suite
BOOST_FIXTURE_TEST_SUITE(node_test, NodeTest);

// Expression constant(const Dim d, float val);
BOOST_AUTO_TEST_CASE( constant_value ) {
  dynet::ComputationGraph cg;
  float mystery_constant = 3.14159f;
  Expression x = constant(cg, Dim({3}), mystery_constant);
  vector<float> z = as_vector(x.value());
  for (unsigned i = 0; i < 3; i++)
    BOOST_CHECK_EQUAL(z[i], mystery_constant);
}

// Expression zeros(const Dim d, float val);
BOOST_AUTO_TEST_CASE( zeros_value ) {
  dynet::ComputationGraph cg;
  Expression x = zeros(cg, Dim({3}));
  vector<float> z = as_vector(x.value());
  for (unsigned i = 0; i < 3; i++)
    BOOST_CHECK_EQUAL(z[i], 0.f);
}

// Expression operator-(const Expression& x);
BOOST_AUTO_TEST_CASE( negate_gradient ) {
  dynet::ComputationGraph cg;
  Expression x1 = parameter(cg, param1);
  Expression y = -x1;
  Expression z = sum_elems(y);
  BOOST_CHECK(check_grad(mod, z, 0));
}

// Expression operator+(const Expression& x, const Expression& y);
BOOST_AUTO_TEST_CASE( add_gradient ) {
  dynet::ComputationGraph cg;
  Expression x1 = parameter(cg, param1);
  Expression x2 = parameter(cg, param2);
  Expression y = x1 + x2;
  Expression z = sum_elems(y);
  BOOST_CHECK(check_grad(mod, z, 0));
}

// Expression cadd(const Expression& x, const Expression& y);
BOOST_AUTO_TEST_CASE( cadd_gradient ) {
  dynet::ComputationGraph cg;
  Expression x1 = parameter(cg, param1);
  Expression x2 = parameter(cg, param2);
  Expression y = cadd(x1,x2);
  Expression z = sum_elems(y);
  BOOST_CHECK(check_grad(mod, z, 0));
}

// Expression cadd(const Expression& x, const Expression& y);
BOOST_AUTO_TEST_CASE( cadd_broadcast2_gradient ) {
  Dim dim_permutations[] = {Dim({3,1},2), Dim({3,2},1)};
  dynet::ComputationGraph cg;
  for(int i=0; i<2; i++){
    Dim dim = dim_permutations[i];
    Expression x1 = reshape(parameter(cg, param1), Dim({3,1},1));
    Expression x2 = reshape(parameter(cg, param4), dim);
    Expression y = cadd(x1, x2) + cadd(x2, x1);
    Expression z = sum_batches(sum_elems(y));
    BOOST_CHECK(check_grad(mod, z, 0));
  }
}

// Expression cadd(const Expression& x, const Expression& y);
BOOST_AUTO_TEST_CASE( cadd_broadcast3_gradient ) {
  Dim dim_permutations[] = {Dim({3,3,3},1), Dim({3,3,1},3), Dim({1,3,3},3), Dim({9,3,1},1), Dim({1,3,9},1), Dim({1,3,1},9)};
  dynet::ComputationGraph cg;
  for(int i=0; i<6; i++){
    Dim dim = dim_permutations[i];
    Expression x1 = reshape(parameter(cg, param1), Dim({1,3,1},1));
    Expression x2 = reshape(parameter(cg, param_cube1), dim);
    Expression y = cadd(x1, x2) + cadd(x2, -x1);
    Expression z = sum_batches(sum_elems(y));
    BOOST_CHECK(check_grad(mod, z, 0));
  }
}

// Expression cadd(const Expression& x, const Expression& y);
BOOST_AUTO_TEST_CASE( cadd_broadcast2_neg_val ) {
  dynet::ComputationGraph cg;
  Expression x1 = reshape(parameter(cg, param1), Dim({3,1},1));
  Expression x2 = reshape(parameter(cg, param4), Dim({3,1},2));
  Expression y = cadd(x1, -x2);
  Expression z = sum_batches(sum_elems(y));
  BOOST_CHECK_CLOSE(as_scalar(z.value()), -6.5, 0.001);
}

// Expression cdiv(const Expression& x, const Expression& y);
BOOST_AUTO_TEST_CASE( scalar_expr_add_1_gradient ) {
  dynet::ComputationGraph cg;
  Expression x1 = parameter(cg, param1);
  Expression x2 = parameter(cg, param_scalar2);
  Expression y = x1 + x2;
  Expression z = sum_elems(y);
  BOOST_CHECK(check_grad(mod, z, 0));
}

// Expression cdiv(const Expression& x, const Expression& y);
BOOST_AUTO_TEST_CASE( scalar_expr_add_2_gradient ) {
  dynet::ComputationGraph cg;
  Expression x1 = parameter(cg, param_scalar2);
  Expression x2 = parameter(cg, param1);
  Expression y = x1 + x2;
  Expression z = sum_elems(y);
  BOOST_CHECK(check_grad(mod, z, 0));
}

// Expression cdiv(const Expression& x, const Expression& y);
BOOST_AUTO_TEST_CASE( scalar_expr_add_batch1_gradient ) {
  dynet::ComputationGraph cg;
  Expression x1 = reshape(parameter(cg, param_square1), Dim({1, 3}, 3));
  Expression x2 = parameter(cg, param_scalar2);
  Expression y = x1 + x2;
  Expression z = sum_batches(sum_elems(y));
  BOOST_CHECK(check_grad(mod, z, 0));
}

// Expression cdiv(const Expression& x, const Expression& y);
BOOST_AUTO_TEST_CASE( scalar_expr_add_batch2_gradient ) {
  dynet::ComputationGraph cg;
  Expression x1 = parameter(cg, param1);
  Expression x2 = reshape(parameter(cg, param_square1), Dim({1}, 9));
  Expression y = x1 + x2;
  Expression z = sum_batches(sum_elems(y));
  BOOST_CHECK(check_grad(mod, z, 0));
}

// Expression cdiv(const Expression& x, const Expression& y);
BOOST_AUTO_TEST_CASE( scalar_expr_sub_1_gradient ) {
  dynet::ComputationGraph cg;
  Expression x1 = parameter(cg, param1);
  Expression x2 = parameter(cg, param_scalar2);
  Expression y = x1 - x2;
  Expression z = sum_elems(y);
  BOOST_CHECK(check_grad(mod, z, 0));
}

// Expression cdiv(const Expression& x, const Expression& y);
BOOST_AUTO_TEST_CASE( scalar_expr_sub_2_gradient ) {
  dynet::ComputationGraph cg;
  Expression x1 = parameter(cg, param_scalar2);
  Expression x2 = parameter(cg, param1);
  Expression y = x1 - x2;
  Expression z = sum_elems(y);
  BOOST_CHECK(check_grad(mod, z, 0));
}

// Expression cdiv(const Expression& x, const Expression& y);
BOOST_AUTO_TEST_CASE( scalar_expr_sub_batch1_gradient ) {
  dynet::ComputationGraph cg;
  Expression x1 = reshape(parameter(cg, param_square1), Dim({1, 3}, 3));
  Expression x2 = parameter(cg, param_scalar2);
  Expression y = x1 - x2;
  Expression z = sum_batches(sum_elems(y));
  BOOST_CHECK(check_grad(mod, z, 0));
}

// Expression cdiv(const Expression& x, const Expression& y);
BOOST_AUTO_TEST_CASE( scalar_expr_sub_batch2_gradient ) {
  dynet::ComputationGraph cg;
  Expression x1 = parameter(cg, param1);
  Expression x2 = reshape(parameter(cg, param_square1), Dim({1}, 9));
  Expression y = x1 - x2;
  Expression z = sum_batches(sum_elems(y));
  BOOST_CHECK(check_grad(mod, z, 0));
}


// Expression sum(const std::initializer_list<Expression>& xs);
BOOST_AUTO_TEST_CASE( sum_gradient ) {
  dynet::ComputationGraph cg;
  Expression x1 = parameter(cg, param1);
  Expression x2 = parameter(cg, param2);
  Expression y = sum({x2, x1, x2});
  Expression z = sum_elems(y);
  BOOST_CHECK(check_grad(mod, z, 0));
}

// Expression sum(const std::initializer_list<Expression>& xs);
BOOST_AUTO_TEST_CASE( sum_batch_gradient ) {
  dynet::ComputationGraph cg;
  Expression x1 = parameter(cg, param1);
  Expression x2 = parameter(cg, param2);
  Expression x3 = input(cg, Dim({3}, 2), batch_vals);
  Expression y = sum({x3, x1, cmult(x2, x3)});
  Expression z = sum_batches(sum_elems(y));
  BOOST_CHECK(check_grad(mod, z, 0));
}

// Expression logsumexp(const std::initializer_list<Expression>& xs);
BOOST_AUTO_TEST_CASE( logsumexp_gradient ) {
  dynet::ComputationGraph cg;
  Expression x1 = parameter(cg, param_scalar1);
  Expression x2 = parameter(cg, param_scalar2);
  Expression z = logsumexp({x1, x2});
  BOOST_CHECK(check_grad(mod, z, 0));
}

// Expression logsumexp(const std::initializer_list<Expression>& xs);
BOOST_AUTO_TEST_CASE( logsumexp_vector_gradient ) {
  dynet::ComputationGraph cg;
  Expression x1 = parameter(cg, param1);
  Expression x2 = parameter(cg, param2);
  Expression z = sum_elems(logsumexp({x1, x2}));
  BOOST_CHECK(check_grad(mod, z, 0));
}

// Expression logsumexp(const std::initializer_list<Expression>& xs);
BOOST_AUTO_TEST_CASE( logsumexp_singleelem_batch_gradient ) {
  dynet::ComputationGraph cg;
  Expression x = parameter(cg, param1);
  Expression y = reshape(x, Dim({1}, 3));
  Expression z = sum_batches(logsumexp({y}));
  BOOST_CHECK(check_grad(mod, z, 0));
}

// Expression logsumexp(const std::initializer_list<Expression>& xs);
BOOST_AUTO_TEST_CASE( logsumexp_inequal_batch_gradient ) {
  dynet::ComputationGraph cg;
  Expression x1 = parameter(cg, param1);
  Expression x2 = input(cg, Dim({3}, 2), batch_vals);
  Expression x3 = x1 + x2;
  Expression z = sum_batches(sum_elems(logsumexp({x1, x3})));
  BOOST_CHECK(check_grad(mod, z, 0));
}

// Expression operator+(const Expression& x, real y);
BOOST_AUTO_TEST_CASE( addscalar_gradient ) {
  dynet::ComputationGraph cg;
  Expression x1 = parameter(cg, param1);
  Expression y = x1 + 2.0;
  Expression z = sum_elems(y);
  BOOST_CHECK(check_grad(mod, z, 0));
}

// Expression operator+(real x, const Expression& y);
BOOST_AUTO_TEST_CASE( scalaradd_gradient ) {
  dynet::ComputationGraph cg;
  Expression x1 = parameter(cg, param1);
  Expression y = 2.0 + x1;
  Expression z = sum_elems(y);
  BOOST_CHECK(check_grad(mod, z, 0));
}

// Expression operator-(const Expression& x, const Expression& y);
BOOST_AUTO_TEST_CASE( subtract_gradient ) {
  dynet::ComputationGraph cg;
  Expression x1 = parameter(cg, param1);
  Expression x2 = parameter(cg, param2);
  Expression y = x1 - x2;
  Expression z = sum_elems(y);
  BOOST_CHECK(check_grad(mod, z, 0));
}

// Expression operator-(real x, const Expression& y);
BOOST_AUTO_TEST_CASE( scalarsubtract_gradient ) {
  dynet::ComputationGraph cg;
  Expression x1 = parameter(cg, param1);
  Expression y = 2.0 - x1;
  Expression z = sum_elems(y);
  BOOST_CHECK(check_grad(mod, z, 0));
}

// Expression operator-(const Expression& x, real y);
BOOST_AUTO_TEST_CASE( subtractscalar_gradient ) {
  dynet::ComputationGraph cg;
  Expression x1 = parameter(cg, param1);
  Expression y = x1 - 2.0;
  Expression z = sum_elems(y);
  BOOST_CHECK(check_grad(mod, z, 0));
}

// Expression operator*(const Expression& x, const Expression& y);
BOOST_AUTO_TEST_CASE( multiply_gradient ) {
  dynet::ComputationGraph cg;
  Expression x1 = parameter(cg, param1);
  Expression x2 = parameter(cg, param2);
  Expression y = x1 * transpose(x2);
  Expression z = sum_elems(y);
  BOOST_CHECK(check_grad(mod, z, 0));
}

// Expression operator*(const Expression& x, const Expression& y);
BOOST_AUTO_TEST_CASE( multiply_batch_gradient ) {
  dynet::ComputationGraph cg;
  Expression x1 = parameter(cg, param1);
  Expression x2 = input(cg, Dim({3}, 2), batch_vals);
  Expression y = x1 * transpose(x2);
  Expression z = sum_batches(sum_elems(y));
  BOOST_CHECK(check_grad(mod, z, 0));
}

// Expression operator*(const Expression& x, const Expression& y);
BOOST_AUTO_TEST_CASE( affine_gradient ) {
  dynet::ComputationGraph cg;
  Expression x1 = parameter(cg, param1);
  Expression scalar = parameter(cg, param_scalar1);
  Expression x2 = parameter(cg, param2);
  Expression y = sqrt(affine_transform({x1, x2, scalar}));
  Expression z = sum_elems(y);
  BOOST_CHECK(check_grad(mod, z, 0));
  BOOST_CHECK(y.dim() == x1.dim());
}

// Expression operator*(const Expression& x, const Expression& y);
BOOST_AUTO_TEST_CASE( affine_batch_gradient ) {
  dynet::ComputationGraph cg;
  Expression x1 = parameter(cg, param1);
  Expression scalar = parameter(cg, param_scalar1);
  Expression x2 = input(cg, Dim({3}, 2), batch_vals);
  Expression y = sqrt(affine_transform({x1, x2, scalar}));
  Expression z = sum_batches(sum_elems(y));
  BOOST_CHECK(check_grad(mod, z, 0));
}

// Expression operator*(const Expression& x, const Expression& y);
BOOST_AUTO_TEST_CASE( affine_batch_col_gradient ) {
  dynet::ComputationGraph cg;
  Expression x1 = parameter(cg, param1);
  Expression scalar = parameter(cg, param_scalar1);
  Expression x2 = input(cg, Dim({1, 3}, 2), batch_vals);
  Expression y = sqrt(affine_transform({transpose(x1), scalar, x2}));
  Expression z = sum_batches(sum_elems(y));
  BOOST_CHECK(check_grad(mod, z, 0));
}

// Expression operator*(const Expression& x, const Expression& y);
BOOST_AUTO_TEST_CASE( affine_batch2_gradient ) {
  dynet::ComputationGraph cg;
  Expression x1 = input(cg, Dim({1, 3}, 2), batch_vals);
  Expression scalar = parameter(cg, param_scalar1);
  Expression x2 = parameter(cg, param2);
  Expression y = sqrt( affine_transform({x1, scalar, transpose(x2) }) );
  Expression z = sum_batches(sum_elems(y));
  BOOST_CHECK(check_grad(mod, z, 0));
}

// Expression operator*(const Expression& x, const Expression& y);
BOOST_AUTO_TEST_CASE( affine_batch3_gradient ) {
  dynet::ComputationGraph cg;
  Expression x1 = parameter(cg, param1);
  Expression x2 = parameter(cg, param_square1);
  Expression inp = input(cg, Dim({3}, 2), batch_vals);
  Expression y = sqrt( affine_transform({x1, x2, inp }) );
  Expression z = sum_batches(sum_elems(y));
  BOOST_CHECK(check_grad(mod, z, 0));
}

// Expression operator*(const Expression& x, float y);
BOOST_AUTO_TEST_CASE( multiplyscalar_gradient ) {
  dynet::ComputationGraph cg;
  Expression x1 = parameter(cg, param1);
  Expression y = x1 * 2.0;
  Expression z = sum_elems(y);
  BOOST_CHECK(check_grad(mod, z, 0));
}

// inline Expression operator*(float y, const Expression& x) { return x * y; }
BOOST_AUTO_TEST_CASE( scalarmultiply_gradient ) {
  dynet::ComputationGraph cg;
  Expression x1 = parameter(cg, param1);
  Expression y = 2.0 * x1;
  Expression z = sum_elems(y);
  BOOST_CHECK(check_grad(mod, z, 0));
}

// inline Expression operator/(const Expression& x, float y) { return x * (1.f / y); }
BOOST_AUTO_TEST_CASE( dividescalar_gradient ) {
  dynet::ComputationGraph cg;
  Expression x1 = parameter(cg, param1);
  Expression y = x1 / 2.0;
  Expression z = sum_elems(y);
  BOOST_CHECK(check_grad(mod, z, 0));
}

// Expression cdiv(const Expression& x, const Expression& y);
BOOST_AUTO_TEST_CASE( cdiv_gradient ) {
  dynet::ComputationGraph cg;
  Expression x1 = parameter(cg, param1);
  Expression x2 = parameter(cg, param2);
  Expression y = cdiv(x1, x2);
  Expression z = sum_elems(y);
  BOOST_CHECK(check_grad(mod, z, 0));
}

// Expression cdiv(const Expression& x, const Expression& y);
BOOST_AUTO_TEST_CASE( cdiv_batch_gradient ) {
  dynet::ComputationGraph cg;
  Expression x1 = parameter(cg, param1);
  Expression x2 = input(cg, Dim({3}, 2), batch_vals);
  Expression y = cdiv(x1, x2) + cdiv(x2, x1);
  Expression z = sum_batches(sum_elems(y));
  BOOST_CHECK(check_grad(mod, z, 0));
}

// Expression cdiv(const Expression& x, const Expression& y);
BOOST_AUTO_TEST_CASE( scalar_cdiv_gradient ) {
  dynet::ComputationGraph cg;
  Expression x1 = parameter(cg, param1);
  Expression x2 = parameter(cg, param_scalar2);
  Expression y = cdiv(x1, x2);
  Expression z = sum_elems(y);
  BOOST_CHECK(check_grad(mod, z, 0));
}

// Expression cdiv(const Expression& x, const Expression& y);
BOOST_AUTO_TEST_CASE( scalar_cdiv_batch1_gradient ) {
  dynet::ComputationGraph cg;
  Expression x1 = reshape(parameter(cg, param_square1), Dim({1, 3}, 3));
  Expression x2 = parameter(cg, param_scalar2);
  Expression y = cdiv(x1, x2);
  Expression z = sum_batches(sum_elems(y));
  BOOST_CHECK(check_grad(mod, z, 0));
}

// Expression cdiv(const Expression& x, const Expression& y);
BOOST_AUTO_TEST_CASE( scalar_cdiv_batch2_gradient ) {
  dynet::ComputationGraph cg;
  Expression x1 = parameter(cg, param1);
  Expression x2 = input(cg, Dim({1}, 6), batch_vals);
  Expression y = cdiv(x1, x2);
  Expression z = sum_batches(sum_elems(y));
  BOOST_CHECK(check_grad(mod, z, 0));
}

// Expression cdiv(const Expression& x, const Expression& y);
BOOST_AUTO_TEST_CASE( cdiv_broadcast2_gradient ) {
  Dim dim_permutations[] = {Dim({3,1},2), Dim({3,2},1)};
  dynet::ComputationGraph cg;
  for(int i=0; i<2; i++){
    Dim dim = dim_permutations[i];
    Expression x1 = reshape(parameter(cg, param1), Dim({3,1},1));
    Expression x2 = reshape(parameter(cg, param4), dim);
    Expression y = cdiv(x1, x2) + cdiv(x2, x1);
    Expression z = sum_batches(sum_elems(y));
    BOOST_CHECK(check_grad(mod, z, 0));
  }
}

// Expression cdiv(const Expression& x, const Expression& y);
BOOST_AUTO_TEST_CASE( cdiv_broadcast3_gradient ) {
  Dim dim_permutations[] = {Dim({3,3,3},1), Dim({3,3,1},3), Dim({1,3,3},3), Dim({9,3,1},1), Dim({1,3,9},1), Dim({1,3,1},9)};
  dynet::ComputationGraph cg;
  for(int i=0; i<6; i++){
    Dim dim = dim_permutations[i];
    Expression x1 = reshape(parameter(cg, param1), Dim({1,3,1},1));
    Expression x2 = reshape(parameter(cg, param_cube1), dim);
    Expression y = cdiv(x1, x2) + cdiv(x2, x1);
    Expression z = sum_batches(sum_elems(y));
    BOOST_CHECK(check_grad(mod, z, 0));
  }
}


// Expression colwise_add(const Expression& x, const Expression& bias);
BOOST_AUTO_TEST_CASE( colwise_add_gradient ) {
  dynet::ComputationGraph cg;
  Expression x1 = parameter(cg, param1);
  Expression x2 = parameter(cg, param2);
  Expression y = colwise_add(x1 * transpose(x2), x2);
  Expression z = sum_elems(y);
  BOOST_CHECK(check_grad(mod, z, 0));
}

// Expression colwise_add(const Expression& x, const Expression& bias);
BOOST_AUTO_TEST_CASE( colwise_add_batch1_gradient ) {
  dynet::ComputationGraph cg;
  Expression x1 = parameter(cg, param1);
  Expression x2 = parameter(cg, param2);
  Expression x3 = input(cg, Dim({1, 3}, 2), batch_vals);
  Expression y = colwise_add(x1 * x3, x2);
  Expression z = sum_batches(sum_elems(y));
  BOOST_CHECK(check_grad(mod, z, 0));
}

// Expression colwise_add(const Expression& x, const Expression& bias);
BOOST_AUTO_TEST_CASE( colwise_add_batch2_gradient ) {
  dynet::ComputationGraph cg;
  Expression x1 = parameter(cg, param1);
  Expression x2 = parameter(cg, param2);
  Expression x3 = input(cg, Dim({3}, 2), batch_vals);
  Expression y = colwise_add(x1 * transpose(x2), cmult(x2, x3));
  Expression z = sum_batches(sum_elems(y));
  BOOST_CHECK(check_grad(mod, z, 0));
}

// Expression concatenate_cols(const std::initializer_list<Expression>& xs);
BOOST_AUTO_TEST_CASE( concatenate_cols_gradient ) {
  dynet::ComputationGraph cg;
  Expression x1 = parameter(cg, param1);
  Expression x2 = parameter(cg, param2);
  Expression y = concatenate_cols({x1, x2, x1});
  Expression z = sum_elems(y);
  BOOST_CHECK(check_grad(mod, z, 0));
}

// Expression concatenate_cols(const std::initializer_list<Expression>& xs);
BOOST_AUTO_TEST_CASE( concatenate_cols_vecmatrix_gradient ) {
  dynet::ComputationGraph cg;
  Expression x1 = parameter(cg, param1);
  Expression x2 = parameter(cg, param_square1);
  Expression y = concatenate_cols({x1, x2, x1});
  Expression z = sum_elems(y);
  BOOST_CHECK(check_grad(mod, z, 0));
}

// Expression concatenate_to_batch(const std::initializer_list<Expression>& xs);
BOOST_AUTO_TEST_CASE( concatenate_to_batch_gradient ) {
  dynet::ComputationGraph cg;
  Expression x1 = parameter(cg, param1);
  Expression x2 = input(cg, Dim({3}, 2), batch_vals);
  Expression xsquare = parameter(cg, param_square1);
  Expression y = concatenate_to_batch({x1, x2});
  Expression z = sum_batches(sum_elems(xsquare * y));
  BOOST_CHECK(check_grad(mod, z, 0));
}

// Expression concatenate(const std::initializer_list<Expression>& xs);
BOOST_AUTO_TEST_CASE( concatenate_gradient ) {
  dynet::ComputationGraph cg;
  Expression x1 = transpose(parameter(cg, param1));
  Expression x2 = transpose(parameter(cg, param2));
  Expression y = concatenate({x1, x2, x1});
  Expression z = sum_elems(y);
  BOOST_CHECK(check_grad(mod, z, 0));
}

// Expression concatenate(const std::initializer_list<Expression>& xs);
BOOST_AUTO_TEST_CASE( concatenate_batch_gradient ) {
  dynet::ComputationGraph cg;
  Expression x1 = transpose(parameter(cg, param1));
  Expression x2 = transpose(parameter(cg, param2));
  Expression x3 = input(cg, Dim({1, 3}, 2), batch_vals);
  Expression y = concatenate({x1, x2, cmult(x2, x3)});
  Expression z = sum_batches(sum_elems(y));
  BOOST_CHECK(check_grad(mod, z, 0));
}

// Expression contract3d_1d(const Expression& x, const Expression& y, const Expression& b);
BOOST_AUTO_TEST_CASE( contract3d_1d_gradient ) {
  dynet::ComputationGraph cg;
  Expression x1 = parameter(cg, param1);
  Expression square1 = parameter(cg, param_square1);
  Expression cube1 = parameter(cg, param_cube1);
  Expression y = contract3d_1d(cube1, x1, square1);
  Expression z = sum_elems(y);
  BOOST_CHECK(check_grad(mod, z, 0));
}

// Expression contract3d_1d(const Expression& x, const Expression& y, const Expression& b);
BOOST_AUTO_TEST_CASE( contract3d_batch_1d_gradient ) {
  dynet::ComputationGraph cg;
  Expression x1 = parameter(cg, param1);
  Expression square1 = parameter(cg, param_square1);
  Expression cube1 = parameter(cg, param_cube1);
  Expression batched_cube1 = concatenate_to_batch({cube1, cube1, cube1});
  Expression y = contract3d_1d(batched_cube1, x1, square1);
  Expression z = sum_batches(sum_elems(y));
  BOOST_CHECK(check_grad(mod, z, 0));
}

// Expression contract3d_1d(const Expression& x, const Expression& y, const Expression& b);
BOOST_AUTO_TEST_CASE( contract3d_1d_batch_gradient ) {
  dynet::ComputationGraph cg;
  Expression batched_x1 = reshape(parameter(cg, param_square1), Dim({3}, 3));
  Expression square1 = parameter(cg, param_square1);
  Expression cube1 = parameter(cg, param_cube1);
  Expression y = contract3d_1d(cube1, batched_x1, square1);
  Expression z = sum_batches(sum_elems(y));
  BOOST_CHECK(check_grad(mod, z, 0));
}

// Expression contract3d_1d(const Expression& x, const Expression& y, const Expression& b);
BOOST_AUTO_TEST_CASE( contract3d_batch_1d_batch_gradient ) {
  dynet::ComputationGraph cg;
  Expression batched_x1 = reshape(parameter(cg, param_square1), Dim({3}, 3));
  Expression square1 = parameter(cg, param_square1);
  Expression cube1 = parameter(cg, param_cube1);
  Expression batched_cube1 = concatenate_to_batch({cube1, cube1, cube1});
  Expression y = contract3d_1d(batched_cube1, batched_x1, square1);
  Expression z = sum_batches(sum_elems(y));
  BOOST_CHECK(check_grad(mod, z, 0));
}

// Expression contract3d_1d_1d(const Expression& x, const Expression& y, const Expression& z, const Expression& b);
BOOST_AUTO_TEST_CASE( contract3d_1d_1d_gradient ) {
  dynet::ComputationGraph cg;
  Expression x1 = parameter(cg, param1);
  Expression x2 = parameter(cg, param2);
  Expression x3 = parameter(cg, param3);
  Expression cube1 = parameter(cg, param_cube1);
  Expression y = contract3d_1d_1d(cube1, x1, x2, x3);
  Expression z = sum_elems(y);
  BOOST_CHECK(check_grad(mod, z, 0));
}

// Expression sqrt(const Expression& x);
BOOST_AUTO_TEST_CASE( sqrt_gradient ) {
  dynet::ComputationGraph cg;
  Expression x3 = parameter(cg, param3);
  Expression y = sqrt(x3);
  Expression z = sum_elems(y);
  BOOST_CHECK(check_grad(mod, z, 0));
}

// Expression abs(const Expression& x);
BOOST_AUTO_TEST_CASE( abs_gradient ) {
  dynet::ComputationGraph cg;
  Expression x3 = parameter(cg, param3);
  Expression y = abs(x3);
  Expression z = sum_elems(y);
  BOOST_CHECK(check_grad(mod, z, 0));
}

// Expression erf(const Expression& x);
BOOST_AUTO_TEST_CASE( erf_gradient ) {
  dynet::ComputationGraph cg;
  Expression x1 = parameter(cg, param1);
  Expression y = erf(x1);
  Expression z = sum_elems(y);
  BOOST_CHECK(check_grad(mod, z, 0));
}

// Expression tanh(const Expression& x);
BOOST_AUTO_TEST_CASE( tanh_gradient ) {
  dynet::ComputationGraph cg;
  Expression x1 = parameter(cg, param1);
  Expression y = tanh(x1);
  Expression z = sum_elems(y);
  BOOST_CHECK(check_grad(mod, z, 0));
}

// Expression exp(const Expression& x);
BOOST_AUTO_TEST_CASE( exp_gradient ) {
  dynet::ComputationGraph cg;
  Expression x1 = parameter(cg, param1);
  Expression y = exp(x1);
  Expression z = sum_elems(y);
  BOOST_CHECK(check_grad(mod, z, 0));
}

// Expression square(const Expression& x);
BOOST_AUTO_TEST_CASE( square_gradient ) {
  dynet::ComputationGraph cg;
  Expression x1 = parameter(cg, param1);
  Expression y = square(x1);
  Expression z = sum_elems(y);
  BOOST_CHECK(check_grad(mod, z, 0));
}

// Expression cube(const Expression& x);
BOOST_AUTO_TEST_CASE( cube_gradient ) {
  dynet::ComputationGraph cg;
  Expression x1 = parameter(cg, param1);
  Expression y = cube(x1);
  Expression z = sum_elems(y);
  BOOST_CHECK(check_grad(mod, z, 0));
}

// Expression lgamma(const Expression& x);
BOOST_AUTO_TEST_CASE( lgamma_gradient ) {
  dynet::ComputationGraph cg;
  Expression x2 = parameter(cg, param2);
  Expression y = lgamma(x2);
  Expression z = sum_elems(y);
  BOOST_CHECK(check_grad(mod, z, 0));
}

// Expression log(const Expression& x);
BOOST_AUTO_TEST_CASE( log_gradient ) {
  dynet::ComputationGraph cg;
  Expression x3 = parameter(cg, param3);
  Expression y = log(x3);
  Expression z = sum_elems(y);
  BOOST_CHECK(check_grad(mod, z, 0));
}

// Expression logistic(const Expression& x);
BOOST_AUTO_TEST_CASE( logistic_gradient ) {
  dynet::ComputationGraph cg;
  Expression x1 = parameter(cg, param1);
  Expression y = logistic(x1);
  Expression z = sum_elems(y);
  BOOST_CHECK(check_grad(mod, z, 0));
}

// Expression rectify(const Expression& x);
BOOST_AUTO_TEST_CASE( rectify_gradient ) {
  dynet::ComputationGraph cg;
  Expression x1 = parameter(cg, param1);
  Expression y = rectify(x1);
  Expression z = sum_elems(y);
  BOOST_CHECK(check_grad(mod, z, 0));
}


// Expression elu(const Expression& x);
BOOST_AUTO_TEST_CASE( elu_gradient ) {
  dynet::ComputationGraph cg;
  Expression x1 = parameter(cg, param1);
  Expression y = elu(x1);
  Expression z = sum_elems(y);
  BOOST_CHECK(check_grad(mod, z, 0));
}

// Expression selu(const Expression& x);
BOOST_AUTO_TEST_CASE( selu_gradient ) {
  dynet::ComputationGraph cg;
  Expression x1 = parameter(cg, param1);
  Expression y = selu(x1);
  Expression z = sum_elems(y);
  BOOST_CHECK(check_grad(mod, z, 0));
}

// Expression hinge(const Expression& x, unsigned index, float m = 1.0);
BOOST_AUTO_TEST_CASE( hinge_gradient ) {
  unsigned index = 0;
  dynet::ComputationGraph cg;
  Expression x1 = parameter(cg, param1);
  Expression z = hinge(x1, index, 0.5);
  BOOST_CHECK(check_grad(mod, z, 0));
}

// Expression hinge(const Expression& x, unsigned index, float m = 1.0);
BOOST_AUTO_TEST_CASE( hinge_multiple_gradient ) {
  dynet::ComputationGraph cg;
  Expression x1 = parameter(cg, param1);
  vector<Expression> exp;
  for (unsigned index = 3; index > 0; --index)
    exp.push_back(hinge(x1, index - 1, 0.5));
  Expression z = sum(exp);
  BOOST_CHECK(check_grad(mod, z, 0));
}

// Expression hinge(const Expression& x, unsigned index, float m = 1.0);
BOOST_AUTO_TEST_CASE( hinge_batch_gradient ) {
  std::vector<unsigned> idx = {1, 2};
  dynet::ComputationGraph cg;
  Expression x1 = parameter(cg, param1);
  Expression x2 = input(cg, Dim({3}, 2), batch_vals);
  Expression z = sum_batches(hinge(x1 + x2, idx, 2.f));
  BOOST_CHECK(check_grad(mod, z, 0));
}

// Expression hinge(const Expression& x, const unsigned* pindex, float m = 1.0);
BOOST_AUTO_TEST_CASE( hingeptr_gradient ) {
  unsigned index = 0;
  dynet::ComputationGraph cg;
  Expression x1 = parameter(cg, param1);
  Expression z = hinge(x1, &index, 0.5);
  BOOST_CHECK(check_grad(mod, z, 0));
}

// Expression hinge_dim(const Expression& x, unsigned index, unsigned dim = 0, float m = 1.0);
BOOST_AUTO_TEST_CASE( hinge_dim_gradient ) {
  std::vector<unsigned> index = {0, 1, 2};
  dynet::ComputationGraph cg;
  Expression x1 = parameter(cg, param_square1);
  Expression z = sum_elems(hinge_dim(x1, index, 0, 0.5) + hinge_dim(x1, index, 1, 0.5));
  BOOST_CHECK(check_grad(mod, z, 0));
}

// Expression log_softmax(const Expression& x);
BOOST_AUTO_TEST_CASE( log_softmax_gradient ) {
  dynet::ComputationGraph cg;
  Expression x1 = parameter(cg, param1);
  Expression y = log_softmax(x1);
  Expression z = sum_elems(y);
  BOOST_CHECK(check_grad(mod, z, 0));
}

// Expression log_softmax(const Expression& x);
BOOST_AUTO_TEST_CASE( log_softmax_autobatch_gradient ) {
  auto autobatch_cache = dynet::autobatch_flag;
  dynet::autobatch_flag = 1;
  dynet::ComputationGraph cg;
  vector<Expression> vals;
  {
    Expression x1 = parameter(cg, param1);
    vals.push_back(log_softmax(x1));
  }
  {
    Expression x2 = parameter(cg, param2);
    vals.push_back(log_softmax(x2));
  }
  Expression y = sum(vals);
  Expression z = sum_elems(y);
  BOOST_CHECK(check_grad(mod, z, 0));
  dynet::autobatch_flag = autobatch_cache;
}

// Expression log_softmax(const Expression& x, unsigned v);
BOOST_AUTO_TEST_CASE( log_softmax_batch_gradient ) {
  dynet::ComputationGraph cg;
  Expression x1 = parameter(cg, param1);
  Expression x2 = input(cg, Dim({3}, 2), batch_vals);
  Expression y = log_softmax(x1 + x2);
  Expression z = sum_batches(input(cg, {1, 3}, first_one_vals) * y);
  BOOST_CHECK(check_grad(mod, z, 0));
}

// Expression log_softmax(const Expression& x, unsigned v);
BOOST_AUTO_TEST_CASE( log_softmax_colbatch_gradient ) {
  dynet::ComputationGraph cg;
  Expression x = reshape(parameter(cg, param_cube1), Dim({3, 3}, 3));
  Expression y = log_softmax(x);
  Expression z = sum_batches(input(cg, {1, 3}, first_one_vals) * y * input(cg, {3}, first_one_vals));
  BOOST_CHECK(check_grad(mod, z, 0));
}

// Expression log_softmax(const Expression& x, const std::vector<unsigned>& restriction);
BOOST_AUTO_TEST_CASE( restricted_log_softmax_gradient ) {
  vector<unsigned> restriction = {0, 1};
  dynet::ComputationGraph cg;
  Expression x3 = parameter(cg, param3);
  Expression y = exp( log_softmax(x3, restriction) );
  Expression z = input(cg, {1, 3}, first_one_vals) * y;
  BOOST_CHECK(check_grad(mod, z, 0));
}

// Expression softmax(const Expression& x);
BOOST_AUTO_TEST_CASE( softmax_gradient ) {
  dynet::ComputationGraph cg;
  Expression x1 = parameter(cg, param1);
  Expression y = log(softmax(x1));
  Expression z = input(cg, {1, 3}, first_one_vals) * y;
  BOOST_CHECK(check_grad(mod, z, 0));
}

// Expression softmax(const Expression& x, unsigned v);
BOOST_AUTO_TEST_CASE( softmax_batch_gradient ) {
  dynet::ComputationGraph cg;
  Expression x1 = parameter(cg, param1);
  Expression x2 = input(cg, Dim({3}, 2), batch_vals);
  Expression y = log(softmax(x1 + x2));
  Expression z = sum_batches(input(cg, {1, 3}, first_one_vals) * y);
  BOOST_CHECK(check_grad(mod, z, 0));
}

// Expression softmax(const Expression& x, unsigned v);
BOOST_AUTO_TEST_CASE( softmax_colbatch_gradient ) {
  dynet::ComputationGraph cg;
  Expression x = reshape(parameter(cg, param_cube1), Dim({3, 3}, 3));
  Expression y = softmax(x);
  Expression z = sum_batches(input(cg, {1, 3}, first_one_vals) * y * input(cg, {3}, first_one_vals));
  BOOST_CHECK(check_grad(mod, z, 0));
}

// Expression sparsemax(const Expression& x);
BOOST_AUTO_TEST_CASE( sparsemax_gradient ) {
  dynet::ComputationGraph cg;
  Expression x1 = parameter(cg, param1);
  Expression y = sparsemax(x1);
  Expression z = input(cg, {1, 3}, first_one_vals) * y;
  BOOST_CHECK(check_grad(mod, z, 0));
}

// Expression sparsemax_loss(const Expression& x);
BOOST_AUTO_TEST_CASE( sparsemax_loss_gradient ) {
  std::vector<unsigned> idxs(2); idxs[0] = 1; idxs[1] = 2;
  dynet::ComputationGraph cg;
  Expression x1 = parameter(cg, param1);
  Expression z = sparsemax_loss(x1, idxs);
  BOOST_CHECK(check_grad(mod, z, 0));
}

// Expression softsign(const Expression& x);
BOOST_AUTO_TEST_CASE( softsign_gradient ) {
  dynet::ComputationGraph cg;
  Expression x1 = parameter(cg, param1);
  Expression y = softsign(x1);
  Expression z = sum_elems(y);
  BOOST_CHECK(check_grad(mod, z, 0));
}

// Expression pow(const Expression& x, const Expression& y);
BOOST_AUTO_TEST_CASE( pow_gradient ) {
  dynet::ComputationGraph cg;
  Expression x3 = parameter(cg, param3);
  Expression x_scalar1 = parameter(cg, param_scalar1);
  Expression y = pow(x3, x_scalar1);
  Expression z = sum_elems(y);
  BOOST_CHECK(check_grad(mod, z, 0));
}

// Expression min(const Expression& x, const Expression& y);
BOOST_AUTO_TEST_CASE( min_gradient ) {
  dynet::ComputationGraph cg;
  Expression x1 = parameter(cg, param1);
  Expression x2 = parameter(cg, param2);
  Expression y = min(x1, x2);
  Expression z = sum_elems(y);
  BOOST_CHECK(check_grad(mod, z, 0));
}

// Expression max(const Expression& x, const Expression& y);
BOOST_AUTO_TEST_CASE( max_gradient ) {
  dynet::ComputationGraph cg;
  Expression x1 = parameter(cg, param1);
  Expression x2 = parameter(cg, param2);
  Expression y = max(x1, x2);
  Expression z = sum_elems(y);
  BOOST_CHECK(check_grad(mod, z, 0));
}

// TODO: Noise is random, so it cannot be tested simply?
// Expression noise(const Expression& x, real stddev);
BOOST_AUTO_TEST_CASE( noise_forward ) {
  dynet::ComputationGraph cg;
  Expression x1 = parameter(cg, param1);
  Expression y = noise(x1, 0.5);
  Expression z = sum_elems(y);
  cg.forward(z);
}

//TODO: Dropout scales the gradients at training time, so they don't match.
// Expression dropout(const Expression& x, real p);
BOOST_AUTO_TEST_CASE( dropout_forward ) {
  dynet::ComputationGraph cg;
  Expression x1 = parameter(cg, param1);
  Expression y = dropout(x1, 0.5);
  Expression z = sum_elems(y);
  cg.forward(z);
}

BOOST_AUTO_TEST_CASE( dropout_batch_forward ) {
  dynet::ComputationGraph cg;
  Expression x = input(cg, Dim({3}, 2), batch_vals);
  Expression y = dropout_batch(x, 0.5);
  Expression z = sum_elems(y);
  cg.forward(z);
}


BOOST_AUTO_TEST_CASE( dropout_dim_forward ) {
  for (unsigned d = 0; d < 3; d++) {
    dynet::ComputationGraph cg;
    Expression x = parameter(cg, param_cube1);
    Expression y = dropout_dim(x, d, 0.5);
    Expression z = sum_elems(y);
    cg.forward(z);
  }
}

// TODO: Dropout scales the gradients at training time, so they don't match.
// Expression block_dropout(const Expression& x, real p);

// Expression reshape(const Expression& x, const Dim& d);
BOOST_AUTO_TEST_CASE( reshape_gradient ) {
  dynet::ComputationGraph cg;
  Expression x1 = parameter(cg, param1);
  Expression y = reshape(x1, {1, 3});
  Expression z = sum_elems(y);
  BOOST_CHECK(check_grad(mod, z, 0));
}

// Expression reshape(const Expression& x, const Dim& d);
BOOST_AUTO_TEST_CASE( reshape_batch_gradient ) {
  dynet::ComputationGraph cg;
  Expression x1 = parameter(cg, param1);
  Expression x2 = input(cg, Dim({3}, 2), batch_vals);
  Expression y1 = x1 * transpose(x2);
  Expression y2 = reshape(y1, Dim({3, 3}, 2));
  Expression z = sum_batches(sum_elems(y2));
  BOOST_CHECK(check_grad(mod, z, 0));
}

// Expression transpose(const Expression& x);
BOOST_AUTO_TEST_CASE( transpose_gradient ) {
  dynet::ComputationGraph cg;
  Expression x1 = parameter(cg, param_square1);
  Expression y = x1 * transpose(x1);
  Expression z = sum_elems(y);
  BOOST_CHECK(check_grad(mod, z, 0));
}

// Expression transpose(const Expression& x);
BOOST_AUTO_TEST_CASE( transpose_higherorder_gradient ) {
  dynet::ComputationGraph cg;
  Expression cube1 = parameter(cg, param_cube1);
  Expression x1 = reshape(transpose(cube1, {2, 0, 1}), Dim({9, 3}));
  Expression x2 = reshape(transpose(cube1, {1, 2, 0}), Dim({3, 9}));
  Expression z = sum_elems(x1 * x2);
  BOOST_CHECK(check_grad(mod, z, 0));
}

// Expression inverse(const Expression& x);
BOOST_AUTO_TEST_CASE( inverse_gradient ) {
  dynet::ComputationGraph cg;
  Expression x = parameter(cg, param_square1);
  Expression y = inverse(x);
  Expression z = sum_elems(y);
  BOOST_CHECK(check_grad(mod, z, 0));
}

// Expression trace_of_product(const Expression& x, const Expression& y);
BOOST_AUTO_TEST_CASE( trace_of_product_gradient ) {
  dynet::ComputationGraph cg;
  Expression x1 = parameter(cg, param1);
  Expression x2 = parameter(cg, param2);
  Expression z = trace_of_product(x1, x2);
  BOOST_CHECK(check_grad(mod, z, 0));
}

// Expression cmult(const Expression& x, const Expression& y);
BOOST_AUTO_TEST_CASE( cmult_gradient ) {
  dynet::ComputationGraph cg;
  Expression x1 = parameter(cg, param1);
  Expression x2 = parameter(cg, param2);
  Expression y = cmult(x1, x2);
  Expression z = sum_elems(y);
  BOOST_CHECK(check_grad(mod, z, 0));
}

// Expression cmult(const Expression& x, const Expression& y);
BOOST_AUTO_TEST_CASE( cmult_batch_gradient ) {
  dynet::ComputationGraph cg;
  Expression x1 = parameter(cg, param1);
  Expression x2 = input(cg, Dim({3}, 2), batch_vals);
  Expression y = cmult(x1, x2) + cmult(x2, x1);
  Expression z = sum_batches(sum_elems(y));
  BOOST_CHECK(check_grad(mod, z, 0));
}

// Expression cmult(const Expression& x, const Expression& y);
BOOST_AUTO_TEST_CASE( scalar_cmult_gradient ) {
  dynet::ComputationGraph cg;
  Expression x1 = parameter(cg, param_scalar1);
  Expression x2 = parameter(cg, param2);
  Expression y = cmult(x1, x2);
  Expression z = sum_elems(y);
  BOOST_CHECK(check_grad(mod, z, 0));
}

// Expression cmult(const Expression& x, const Expression& y);
BOOST_AUTO_TEST_CASE( scalar_cmult_batch_gradient ) {
  dynet::ComputationGraph cg;
  Expression x1 = parameter(cg, param_scalar1);
  Expression x2 = reshape(parameter(cg, param_square1), Dim({1, 3}, 3));
  Expression y = cmult(x1, x2) + cmult(x2, x1);
  Expression z = sum_batches(sum_elems(y));
  BOOST_CHECK(check_grad(mod, z, 0));
}

// Expression cmult(const Expression& x, const Expression& y);
BOOST_AUTO_TEST_CASE( cmult_broadcast2_gradient ) {
  Dim dim_permutations[] = {Dim({3,1},2), Dim({3,2},1)};
  dynet::ComputationGraph cg;
  for(int i=0; i<2; i++){
    Dim dim = dim_permutations[i];
    Expression x1 = reshape(parameter(cg, param1), Dim({3,1},1));
    Expression x2 = reshape(parameter(cg, param4), dim);
    Expression y = cmult(x1, x2) + cmult(x2, x1);
    Expression z = sum_batches(sum_elems(y));
    BOOST_CHECK(check_grad(mod, z, 0));
  }
}

// Expression cmult(const Expression& x, const Expression& y);
BOOST_AUTO_TEST_CASE( cmult_broadcast3_gradient ) {
  Dim dim_permutations[] = {Dim({3,3,3},1), Dim({3,3,1},3), Dim({1,3,3},3), Dim({9,3,1},1), Dim({1,3,9},1), Dim({1,3,1},9)};
  dynet::ComputationGraph cg;
  for(int i=0; i<6; i++){
    Dim dim = dim_permutations[i];
    Expression x1 = reshape(parameter(cg, param1), Dim({1,3,1},1));
    Expression x2 = reshape(parameter(cg, param_cube1), dim);
    Expression y = cmult(x1, x2) + cmult(x2, x1);
    Expression z = sum_batches(sum_elems(y));
    BOOST_CHECK(check_grad(mod, z, 0));
  }
}

// Expression dot_product(const Expression& x, const Expression& y);
BOOST_AUTO_TEST_CASE( dot_product_gradient ) {
  dynet::ComputationGraph cg;
  Expression x1 = parameter(cg, param1);
  Expression x2 = parameter(cg, param2);
  Expression z = dot_product(x1, x2);
  BOOST_CHECK(check_grad(mod, z, 0));
}

// Expression dot_product(const Expression& x, const Expression& y);
BOOST_AUTO_TEST_CASE( dot_product_batch_gradient ) {
  dynet::ComputationGraph cg;
  Expression x1 = parameter(cg, param1);
  Expression x2 = input(cg, Dim({3}, 2), batch_vals);
  Expression z = sum_batches(dot_product(x1, x2) + dot_product(x2, x1) * 2);
  BOOST_CHECK(check_grad(mod, z, 0));
}

// Expression dot_product(const Expression& x, const Expression& y);
BOOST_AUTO_TEST_CASE( dot_product_matrix_gradient ) {
  dynet::ComputationGraph cg;
  Expression x1 = parameter(cg, param_square1);
  Expression z = dot_product(x1, x1);
  BOOST_CHECK(check_grad(mod, z, 0));
}

// Expression squared_distance(const Expression& x, const Expression& y);
BOOST_AUTO_TEST_CASE( squared_distance_gradient ) {
  dynet::ComputationGraph cg;
  Expression x1 = parameter(cg, param1);
  Expression x2 = parameter(cg, param2);
  Expression z = squared_distance(x1, x2);
  BOOST_CHECK(check_grad(mod, z, 0));
}

// Expression squared_distance(const Expression& x, const Expression& y);
BOOST_AUTO_TEST_CASE( squared_distance_batchright_gradient ) {
  dynet::ComputationGraph cg;
  Expression x1 = parameter(cg, param1);
  Expression x2 = input(cg, Dim({3}, 2), batch_vals);
  Expression z = sum_batches(squared_distance(x1, x1 + x2));
  BOOST_CHECK(check_grad(mod, z, 0));
}

// Expression squared_distance(const Expression& x, const Expression& y);
BOOST_AUTO_TEST_CASE( squared_distance_batchleft_gradient ) {
  dynet::ComputationGraph cg;
  Expression x1 = parameter(cg, param1);
  Expression x2 = input(cg, Dim({3}, 2), batch_vals);
  Expression z = sum_batches(squared_distance(x1 + x2, x1));
  BOOST_CHECK(check_grad(mod, z, 0));
}

// Expression squared_distance(const Expression& x, const Expression& y);
BOOST_AUTO_TEST_CASE( squared_distance_batchboth_gradient ) {
  dynet::ComputationGraph cg;
  Expression x1 = parameter(cg, param1);
  Expression x2 = input(cg, Dim({3}, 2), batch_vals);
  Expression z = sum_batches(squared_distance(x1 + x2, cmult(x1, x2)));
  BOOST_CHECK(check_grad(mod, z, 0));
}

// Expression squared_distance(const Expression& x, const Expression& y);
BOOST_AUTO_TEST_CASE( squared_norm_gradient ) {
  dynet::ComputationGraph cg;
  Expression x1 = parameter(cg, param1);
  Expression z = squared_norm(x1);
  BOOST_CHECK(check_grad(mod, z, 0));
}

// Expression squared_distance(const Expression& x, const Expression& y);
BOOST_AUTO_TEST_CASE( squared_norm_batch_gradient ) {
  dynet::ComputationGraph cg;
  Expression x1 = parameter(cg, param1);
  Expression x2 = input(cg, Dim({3}, 2), batch_vals);
  Expression z = sum_batches(squared_norm(x1 + x2));
  BOOST_CHECK(check_grad(mod, z, 0));
}

// Expression l2_norm(const Expression&);
BOOST_AUTO_TEST_CASE( l2_norm_gradient ) {
  dynet::ComputationGraph cg;
  Expression x1 = parameter(cg, param1);
  Expression z = l2_norm(x1);
  BOOST_CHECK(check_grad(mod, z, 0));
}

// Expression l2_norm(const Expression& x);
BOOST_AUTO_TEST_CASE( l2_norm_batch_gradient ) {
  dynet::ComputationGraph cg;
  Expression x1 = parameter(cg, param1);
  Expression x2 = input(cg, Dim({3}, 2), batch_vals);
  Expression z = sum_batches(l2_norm(x1 + x2));
  BOOST_CHECK(check_grad(mod, z, 0));
}

// Expression huber_distance(const Expression& x, const Expression& y, float c = 1.345f);
BOOST_AUTO_TEST_CASE( huber_distance_gradient ) {
  dynet::ComputationGraph cg;
  Expression x1 = parameter(cg, param1);
  Expression x2 = parameter(cg, param2);
  Expression z = huber_distance(x1, x2);
  BOOST_CHECK(check_grad(mod, z, 0));
}

// Expression l1_distance(const Expression& x, const Expression& y);
BOOST_AUTO_TEST_CASE( l1_distance_gradient ) {
  dynet::ComputationGraph cg;
  Expression x1 = parameter(cg, param1);
  Expression x2 = parameter(cg, param2);
  Expression z = l1_distance(x1, x2);
  BOOST_CHECK(check_grad(mod, z, 0));
}

// Expression binary_log_loss(const Expression& x, const Expression& y);
BOOST_AUTO_TEST_CASE( binary_log_loss_gradient ) {
  dynet::ComputationGraph cg;
  Expression x1 = logistic( parameter(cg, param1) );
  Expression x2 = input(cg, {3}, ones3_vals);
  Expression z = binary_log_loss(x1, x2);
  BOOST_CHECK(check_grad(mod, z, 0));
}

// Expression binary_log_loss(const Expression& x, const Expression& y);
BOOST_AUTO_TEST_CASE( binary_log_loss_edgecases ) {
  dynet::ComputationGraph cg;
  float val, infinity = - log(DYNET_DEVICE_MIN);
  Expression x, y, z;
  vector<float> values = {0.0, 0.5, 1.0};
  for (float vx : values) {
    for (float vy : values) {
      x = input(cg, vx);
      // and y == 0
      y = input(cg, vy);
      z = binary_log_loss(x, y);
      val = as_scalar(z.value());
      if (vx == 0.5)
        BOOST_CHECK_CLOSE(val, log(2), 0.1);
      else if (vx == vy)
        BOOST_CHECK_CLOSE(val, 0, 0.1);
      else
        BOOST_CHECK_CLOSE(val, infinity, 0.1);
    }
  }

}

// Expression pairwise_rank_loss(const Expression& x, const Expression& y, real m=1.0);
BOOST_AUTO_TEST_CASE( pairwise_rank_loss_gradient ) {
  dynet::ComputationGraph cg;
  Expression x_scalar1 = parameter(cg, param_scalar1);
  Expression x_scalar2 = parameter(cg, param_scalar2);
  Expression z = pairwise_rank_loss(x_scalar1, x_scalar2);
  BOOST_CHECK(check_grad(mod, z, 0));
}

// Expression poisson_loss(const Expression& x, unsigned y);
BOOST_AUTO_TEST_CASE( possion_loss_gradient ) {
  dynet::ComputationGraph cg;
  Expression scalar = parameter(cg, param_scalar1);
  Expression z = poisson_loss(scalar, 3);
  BOOST_CHECK(check_grad(mod, z, 0));
}

/*
// Expression conv1d_narrow(const Expression& x, const Expression& f);
BOOST_AUTO_TEST_CASE( conv1d_narrow_gradient ) {
  dynet::ComputationGraph cg;
  Expression xsquare = parameter(cg, param_square1);
  Expression xkernel = parameter(cg, param_kernel1);
  Expression y = conv1d_narrow(xsquare, xkernel);
  Expression z = sum_elems(y);
  BOOST_CHECK(check_grad(mod, z, 0));
}

// Expression conv1d_wide(const Expression& x, const Expression& f);
BOOST_AUTO_TEST_CASE( conv1d_wide_gradient ) {
  dynet::ComputationGraph cg;
  Expression xkernel = parameter(cg, param_kernel1);
  Expression y = conv1d_wide(xkernel, xkernel);
  Expression z = sum_elems(y);
  BOOST_CHECK(check_grad(mod, z, 0));
}
*/

// Expression filter1d_narrow(const Expression& x, const Expression& f);
BOOST_AUTO_TEST_CASE( filter1d_narrow_gradient ) {
  dynet::ComputationGraph cg;
  Expression xsquare = parameter(cg, param_square1);
  Expression xfilter = parameter(cg, param_filter1);
  Expression y = filter1d_narrow(xsquare, xfilter);
  Expression z = sum_elems(y);
  BOOST_CHECK(check_grad(mod, z, 0));
}

// Expression kmax_pooling(const Expression& x, unsigned k);
BOOST_AUTO_TEST_CASE( kmax_pooling_keq1_gradient ) {
  dynet::ComputationGraph cg;
  Expression xsquare = parameter(cg, param_square1);
  Expression y = tanh(kmax_pooling(xsquare, 1));
  Expression z = sum_elems(y);
  BOOST_CHECK(check_grad(mod, z, 0));
}

// Expression kmax_pooling(const Expression& x, unsigned k);
BOOST_AUTO_TEST_CASE( kmax_pooling_keq2_gradient ) {
  dynet::ComputationGraph cg;
  Expression xsquare = parameter(cg, param_square1);
  Expression y = tanh(kmax_pooling(xsquare, 2));
  Expression z = sum_elems(y);
  BOOST_CHECK(check_grad(mod, z, 0));
}

// Expression fold_rows(const Expression& x, unsigned nrows=2);
BOOST_AUTO_TEST_CASE( fold_rows_gradient ) {
  dynet::ComputationGraph cg;
  Expression x4 = parameter(cg, param4);
  Expression y = fold_rows(x4, 2);
  Expression z = sum_elems(y);
  BOOST_CHECK(check_grad(mod, z, 0));
}

// Expression average(const Expression& x);
BOOST_AUTO_TEST_CASE( average_gradient ) {
  dynet::ComputationGraph cg;
  Expression x1 = parameter(cg, param1);
  Expression x2 = parameter(cg, param2);
  Expression x3 = parameter(cg, param3);
  Expression y = average({x1, x2, x3});
  Expression z = sum_elems(y);
  BOOST_CHECK(check_grad(mod, z, 0));
}

// Expression average_cols(const Expression& x);
BOOST_AUTO_TEST_CASE( average_cols_gradient ) {
  dynet::ComputationGraph cg;
  Expression xsquare = parameter(cg, param_square1);
  Expression y = tanh(average_cols(xsquare));
  Expression z = sum_elems(y);
  BOOST_CHECK(check_grad(mod, z, 0));
}

// Expression sum_cols(const Expression& x);
BOOST_AUTO_TEST_CASE( sum_cols_gradient ) {
  dynet::ComputationGraph cg;
  Expression xsquare = parameter(cg, param_square1);
  Expression y = tanh(sum_cols(xsquare));
  Expression z = sum_elems(y);
  BOOST_CHECK(check_grad(mod, z, 0));
}

// Expression conv2d(const Expression& x ,const Expression& f, const std::vector<unsigned>& stride, bool is_valid);
BOOST_AUTO_TEST_CASE( conv2d_valid_gradient ) {
  dynet::ComputationGraph cg;
  Parameter param_kernel = mod.add_parameters({2, 2, 2, 3});
  std::vector<float> param_kernel_vals = {.011f, .022f, .033f, .012f, .022f, .032f, .013f, .023f, .033f,
                                          .111f, -.122f, -.033f, -.112f, -.022f, -.132f, -.113f, -.123f, -.133f,
                                          .211f, .222f, .233f, .212f, .222f, .232f
                                         };
  TensorTools::set_elements(param_kernel.get_storage().values, param_kernel_vals);
  std::vector<float> conv2d_batch_vals(50 * 50 * 2 * 2);
  for (unsigned i = 0; i < conv2d_batch_vals.size(); ++i) {
    conv2d_batch_vals[i] = i * 0.011f + (i + 1) * 0.001f;
  }
  Expression x = input(cg, Dim({50, 50, 2}, 2), conv2d_batch_vals);
  Expression kernel = parameter(cg, param_kernel);
  vector<unsigned> stride = {3, 3}; bool is_valid = true;
  Expression y = conv2d(x, kernel, stride, is_valid);
  Expression z = sum_batches(sum_elems(y));
  BOOST_CHECK(check_grad(mod, z, 0));
}

// Expression conv2d(const Expression& x ,const Expression& f, const std::vector<unsigned>& stride, bool is_valid);
BOOST_AUTO_TEST_CASE( conv2d_valid_singlefilter_gradient ) {
  dynet::ComputationGraph cg;
  Parameter param_kernel = mod.add_parameters({2, 4, 1, 3});
  std::vector<float> param_kernel_vals = {.011f, .022f, .033f, .012f, .022f, .032f, .013f, .023f, .033f,
                                          .111f, -.122f, -.033f, -.112f, -.022f, -.132f, -.113f, -.123f, -.133f,
                                          .211f, .222f, .233f, .212f, .222f, .232f
                                         };
  TensorTools::set_elements(param_kernel.get_storage().values, param_kernel_vals);
  std::vector<float> conv2d_batch_vals(50 * 100 * 1 * 2);
  for (unsigned i = 0; i < conv2d_batch_vals.size(); ++i) {
    conv2d_batch_vals[i] = i * 0.011f + (i + 1) * 0.001f;
  }
  Expression x = input(cg, Dim({50, 100}, 2), conv2d_batch_vals);
  Expression kernel = parameter(cg, param_kernel);
  vector<unsigned> stride = {3, 3}; bool is_valid = true;
  Expression y = conv2d(x, kernel, stride, is_valid);
  Expression z = sum_batches(sum_elems(y));
  BOOST_CHECK(check_grad(mod, z, 0));
}

BOOST_AUTO_TEST_CASE( conv2d_same_gradient ) {
  dynet::ComputationGraph cg;
  Parameter param_kernel = mod.add_parameters({2, 2, 2, 3});
  std::vector<float> param_kernel_vals = {.011f, .022f, .033f, .012f, .022f, .032f, .013f, .023f, .033f,
                                          .111f, -.122f, -.033f, -.112f, -.022f, -.132f, -.113f, -.123f, -.133f,
                                          .211f, .222f, .233f, .212f, .222f, .232f
                                         };
  TensorTools::set_elements(param_kernel.get_storage().values, param_kernel_vals);
  Parameter param_kernel2 = mod.add_parameters({2, 2, 3, 2});
  TensorTools::set_elements(param_kernel2.get_storage().values, param_kernel_vals);

  std::vector<float> conv2d_batch_vals(2 * 50 * 50 * 2);
  for (unsigned i = 0; i < conv2d_batch_vals.size(); ++i) {
    conv2d_batch_vals[i] = i * 0.011f + (i + 1) * 0.001f;
  }
  Expression x = input(cg, Dim({50, 50, 2}, 2), conv2d_batch_vals);
  Expression kernel = parameter(cg, param_kernel);
  vector<unsigned> stride = {4, 4}; bool is_valid = false;
  Expression y = conv2d(x, kernel, stride, is_valid);
  Expression kernel2 = parameter(cg, param_kernel2);
  Expression y2 = conv2d(y, kernel2, stride, is_valid);
  Expression z = sum_batches(sum_elems(y2));
  BOOST_CHECK(check_grad(mod, z, 0));
}

BOOST_AUTO_TEST_CASE( maxpooling2d_same_gradient ) {
  dynet::ComputationGraph cg;
  Parameter param_kernel = mod.add_parameters({2, 2, 1, 1});
  std::vector<float> param_kernel_vals = {.011f, .022f, .012f, .022f};
  TensorTools::set_elements(param_kernel.get_storage().values, param_kernel_vals);
  std::vector<float> maxpooling2d_batch_vals(1 * 11 * 11 * 2);
  for (unsigned i = 0; i < maxpooling2d_batch_vals.size(); ++i) {
    maxpooling2d_batch_vals[i] = i * 0.011f + (i + 1) * 0.001f;
  }
  Expression x = input(cg, Dim({11, 11, 1}, 2), maxpooling2d_batch_vals);
  Expression kernel = parameter(cg, param_kernel);
  std::vector<unsigned> ksize = {2, 2};
  std::vector<unsigned> stride = {2, 5};
  bool is_valid = false;
  Expression w = conv2d(x, kernel, stride, is_valid);
  //Expression z = sum_batches(sum_elems(w));
  //BOOST_CHECK(check_grad(mod, z, 0));
  is_valid = false;
  Expression y = maxpooling2d(w, ksize, stride, is_valid);
  Expression z = sum_batches(sum_elems(y));
  BOOST_CHECK(check_grad(mod, z, 0));
}

BOOST_AUTO_TEST_CASE( maxpooling2d_valid_gradient ) {
  dynet::ComputationGraph cg;
  Parameter param_kernel = mod.add_parameters({2, 2, 1, 1});
  std::vector<float> param_kernel_vals = {.011f, .022f, .012f, .022f};
  TensorTools::set_elements(param_kernel.get_storage().values, param_kernel_vals);
  std::vector<float> maxpooling2d_batch_vals(1 * 21 * 21 * 2);
  for (unsigned i = 0; i < maxpooling2d_batch_vals.size(); ++i) {
    maxpooling2d_batch_vals[i] = i * 0.011f + (i + 1) * 0.001f;
  }
  Expression x = input(cg, Dim({21, 21, 1}, 2), maxpooling2d_batch_vals);
  Expression kernel = parameter(cg, param_kernel);
  std::vector<unsigned> ksize = {2, 2};
  std::vector<unsigned> stride = {2, 5};
  bool is_valid = false;
  Expression w = conv2d(x, kernel, stride, is_valid);
  is_valid = true;
  Expression y = maxpooling2d(w, ksize, stride, is_valid);
  Expression z = sum_batches(sum_elems(y));
  BOOST_CHECK(check_grad(mod, z, 0));
}

BOOST_AUTO_TEST_CASE( maxpooling2d_same_gradient_two ) {
  dynet::ComputationGraph cg;
  Parameter param_kernel = mod.add_parameters({2, 2, 1, 1});
  std::vector<float> param_kernel_vals = {.011f, .022f, .012f, .022f};
  TensorTools::set_elements(param_kernel.get_storage().values, param_kernel_vals);
  std::vector<float> maxpooling2d_batch_vals(1 * 31 * 16 * 2);
  for (unsigned i = 0; i < maxpooling2d_batch_vals.size(); ++i) {
    maxpooling2d_batch_vals[i] = i * 0.011f + (i + 1) * 0.001f;
  }
  Expression x = input(cg, Dim({31, 16, 1}, 2), maxpooling2d_batch_vals);
  Expression kernel = parameter(cg, param_kernel);
  std::vector<unsigned> ksize = {3, 2};
  std::vector<unsigned> stride = {3, 3};
  bool is_valid = false;
  Expression w = conv2d(x, kernel, stride, is_valid);
  is_valid = true;
  Expression y = maxpooling2d(w, ksize, stride, is_valid);
  Expression z = sum_batches(sum_elems(y));
  BOOST_CHECK(check_grad(mod, z, 0));
}

// TODO: These are all unimplemented
// Expression kmh_ngram(const Expression& x, unsigned n);

// Expression pick(const Expression& x, unsigned v);
BOOST_AUTO_TEST_CASE( pick_gradient ) {
  unsigned idx = 1;
  dynet::ComputationGraph cg;
  Expression x1 = parameter(cg, param1);
  Expression z = pick(x1, idx);
  BOOST_CHECK(check_grad(mod, z, 0));
}

// Expression pick(const Expression& x, unsigned* pv);
BOOST_AUTO_TEST_CASE( pickptr_gradient ) {
  unsigned idx = 1;
  dynet::ComputationGraph cg;
  Expression x1 = parameter(cg, param1);
  Expression z = pick(x1, &idx);
  BOOST_CHECK(check_grad(mod, z, 0));
}

// Expression pick(const Expression& x, unsigned v);
BOOST_AUTO_TEST_CASE( pick_batch_gradient ) {
  std::vector<unsigned> idx = {1, 2};
  dynet::ComputationGraph cg;
  Expression x1 = parameter(cg, param1);
  Expression x2 = input(cg, Dim({3}, 2), batch_vals);
  Expression z = sum_batches(pick(x1 + x2, idx));
  BOOST_CHECK(check_grad(mod, z, 0));
}

// Expression pick(const Expression& x, unsigned v);
BOOST_AUTO_TEST_CASE( pick_batch_broadcast_gradient ) {
  std::vector<unsigned> idx = {1, 2};
  dynet::ComputationGraph cg;
  Expression x1 = parameter(cg, param_square1);
  Expression z = sum_batches(squared_norm(pick(x1, idx, 0)));
  BOOST_CHECK(check_grad(mod, z, 0));
}

// Expression pick_batch_elem(const Expression& x, unsigned v);
BOOST_AUTO_TEST_CASE( pick_batch_elem_gradient ) {
  unsigned idx = 0;
  dynet::ComputationGraph cg;
  Expression x1 = input(cg, Dim({ 3 }, 2), batch_vals);
  Expression z = sum_rows(pick_batch_elem(x1, idx));
  BOOST_CHECK(check_grad(mod, z, 0));
}

// Expression pick_batch_elems(const Expression& x, cosnt std::vector<unsigned> & v);
BOOST_AUTO_TEST_CASE(  pick_batch_elems_gradient ) {
  dynet::ComputationGraph cg;
  std::vector<unsigned> indices = { 0, 1 };
  Expression x1 = input(cg, Dim({ 3 }, 2), batch_vals);
  Expression picked_x1 = pick_batch_elems(x1, indices);
  Expression z = sum({
    sum_rows(pick_batch_elem(picked_x1, (unsigned) 0)),
    sum_rows(pick_batch_elem(picked_x1, (unsigned) 1))
  });
  BOOST_CHECK(check_grad(mod, z, 0));
}

// Expression pick_range(const Expression& x, unsigned v, unsigned u);
BOOST_AUTO_TEST_CASE( pick_range_gradient ) {
  dynet::ComputationGraph cg;
  Expression x1 = parameter(cg, param1);
  Expression y = pick_range(x1, 0, 2);
  Expression z = sum_elems(y);
  BOOST_CHECK(check_grad(mod, z, 0));
}

// Expression pick_range(const Expression& x, unsigned v, unsigned u);
BOOST_AUTO_TEST_CASE( pick_range_dim_gradient ) {
  dynet::ComputationGraph cg;
  Expression x1 = parameter(cg, param_square1);
  Expression y = pick_range(x1, 0, 2, 1);
  Expression z = sum_elems(y);
  BOOST_CHECK(check_grad(mod, z, 0));
}

// Expression select_rows(const Expression& x, vector<unsigned>& rows);
BOOST_AUTO_TEST_CASE( select_rows_gradient ) {
  dynet::ComputationGraph cg;
  vector<unsigned> rows = {1};
  Expression x1 = parameter(cg, param_square1);
  Expression y = select_rows(x1, rows);
  Expression z = sum_elems(y);
  BOOST_CHECK(check_grad(mod, z, 0));
}

// Expression select_rows(const Expression& x, vector<unsigned>& rows);
BOOST_AUTO_TEST_CASE( select_rows_multiple_gradient ) {
  dynet::ComputationGraph cg;
  vector<unsigned> rows = {0, 2};
  Expression x1 = parameter(cg, param_square1);
  Expression y = select_rows(x1, rows) * x1;
  Expression z = sum_elems(y);
  BOOST_CHECK(check_grad(mod, z, 0));
}

// Expression select_rows(const Expression& x, vector<unsigned>& rows);
BOOST_AUTO_TEST_CASE( select_rows_oob ) {
  dynet::ComputationGraph cg;
  vector<unsigned> rows = {3};
  Expression x1 = parameter(cg, param_square1);
  Expression y = select_rows(x1, rows);
  BOOST_CHECK_THROW(y.value(), std::invalid_argument);
}

// Expression select_rows(const Expression& x, vector<unsigned>& rows);
BOOST_AUTO_TEST_CASE( select_rows_autobatch_gradient ) {
  auto autobatch_cache = dynet::autobatch_flag;
  dynet::autobatch_flag = 1;
  dynet::ComputationGraph cg;
  Expression x1 = parameter(cg, param_square1);
  vector<Expression> vals;
  {
    vector<unsigned> rows = {0, 2};
    Expression y = select_rows(x1, rows) * x1;
    vals.push_back(sum_elems(y));
  }
  {
    vector<unsigned> rows = {2, 1};
    Expression y = select_rows(x1, rows) * x1;
    vals.push_back(sum_elems(y));
  }
  {
    vector<unsigned> rows = {0};
    Expression y = select_rows(x1, rows) * x1;
    vals.push_back(sum_elems(y));
  }
  Expression z = sum(vals);
  BOOST_CHECK(check_grad(mod, z, 0));
  dynet::autobatch_flag = autobatch_cache;
}

// Expression select_cols(const Expression& x, vector<unsigned>& rows);
BOOST_AUTO_TEST_CASE( select_cols_gradient ) {
  dynet::ComputationGraph cg;
  vector<unsigned> cols = {1};
  Expression x1 = parameter(cg, param_square1);
  Expression y = select_cols(x1, cols);
  Expression z = sum_elems(y);
  BOOST_CHECK(check_grad(mod, z, 0));
}

// Expression select_cols(const Expression& x, vector<unsigned>& cols);
BOOST_AUTO_TEST_CASE( select_cols_multiple_gradient ) {
  dynet::ComputationGraph cg;
  vector<unsigned> cols = {0, 2};
  Expression x1 = parameter(cg, param_square1);
  Expression y = x1 * select_cols(x1, cols);
  Expression z = sum_elems(y);
  BOOST_CHECK(check_grad(mod, z, 0));
}

// Expression select_cols(const Expression& x, vector<unsigned>& rows);
BOOST_AUTO_TEST_CASE( select_cols_oob ) {
  dynet::ComputationGraph cg;
  vector<unsigned> cols = {3};
  Expression x1 = parameter(cg, param_square1);
  Expression y = select_cols(x1, cols);
  BOOST_CHECK_THROW(y.value(), std::invalid_argument);
}

// Expression pickneglogsoftmax(const Expression& x, unsigned v);
BOOST_AUTO_TEST_CASE( pickneglogsoftmax_gradient ) {
  unsigned idx = 1;
  dynet::ComputationGraph cg;
  Expression x1 = parameter(cg, param1);
  Expression z = pickneglogsoftmax(x1, idx);
  BOOST_CHECK(check_grad(mod, z, 0));
}

// Expression pickneglogsoftmax(const Expression& x, unsigned v);
BOOST_AUTO_TEST_CASE( pickneglogsoftmax_batch_gradient ) {
  std::vector<unsigned> idx = {1, 2};
  dynet::ComputationGraph cg;
  Expression x1 = parameter(cg, param1);
  Expression x2 = input(cg, Dim({3}, 2), batch_vals);
  Expression z = sum_batches(pickneglogsoftmax(x1 + x2, idx));
  BOOST_CHECK(check_grad(mod, z, 0));
}


// Expression sum_elems(x);
BOOST_AUTO_TEST_CASE( sum_elems_gradient ) {
  dynet::ComputationGraph cg;
  Expression x = parameter(cg, param4);
  Expression z = sum_elems(x);
  BOOST_CHECK(check_grad(mod, z, 0));
}

// Expression mean_elems(x);
BOOST_AUTO_TEST_CASE( mean_elems_gradient ) {
  dynet::ComputationGraph cg;
  Expression x = parameter(cg, param4);
  Expression z = mean_elems(x);
  BOOST_CHECK(check_grad(mod, z, 0));
}

// Expression moment_elems(x, r);
BOOST_AUTO_TEST_CASE( moment_elems_gradient ) {
  for (unsigned r = 2; r < 5; r++) {
    dynet::ComputationGraph cg;
    Expression x = parameter(cg, param4);
    Expression z = moment_elems(x, r);
    BOOST_CHECK(check_grad(mod, z, 0));
  }
}

// Expression std_elems(x);
BOOST_AUTO_TEST_CASE( std_elems_gradient ) {
  dynet::ComputationGraph cg;
  Expression x = parameter(cg, param4);
  Expression z = std_elems(x);
  BOOST_CHECK(check_grad(mod, z, 0));
}

// Expression sum_batches(x);
BOOST_AUTO_TEST_CASE( sum_batches_gradient ) {
  dynet::ComputationGraph cg;
  Expression x = parameter(cg, param4);
  Expression y = reshape(x, Dim({1}, 6));
  Expression z = sum_batches(y);
  BOOST_CHECK(check_grad(mod, z, 0));
}

// Expression mean_batches(x);
BOOST_AUTO_TEST_CASE( mean_batches_gradient ) {
  dynet::ComputationGraph cg;
  Expression x = parameter(cg, param4);
  Expression y = reshape(x, Dim({1}, 6));
  Expression z = mean_batches(y);
  BOOST_CHECK(check_grad(mod, z, 0));
}

// Expression mean_batches(x);
BOOST_AUTO_TEST_CASE( mean_batches_gradient_multidim ) {
  dynet::ComputationGraph cg;
  Expression x = parameter(cg, param4);
  Expression y = reshape(x, Dim({1, 2}, 3));
  Expression z = mean_batches(y);
  z = mean_dim(z, {1});
  BOOST_CHECK(check_grad(mod, z, 0));
}

// Expression moment_batches(x, r);
BOOST_AUTO_TEST_CASE( moment_batches_gradient ) {
  for (unsigned r = 2; r < 5; r++) {
    dynet::ComputationGraph cg;
    Expression x = parameter(cg, param4);
    Expression y = reshape(x, Dim({1}, 6));
    Expression z = moment_batches(y, r);
    BOOST_CHECK(check_grad(mod, z, 0));
  }
}

// Expression std_batches(x);
BOOST_AUTO_TEST_CASE( std_batches_gradient ) {
  dynet::ComputationGraph cg;
  Expression x = parameter(cg, param4);
  Expression y = reshape(x, Dim({1}, 6));
  Expression z = std_batches(y);
  BOOST_CHECK(check_grad(mod, z, 0));
}

// Expression mean_dim(x);
BOOST_AUTO_TEST_CASE( mean_dim_gradient ) {
  dynet::ComputationGraph cg;
<<<<<<< HEAD
    Expression x = parameter(cg, param_cube1);
    Expression z = x;
    for (unsigned d=3;d>0;d--)
      z = mean_dim(z, {d - 1});
=======
  Expression x = parameter(cg, param_cube1);
  Expression z = x;
  for (unsigned d = 3; d > 0; d--)
    z = mean_dim(z, d - 1);
>>>>>>> fbd88488
  BOOST_CHECK(check_grad(mod, z, 0));
}

// Expression moment_dim(x, r);
BOOST_AUTO_TEST_CASE( moment_dim_gradient ) {
  for (unsigned r = 2; r < 5; r++) {
    dynet::ComputationGraph cg;
    Expression x = parameter(cg, param_cube1);
    Expression z = x;
<<<<<<< HEAD
    for (unsigned d=3;d>0;d--)
      z = moment_dim(z, vector<unsigned>({d - 1}), r, false);
    BOOST_CHECK(check_grad(mod, z, 0));
  }
}

// Expression moment_dim(x, r);
BOOST_AUTO_TEST_CASE( moment_dim_gradient2 ) {
  for (unsigned r=2;r<5;r++){
    dynet::ComputationGraph cg;
    Expression z = dynet::reshape(parameter(cg, param_cube2), Dim({3,3,3}, 2))/10;
    for (unsigned d=3;d>0;d--)
      z = moment_dim(z, vector<unsigned>({d - 1}), r, false);
    z = moment_dim(z, vector<unsigned>({}), r, true);
    BOOST_CHECK(check_grad(mod, z, 0));
  }
}

// Expression moment_dim(x, r);
BOOST_AUTO_TEST_CASE( moment_dim_gradient3 ) {
  for (unsigned r=1;r<5;r++){
    dynet::ComputationGraph cg;
    Expression x = dynet::reshape(parameter(cg, param_cube2), Dim({27}, 2))/10;

    Expression y = moment_dim(x, vector<unsigned>({0}), r, true);

    Expression z = moment_dim(x, vector<unsigned>({0}), r, false);
    z = moment_dim(z, vector<unsigned>({}), r, true);

    BOOST_CHECK(check_grad(mod, y, 0));
    BOOST_CHECK(check_grad(mod, z, 0));
    if(r==1) BOOST_CHECK_CLOSE(as_scalar(y.value()), as_scalar(z.value()), 0.001);
  }
}

// Expression moment_dim(x, r);
BOOST_AUTO_TEST_CASE( moment_dim_gradient4 ) {
  for (unsigned r=1;r<5;r++){
    dynet::ComputationGraph cg;
    Expression x = dynet::reshape(parameter(cg, param_cube2), Dim({3,9}, 2))/10;

    Expression y = moment_dim(x, vector<unsigned>({0,1}), r, true);

    Expression z = moment_dim(x, vector<unsigned>({0,1}), r, false);
    z = moment_dim(z, vector<unsigned>({}), r, true);

    BOOST_CHECK(check_grad(mod, y, 0));
=======
    for (unsigned d = 3; d > 0; d--)
      z = moment_dim(z, d - 1, r);
>>>>>>> fbd88488
    BOOST_CHECK(check_grad(mod, z, 0));
    if(r==1) BOOST_CHECK_CLOSE(as_scalar(y.value()), as_scalar(z.value()), 0.001);
  }
}

// Expression std_dim(x);
BOOST_AUTO_TEST_CASE( std_dim_gradient3 ) {
  dynet::ComputationGraph cg;
  Expression x = dynet::reshape(parameter(cg, param_cube2), Dim({27}, 2))/10;

  Expression y = std_dim(x, vector<unsigned>({0}), true);

  Expression z = std_dim(x, vector<unsigned>({0}), false);
  z = std_dim(z, vector<unsigned>({}), true);

  BOOST_CHECK(check_grad(mod, y, 0));
  BOOST_CHECK(check_grad(mod, z, 0));
}

// Expression std_dim(x);
BOOST_AUTO_TEST_CASE( std_dim_gradient4 ) {
  dynet::ComputationGraph cg;
  Expression x = dynet::reshape(parameter(cg, param_cube2), Dim({3,9}, 2))/10;

  Expression y = std_dim(x, vector<unsigned>({0,1}), true);

  Expression z = std_dim(x, vector<unsigned>({0,1}), false);
  z = std_dim(z, vector<unsigned>({}), true);

  BOOST_CHECK(check_grad(mod, y, 0));
  BOOST_CHECK(check_grad(mod, z, 0));
}

// Expression std_dim(x);
BOOST_AUTO_TEST_CASE( std_dim_value ) {
  dynet::ComputationGraph cg;
  Expression x = dynet::reshape(parameter(cg, param_cube1), Dim({3,3}, 3));
  Expression y = std_dim(x, vector<unsigned>({0}), true);
  Expression z = mean_dim(y, vector<unsigned>({0}), false);

  BOOST_CHECK_CLOSE(as_scalar(z.value()), 0.1306032736, 0.1);
}

// Expression mean_dim(x);
BOOST_AUTO_TEST_CASE( std_dim_gradient ) {
  dynet::ComputationGraph cg;
<<<<<<< HEAD
    Expression x = parameter(cg, param_cube1);
    Expression z = x;
    for (unsigned d=3;d>0;d--)
      z = std_dim(z, {d - 1});
=======
  Expression x = parameter(cg, param_cube1);
  Expression z = x;
  for (unsigned d = 3; d > 0; d--)
    z = std_dim(z, d - 1);
>>>>>>> fbd88488
  BOOST_CHECK(check_grad(mod, z, 0));
}


// Expression layer_norm(x,g,b);
BOOST_AUTO_TEST_CASE( layer_norm_backward_gradient ) {
  dynet::ComputationGraph cg;
  Expression x = parameter(cg, param1);
  Expression g = parameter(cg, param2);
  Expression b = parameter(cg, param3);
  Expression y = layer_norm(x, g, b);
  Expression z = sum_elems(y);
  BOOST_CHECK(check_grad(mod, z, 0));
}

// Expression layer_norm(x,g,b);
BOOST_AUTO_TEST_CASE( layer_norm_forward ) {
  dynet::ComputationGraph cg;
  Expression x = parameter(cg, param1);
  Expression g = input(cg, Dim({3}), ones3_vals);
  Expression b = zeroes(cg, Dim({3}));
  Expression y = layer_norm(x, g, b);
  float mu = abs(as_scalar((sum_elems(y) / 3.0).value()));
  float std = as_scalar(sqrt(sum_elems(square(y)) / 3.0).value());
  BOOST_CHECK_LT(mu, 1e-6);
  BOOST_CHECK_CLOSE(std, 1, 0.01);
}

// Expression weight_norm(x,g);
BOOST_AUTO_TEST_CASE( weight_norm_forward ) {
  dynet::ComputationGraph cg;
  Expression w = parameter(cg, param_square1);
  Expression g = parameter(cg, param_scalar1);
  Expression y = weight_norm(w, g);
  float norm = as_scalar(sqrt(sum_elems(square(y))).value());
  BOOST_CHECK_CLOSE(norm, 2.2, 0.01);
}

// Expression layer_norm(x,g);
BOOST_AUTO_TEST_CASE( weight_norm_backward_gradient ) {
  dynet::ComputationGraph cg;
  Expression w = parameter(cg, param_square1);
  Expression g = parameter(cg, param_scalar1);
  Expression y = weight_norm(w, g);
  Expression z = sum_elems(y);
  BOOST_CHECK(check_grad(mod, z, 0));
}

// Expression sparse_input(vector<unsigned int>& ids, vector<float>& src, float def);
BOOST_AUTO_TEST_CASE( sparse_input_test ) {
  dynet::ComputationGraph cg;
  std::vector<unsigned int> ids = {0, 4};
  Expression z = input(cg, Dim({3}, 2), ids, ones2_vals, 0.5);
  std::vector<float> exp = {1.0f, 0.5f, 0.5f, 0.5f, 1.0f, 0.5f};
  std::vector<float> act = as_vector(cg.forward(z));
  assert(exp.size() == act.size());
  for (size_t i = 0; i < exp.size(); ++i)
    BOOST_CHECK_CLOSE(exp[i], act[i], 0.001);
}

// Expression lookup();
BOOST_AUTO_TEST_CASE( lookup_test ) {
  dynet::ComputationGraph cg;
  Expression x1 = lookup(cg, lookup1, (unsigned)0);
  Expression x2 = lookup(cg, lookup1, (unsigned)2);
  Expression y = x1 + x2;
  Expression z = sum_elems(y);
  BOOST_CHECK(check_grad(mod, z, 0));
}

// Expression lookup();
BOOST_AUTO_TEST_CASE( lookup_autobatch_dim_test ) {
  auto autobatch_cache = dynet::autobatch_flag;
  dynet::autobatch_flag = 1;
  dynet::ComputationGraph cg;
  Expression x1 = lookup(cg, lookup1, (unsigned)0);
  Expression x2 = lookup(cg, lookup2, (unsigned)5);
  Expression y = x1 + x2;
  Expression z = sum_elems(y);
  BOOST_CHECK(check_grad(mod, z, 0));
  dynet::autobatch_flag = autobatch_cache;
}

// Expression lookup();
BOOST_AUTO_TEST_CASE( lookup_autobatch_diffmodel_test ) {
  auto autobatch_cache = dynet::autobatch_flag;
  dynet::autobatch_flag = 1;
  dynet::ComputationGraph cg;
  Expression x1 = lookup(cg, lookup1, (unsigned)0);
  Expression x2 = lookup(cg, lookup3, (unsigned)5);
  Expression y = x1 + x2;
  Expression z = sum_elems(y);
  BOOST_CHECK(check_grad(mod, z, 0));
  dynet::autobatch_flag = autobatch_cache;
}

// Expression lookup();
BOOST_AUTO_TEST_CASE( lookup_autobatch_and_manbatch_test ) {
  auto autobatch_cache = dynet::autobatch_flag;
  for (dynet::autobatch_flag = 0; dynet::autobatch_flag < 2; ++dynet::autobatch_flag) {
    dynet::ComputationGraph cg;
    Expression x1 = lookup(cg, lookup1, {0, 1});
    Expression x2 = lookup(cg, lookup1, {2, 0});
    Expression y = x1 + x2;
    Expression z = sum_batches(sum_elems(y));
    BOOST_CHECK(check_grad(mod, z, 0));
  }
  dynet::autobatch_flag = autobatch_cache;
}

// Expression parameter() with lookup parameter input;
BOOST_AUTO_TEST_CASE( lookup_matrix_test ) {
  dynet::ComputationGraph cg;
  Expression x = parameter(cg, lookup1);
  Expression z = sum_elems(x);
  BOOST_CHECK(check_grad(mod, z, 0));
}

BOOST_AUTO_TEST_CASE( backward_test ) {
  dynet::ComputationGraph cg;
  Expression x1 = lookup(cg, lookup1, (unsigned)0);
  Expression x2 = lookup(cg, lookup1, (unsigned)2);
  Expression y = x1 + x2;
  Expression z = sum_elems(y);
  cg.backward(z);
}

BOOST_AUTO_TEST_CASE( gradient_value_test ) {
  dynet::ComputationGraph cg;
  Expression x1 = parameter(cg, param1);
  Expression x2 = parameter(cg, param2);
  Expression l = dot_product(x1, x2);
  cg.backward(l);
  vector<float> x1_g1 = as_vector(x1.gradient());
  vector<float> x1_g2 = as_vector(param1.get_storage().g);

  for (unsigned i = 0; i < 3; i++) {
    BOOST_CHECK_CLOSE(x1_g1[i], x1_g2[i], 0.001);
  }

}

BOOST_AUTO_TEST_CASE( gradient_sanity_test ) {
  dynet::ComputationGraph cg;
  Expression x1 = parameter(cg, param1);
  Expression x2 = parameter(cg, param2);
  Expression l = dot_product(x1, x2);
  cg.forward(l);
  BOOST_CHECK_THROW(x1.gradient() , std::runtime_error);

}

// This just makes sure that nothing crashes
BOOST_AUTO_TEST_CASE( random_gumbel_test ) {
  dynet::ComputationGraph cg;
  Expression x1 = random_gumbel(cg, {20});
  x1.value();
}

BOOST_AUTO_TEST_CASE( sanity_test ) {
  Expression x;
  {
    dynet::ComputationGraph cg;
    x = input(cg, {3}, ones3_vals);
  }
  BOOST_CHECK_THROW(x.value() , std::runtime_error);
}

BOOST_AUTO_TEST_SUITE_END()<|MERGE_RESOLUTION|>--- conflicted
+++ resolved
@@ -1822,17 +1822,10 @@
 // Expression mean_dim(x);
 BOOST_AUTO_TEST_CASE( mean_dim_gradient ) {
   dynet::ComputationGraph cg;
-<<<<<<< HEAD
-    Expression x = parameter(cg, param_cube1);
-    Expression z = x;
-    for (unsigned d=3;d>0;d--)
-      z = mean_dim(z, {d - 1});
-=======
   Expression x = parameter(cg, param_cube1);
   Expression z = x;
   for (unsigned d = 3; d > 0; d--)
-    z = mean_dim(z, d - 1);
->>>>>>> fbd88488
+    z = mean_dim(z, {d - 1});
   BOOST_CHECK(check_grad(mod, z, 0));
 }
 
@@ -1842,8 +1835,7 @@
     dynet::ComputationGraph cg;
     Expression x = parameter(cg, param_cube1);
     Expression z = x;
-<<<<<<< HEAD
-    for (unsigned d=3;d>0;d--)
+    for (unsigned d = 3; d > 0; d--)
       z = moment_dim(z, vector<unsigned>({d - 1}), r, false);
     BOOST_CHECK(check_grad(mod, z, 0));
   }
@@ -1851,10 +1843,10 @@
 
 // Expression moment_dim(x, r);
 BOOST_AUTO_TEST_CASE( moment_dim_gradient2 ) {
-  for (unsigned r=2;r<5;r++){
+  for (unsigned r = 2; r < 5; r++){
     dynet::ComputationGraph cg;
-    Expression z = dynet::reshape(parameter(cg, param_cube2), Dim({3,3,3}, 2))/10;
-    for (unsigned d=3;d>0;d--)
+    Expression z = dynet::reshape(parameter(cg, param_cube2), Dim({3,3,3}, 2)) / 10;
+    for (unsigned d = 3; d > 0; d--)
       z = moment_dim(z, vector<unsigned>({d - 1}), r, false);
     z = moment_dim(z, vector<unsigned>({}), r, true);
     BOOST_CHECK(check_grad(mod, z, 0));
@@ -1882,7 +1874,7 @@
 BOOST_AUTO_TEST_CASE( moment_dim_gradient4 ) {
   for (unsigned r=1;r<5;r++){
     dynet::ComputationGraph cg;
-    Expression x = dynet::reshape(parameter(cg, param_cube2), Dim({3,9}, 2))/10;
+    Expression x = dynet::reshape(parameter(cg, param_cube2), Dim({3,9}, 2)) / 10;
 
     Expression y = moment_dim(x, vector<unsigned>({0,1}), r, true);
 
@@ -1890,10 +1882,6 @@
     z = moment_dim(z, vector<unsigned>({}), r, true);
 
     BOOST_CHECK(check_grad(mod, y, 0));
-=======
-    for (unsigned d = 3; d > 0; d--)
-      z = moment_dim(z, d - 1, r);
->>>>>>> fbd88488
     BOOST_CHECK(check_grad(mod, z, 0));
     if(r==1) BOOST_CHECK_CLOSE(as_scalar(y.value()), as_scalar(z.value()), 0.001);
   }
@@ -1940,17 +1928,10 @@
 // Expression mean_dim(x);
 BOOST_AUTO_TEST_CASE( std_dim_gradient ) {
   dynet::ComputationGraph cg;
-<<<<<<< HEAD
-    Expression x = parameter(cg, param_cube1);
-    Expression z = x;
-    for (unsigned d=3;d>0;d--)
-      z = std_dim(z, {d - 1});
-=======
   Expression x = parameter(cg, param_cube1);
   Expression z = x;
   for (unsigned d = 3; d > 0; d--)
-    z = std_dim(z, d - 1);
->>>>>>> fbd88488
+    z = std_dim(z, {d - 1});
   BOOST_CHECK(check_grad(mod, z, 0));
 }
 
