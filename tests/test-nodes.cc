--- conflicted
+++ resolved
@@ -67,13 +67,9 @@
     param_square1 = mod.add_parameters({3, 3});
     TensorTools::set_elements(param_square1.get_storage().values, param_square1_vals);
     param_cube1 = mod.add_parameters({3, 3, 3});
-<<<<<<< HEAD
-    TensorTools::set_elements(param_cube1.get()->values, param_cube1_vals);
+    TensorTools::set_elements(param_cube1.get_storage().values, param_cube1_vals);
     param_cube2 = mod.add_parameters({3, 3, 6});
-    TensorTools::set_elements(param_cube2.get()->values, param_cube2_vals);
-=======
-    TensorTools::set_elements(param_cube1.get_storage().values, param_cube1_vals);
->>>>>>> fe0b353e
+    TensorTools::set_elements(param_cube2.get_storage().values, param_cube2_vals);
     lookup1 = mod.add_lookup_parameters(3, {3});
     TensorTools::set_elements(lookup1.get_storage().all_values, param_square1_vals);
     lookup2 = mod.add_lookup_parameters(10, {3});
@@ -94,13 +90,8 @@
 
   std::vector<float> ones3_vals, ones2_vals, first_one_vals, batch_vals;
   std::vector<char*> av;
-<<<<<<< HEAD
-  dynet::Model mod, mod2;
+  dynet::ParameterCollection mod, mod2;
   dynet::Parameter param1, param2, param3, param4, param_scalar1, param_scalar2, param_kernel1, param_filter1, param_square1, param_cube1, param_cube2;
-=======
-  dynet::ParameterCollection mod, mod2;
-  dynet::Parameter param1, param2, param3, param4, param_scalar1, param_scalar2, param_kernel1, param_filter1, param_square1, param_cube1;
->>>>>>> fe0b353e
   dynet::LookupParameter lookup1, lookup2, lookup3;
 };
 
