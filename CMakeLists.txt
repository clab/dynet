project(cnn)
cmake_minimum_required(VERSION 2.8 FATAL_ERROR)

set(CMAKE_MODULE_PATH ${PROJECT_SOURCE_DIR}/cmake)

<<<<<<< HEAD
if (CYGWIN)
set(BOOST_ROOT /cygdrive/d/tools/boost_1_58_0/boost_1_58_0)
set(BOOST_LIBRARYDIR /usr/local/lib)
elseif(WIN32)
set(BOOST_ROOT C:/local/boost_1_58_0)
set(BOOST_LIBRARYDIR C:/local/boost_1_58_0/lib32-msvc-12.0)
endif()
=======
# may need to do some explicit setting such as the following if compilation in Cygwin and Win32 doesn't work	
#if (CYGWIN)
#set(BOOST_ROOT /cygdrive/d/tools/boost_1_58_0/boost_1_58_0)
#set(BOOST_LIBRARYDIR /usr/local/lib)
#elseif(WIN32)
#set(BOOST_ROOT C:/local/boost_1_58_0)
#set(BOOST_LIBRARYDIR C:/local/boost_1_58_0/lib64-msvc-12.0)
#endif()
>>>>>>> 79dc62b0

# best possible performance, the following are recommended:
#   1. use very recent versions of gcc or Clang to build
#   2. use very recent versions of Eigen (ideally the dev version)
#   3. try compiler options like -march=native or other architecture
#      flags (the compiler does not always make the best configuration
#      decisions without help)
if (WIN32)
set(CMAKE_CXX_FLAGS "${CMAKE_CXX_FLAGS} -funroll-loops -Wall -std=c++11 -Ofast -g -DEIGEN_FAST_MATH")
else()
set(CMAKE_CXX_FLAGS "${CMAKE_CXX_FLAGS} -funroll-loops -Wall -std=c++11 -Ofast -g -DEIGEN_FAST_MATH -Wno-unused-local-typedefs")
endif()

enable_testing()

include_directories(${CMAKE_CURRENT_SOURCE_DIR}
                    ${PROJECT_SOURCE_DIR}/external/easyloggingpp/src)

function(find_cudnn)
  set(CUDNN_ROOT "" CACHE PATH "CUDNN root path")
  find_path(CUDNN_INCLUDE_DIRS cudnn.h
    PATHS ${CUDNN_ROOT}
          ${CUDNN_ROOT}/include
    DOC "CUDNN include path")
  find_library(CUDNN_LIBRARIES NAMES libcudnn.so
    PATHS ${CUDNN_ROOT}
          ${CUDNN_ROOT}/lib
          ${CUDNN_ROOT}/lib64
    DOC "CUDNN library path")
  if(CUDNN_INCLUDE_DIRS AND CUDNN_LIBRARIES)
    set(CUDNN_FOUND TRUE PARENT_SCOPE)
    message(STATUS "Found CUDNN (include: ${CUDNN_INCLUDE_DIRS}, library: ${CUDNN_LIBRARIES})")
    mark_as_advanced(CUDNN_INCLUDE_DIRS CUDNN_LIBRARIES)
  else()
    MESSAGE(FATAL_ERROR "Failed to find CUDNN in path: ${CUDNN_ROOT} (Did you set CUDNN_ROOT properly?)")
  endif()
endfunction()

# look for Boost
if(DEFINED ENV{BOOST_ROOT})
  set(Boost_NO_SYSTEM_PATHS ON)
endif()

if (CYGWIN OR WIN32)
set(Boost_REALPATH OFF)
else()
set(Boost_REALPATH ON)
endif()

if (CYGWIN OR UNIX OR LINUX)
find_package(Boost COMPONENTS program_options serialization REQUIRED)
endif()
include_directories(${Boost_INCLUDE_DIR})
set(LIBS ${LIBS} ${Boost_LIBRARIES})
if (WIN32)
find_package(Boost COMPONENTS program_options serialization REQUIRED)
endif()

# trouble shooting:
# if boost library cannot be found, in addition to install boost library
# check if environment variables are set
# 
# to set boost root and its library root in environment variable, use
# for example
# echo "export BOOST_LIBRARYDIR=/usr/local/lib" >> ~/.bashrc
# echo "export BOOST_ROOT=/cygdrive/d/tools/boost_1_58_0/boost_1_58_0" >> ~/.bashrc
# then run source ~/.bashrc to have those environment variable effective immediately

if(BACKEND)
  message("-- BACKEND: ${BACKEND}")
else()
  message("-- BACKEND not specified, defaulting to eigen.")
  set(BACKEND "eigen")
endif()

if(BACKEND MATCHES "^eigen$")
  set(WITH_EIGEN_BACKEND 1)
elseif(BACKEND MATCHES "^cuda$")
  set(WITH_CUDA_BACKEND 1)
else()
  message(SEND_ERROR "BACKEND must be eigen or cuda")
endif()

if (WITH_CUDA_BACKEND)
  find_package(CUDA REQUIRED)
  set(CUDA_TOOLKIT_ROOT_DIR ${CUDA_ROOT})
  include_directories(SYSTEM ${CUDA_INCLUDE_DIRS})
  add_definitions(-DHAVE_CUDA)
  set(LIBS ${LIBS} ${CUDA_LIBRARIES})
  #find_cudnn()
  #include_directories(SYSTEM ${CUDNN_INCLUDE_DIRS})
endif()

# look for Eigen
find_package(Eigen3 REQUIRED)
include_directories(${EIGEN3_INCLUDE_DIR})

configure_file(${CMAKE_CURRENT_SOURCE_DIR}/config.h.cmake ${CMAKE_CURRENT_BINARY_DIR}/config.h)
include_directories(${CMAKE_CURRENT_BINARY_DIR})
include_directories(${CMAKE_CURRENT_BINARY_DIR}/../ws15mt-team/kaisheng/src)

if(WIN32)
link_directories(${BOOST_LIBRARYDIR})
endif()

add_subdirectory(cnn)
add_subdirectory(examples)
add_subdirectory(../ws15mt-team/kaisheng/src "${CMAKE_CURRENT_BINARY_DIR}/ws15mt-team/kaisheng/src")<|MERGE_RESOLUTION|>--- conflicted
+++ resolved
@@ -3,7 +3,6 @@
 
 set(CMAKE_MODULE_PATH ${PROJECT_SOURCE_DIR}/cmake)
 
-<<<<<<< HEAD
 if (CYGWIN)
 set(BOOST_ROOT /cygdrive/d/tools/boost_1_58_0/boost_1_58_0)
 set(BOOST_LIBRARYDIR /usr/local/lib)
@@ -11,7 +10,6 @@
 set(BOOST_ROOT C:/local/boost_1_58_0)
 set(BOOST_LIBRARYDIR C:/local/boost_1_58_0/lib32-msvc-12.0)
 endif()
-=======
 # may need to do some explicit setting such as the following if compilation in Cygwin and Win32 doesn't work	
 #if (CYGWIN)
 #set(BOOST_ROOT /cygdrive/d/tools/boost_1_58_0/boost_1_58_0)
@@ -20,7 +18,6 @@
 #set(BOOST_ROOT C:/local/boost_1_58_0)
 #set(BOOST_LIBRARYDIR C:/local/boost_1_58_0/lib64-msvc-12.0)
 #endif()
->>>>>>> 79dc62b0
 
 # best possible performance, the following are recommended:
 #   1. use very recent versions of gcc or Clang to build
